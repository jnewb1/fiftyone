import { useOperators } from "@fiftyone/operators";
import * as fos from "@fiftyone/state";
import * as fou from "@fiftyone/utilities";
import { getFetchFunction, getFetchParameters } from "@fiftyone/utilities";
import * as _ from "lodash";
import React, { FunctionComponent, useEffect, useMemo, useState } from "react";
import * as recoil from "recoil";
import { wrapCustomComponent } from "./components";
import "./externalize";
import { pluginsLoaderAtom } from "./state";

declare global {
  interface Window {
    __fo_plugin_registry__: PluginComponentRegistry;
  }
}

function usingRegistry() {
  if (!window.__fo_plugin_registry__) {
    window.__fo_plugin_registry__ = new PluginComponentRegistry();
  }
  return window.__fo_plugin_registry__;
}

/**
 * Adds a plugin to the registry. This is called by the plugin itself.
 * @param registration The plugin registration
 */
export function registerComponent<T>(
  registration: PluginComponentRegistration<T>
) {
  if (!registration.activator) {
    registration.activator = () => true;
  }
  usingRegistry().register(registration);
}

/**
 * Remove a plugin from the registry.
 * @param name The name of the plugin
 */
export function unregisterComponent(name: string) {
  usingRegistry().unregister(name);
}

/**
 * Subscribe to plugin registry's "subscribe" and "unsubscribe" event.
 * @param handler The event handler called with the event type
 * @returns A function to unsubscribe
 */
export function subscribeToRegistry(handler: RegistryEventHandler) {
  return usingRegistry().subscribe(handler);
}

/**
 * Get a list of plugins match the given `type`.
 * @param type The type of plugin to list
 * @returns A list of plugins
 */
export function getByType(type: PluginComponentType) {
  return usingRegistry().getByType(type);
}

async function fetchPluginsMetadata(): Promise<PluginDefinition[]> {
  const result = await getFetchFunction()("GET", "/plugins");
  if (result && result.plugins) {
    return result.plugins.map((p) => new PluginDefinition(p));
  }
  throw new Error("Failed to fetch plugins metadata");
}

class PluginDefinition {
  name: string;
  version: string;
  license: string;
  description: string;
  fiftyone_compatibility: string;
  operators: string[];
  jsBundle: string | null;
  pyEntry: string | null;
  jsBundleExists: boolean;
  jsBundleServerPath: string | null;
  jsBundleHash: string | null;
  serverPath: string;
  hasPy: boolean;
  hasJS: boolean;

  constructor(json: any) {
    const serverPathPrefix = fou.getFetchPathPrefix();
    this.name = json.name;
    this.version = json.version;
    this.license = json.license;
    this.description = json.description;
    this.fiftyone_compatibility = json.fiftyone_compatibility;
    this.operators = json.operators;
    this.jsBundle = json.js_bundle;
    this.pyEntry = json.py_entry;

    this.jsBundleExists = json.js_bundle_exists;
    this.jsBundleServerPath = `${serverPathPrefix}${json.js_bundle_server_path}`;
    this.jsBundleHash = json.js_bundle_hash;
    this.hasPy = json.has_py;
    this.hasJS = json.has_js;
    this.serverPath = `${serverPathPrefix}${json.server_path}`;
  }
}

export async function loadPlugins() {
  const plugins = await fetchPluginsMetadata();
  const { pathPrefix } = getFetchParameters();
  for (const plugin of plugins) {
    usingRegistry().registerPluginDefinition(plugin);
    if (plugin.hasJS) {
      const name = plugin.name;
      const scriptPath = plugin.jsBundleServerPath;
      const cacheKey = plugin.jsBundleHash ? `?h=${plugin.jsBundleHash}` : "";
      if (usingRegistry().hasScript(name)) {
        console.debug(`Plugin "${name}": already loaded`);
        continue;
      }
      try {
        await loadScript(name, pathPrefix + scriptPath + cacheKey);
      } catch (e) {
        console.error(`Plugin "${name}": failed to load!`);
        console.error(e);
      }
    }
  }
}
async function loadScript(name, url) {
  console.debug(`Plugin "${name}": loading script...`);
  return new Promise<void>((resolve, reject) => {
    const onDone = (e) => {
      script.removeEventListener("load", onDone);
      script.removeEventListener("error", onDone);
      console.debug(`Plugin "${name}": loaded!`);
      if (e?.type === "load") {
        resolve();
      } else {
        reject(new Error(`Plugin "${name}": Failed to load script ${url}`));
      }
      usingRegistry().registerScript(name);
    };
    const script = document.createElement("script");
    script.type = "application/javascript";
    script.src = url;
    script.async = true;
    document.head.prepend(script);
    script.addEventListener("load", onDone);
    script.addEventListener("error", onDone);
  });
}

/**
 * A react hook for loading the plugin system.
 */
export function usePlugins() {
  const datasetName = recoil.useRecoilValue(fos.datasetName);
  const [state, setState] = recoil.useRecoilState(pluginsLoaderAtom);
  const notify = fos.useNotification();
  const {
    ready: operatorsReady,
    hasError: operatorHasError,
    isLoading: operatorIsLoading,
  } = useOperators(datasetName === null);

  useEffect(() => {
    loadPlugins()
      .catch(() => {
        notify({
          msg:
            "Failed to initialize Python plugins. You may not be able to use" +
            " panels, operators, and other artifacts of plugins installed.",
          variant: "error",
        });
        setState("error");
      })
      .then(() => {
        setState("ready");
      });
  }, [setState]);

  return {
    isLoading: state === "loading" || operatorIsLoading,
    hasError: state === "error" || operatorHasError,
    ready: state === "ready" && operatorsReady,
  };
}

export function usePlugin(
  type: PluginComponentType
): PluginComponentRegistration[] {
  return usingRegistry().getByType(type);
}

/**
 * Get a plugin definition by name.
 * @param name The name of the plugin
 * @returns The plugin definition
 */
export function usePluginDefinition(name: string): PluginDefinition {
  return getPluginDefinition(name);
}

/**
 * Get a plugin definition by name.
 * @param name The name of the plugin
 * @returns The plugin definition
 */
export function getPluginDefinition(name: string): PluginDefinition {
  const pluginDefinition = usingRegistry().getPluginDefinition(name);
  if (!pluginDefinition) {
    throw new Error(`Plugin "${name}" not found`);
  }
  return pluginDefinition;
}

/**
 * Get the absolute path to a file within a plugin directory.
 * @param name The name of the plugin
 * @param path The path to the file within the plugin directory
 * @returns An absolute path to the file
 */
export function getAbsolutePluginPath(name: string, path: string): string {
  const pluginDefinition = getPluginDefinition(name);
  if (pluginDefinition) {
    return `${pluginDefinition.serverPath}/${path}`;
  }
}

/** a utility for safely calling plugin defined activator functions */
export function safePluginActivator(
  plugin: PluginComponentRegistration,
  ctx: any
): boolean {
  if (typeof plugin.activator === "function") {
    try {
      return plugin.activator(ctx);
    } catch (e) {
      console.error(`Error activating plugin ${plugin.name}`, e);
    }
  }
  return false;
}

/**
 * A react hook that returns a list of active plugins.
 *
 * @param type The type of plugin to list
 * @param ctx Argument passed to the plugin's activator function
 * @returns A list of active plugins
 */
export function useActivePlugins(type: PluginComponentType, ctx: any) {
  const [plugins, setPlugins] = useState<PluginComponentRegistration[]>(
    usingRegistry()
      .getByType(type)
      .filter((p) => {
        return safePluginActivator(p, ctx);
      })
  );

  useEffect(() => {
    const unsubscribe = subscribeToRegistry(() => {
      const refreshedPlugins = usingRegistry()
        .getByType(type)
        .filter((p) => {
          return safePluginActivator(p, ctx);
        });

      setPlugins(refreshedPlugins);
    });

    return () => {
      unsubscribe();
    };
  }, [type, ctx]);

  return plugins;
}

/**
 * A react hook that returns a component plugin by name if exist.
 * @param name The name of the plugin
 * @param ctx Argument passed to the plugin's activator function
 * @returns The plugin component or `undefined`
 */
export function usePluginComponent(name: string, ctx?: unknown) {
  const plugins = useActivePlugins(PluginComponentType.Component, ctx);
  return plugins.find((p) => p.name === name);
}

/**
 * The type of plugin component.
 *
 * - `Panel` - A panel that can be added to `@fiftyone/spaces`
 * - `Plot` - **deprecated** - A plot that can be added as a panel
 */
export enum PluginComponentType {
  Plot = 1,
  Panel = 2,
  Component = 3,

  /**
   * DO NOT CHANGE THE VALUES OF THESE ENUMS for backward compatibility.
   * Changing these values WILL break existing plugins.
   */
}

type CategoryID = "import" | "curate" | "analyze" | "custom";

export enum Categories {
  Import = "import",
  Curate = "curate",
  Analyze = "analyze",
  Custom = "custom",
}

export function getCategoryLabel(category: CategoryID): string {
  switch (category) {
    case "import":
      return "Import";
    case "curate":
      return "Curate";
    case "analyze":
      return "Analyze";
    case "custom":
      return "Custom";
  }
}

export function getCategoryForPanel(panel: PluginComponentRegistration) {
  return panel.panelOptions?.category || "custom";
}

type Category = {
  id: CategoryID;
  label: string;
};

type PluginActivator = (props: any) => boolean;

type PanelOptions = {
  /**
   * Whether to allow multiple instances of the plugin
   */
  allowDuplicates?: boolean;

  /**
   * Priority of the panel as it shows up in panel selector dropdown.
   * Panels are sorted by priority in ascending order.
   */
  priority?: number;

  /**
   * Markdown help text for the plugin
   */
  helpMarkdown?: string;

  /** Surfaces where plugin is made available.
   * If this is not provided, the plugin will be available in grid only.
   */
  surfaces?: "grid" | "modal" | "grid modal";

  /**
   * Content displayed on the right side of the label in the panel title bar.
   */
  TabIndicator?: React.ComponentType;
<<<<<<< HEAD
=======

  /**
   * The category of the plugin
   */
  category: CategoryID;

  /**
   * Whether the plugin is in beta
   */
  beta: boolean;

  /**
   * Whether the plugin is new
   */
  isNew: boolean;
>>>>>>> 13b6ad97
};

type PluginComponentProps<T> = T & {
  panelNode?: unknown;
  dimensions?: unknown;
  isModalPanel?: boolean;
};

/**
 * A plugin registration.
 */
export interface PluginComponentRegistration<T extends {} = {}> {
  /**
   * The name of the plugin
   */
  name: string;

  /**
   * The optional label of the plugin to display to the user
   */
  label: string;

  /**
   * Primary icon for the plugin, also used in panel title bar
   */
  Icon?: React.ComponentType;

  /**
   * The React component to render for the plugin
   */
  component: FunctionComponent<PluginComponentProps<T>>;

  /** The plugin type */
  type: PluginComponentType;

  /**
   * A function that returns true if the plugin should be active
   */
  activator: PluginActivator;

  /**
   * Options for the panel
   */
  panelOptions?: PanelOptions;
}

const DEFAULT_ACTIVATOR = () => true;

function assert(ok, msg, printWarningOnly = false) {
  const failed = ok === false || ok === null || ok === undefined;
  if (failed && printWarningOnly) console.warn(msg);
  else if (failed) throw new Error(msg);
}
function warn(ok, msg) {
  assert(ok, msg, true);
}
const REQUIRED = ["name", "type", "component"];
class PluginComponentRegistry {
  private data = new Map<string, PluginComponentRegistration>();
  private pluginDefinitions = new Map<string, PluginDefinition>();
  private scripts = new Set<string>();
  private subscribers = new Set<RegistryEventHandler>();
  registerScript(name: string) {
    this.scripts.add(name);
  }
  registerPluginDefinition(pluginDefinition: PluginDefinition) {
    this.pluginDefinitions.set(pluginDefinition.name, pluginDefinition);
  }
  getPluginDefinition(name: string) {
    return this.pluginDefinitions.get(name);
  }
  hasScript(name: string) {
    return this.scripts.has(name);
  }
  register(registration: PluginComponentRegistration) {
    const { name } = registration;

    if (typeof registration.activator !== "function") {
      registration.activator = DEFAULT_ACTIVATOR;
    }

    for (let fieldName of REQUIRED) {
      assert(
        registration[fieldName],
        `${fieldName} is required to register a Plugin Component`
      );
    }
    warn(
      !this.data.has(name),
      `${name} is already a registered Plugin Component`
    );
    warn(
      registration.type !== PluginComponentType.Plot,
      `${name} is a Plot Plugin Component. This is deprecated. Please use "Panel" instead.`
    );

    const wrappedRegistration = {
      ...registration,
      component: wrapCustomComponent(registration.component),
    };

    this.data.set(name, wrappedRegistration);

    this.notifyAllSubscribers("register");
  }
  unregister(name: string): boolean {
    this.notifyAllSubscribers("unregister");
    return this.data.delete(name);
  }
  getByType(type: PluginComponentType) {
    const results = [];
    for (const registration of this.data.values()) {
      if (registration.type === type) {
        results.push(registration);
      }
    }

    return results;
  }
  clear() {
    this.data.clear();
  }
  subscribe(handler: RegistryEventHandler) {
    this.subscribers.add(handler);
    return () => {
      this.subscribers.delete(handler);
    };
  }
  notifySubscriber(event: RegistryEvent, subscriber: RegistryEventHandler) {
    subscriber(event);
  }
  notifyAllSubscribers(event: RegistryEvent) {
    for (const handler of this.subscribers) {
      this.notifySubscriber(event, handler);
    }
  }
}

export function usePluginSettings<T>(
  pluginName: string,
  defaults?: Partial<T>
): T {
  const datasetAppConfig = recoil.useRecoilValue(fos.datasetAppConfig);
  const appConfig = recoil.useRecoilValue(fos.config);

  const settings = useMemo(() => {
    const datasetPlugins = _.get(datasetAppConfig, "plugins", {});
    const appConfigPlugins = _.get(appConfig, "plugins", {});

    return _.merge<T | {}, Partial<T>, Partial<T>>(
      { ...defaults },
      _.get(appConfigPlugins, pluginName, {}),
      _.get(datasetPlugins, pluginName, {})
    );
  }, [appConfig, pluginName, defaults, datasetAppConfig]);

  return settings as T;
}

export * from "./state";

type RegistryEvent = "register" | "unregister";
type RegistryEventHandler = (event: RegistryEvent) => void;<|MERGE_RESOLUTION|>--- conflicted
+++ resolved
@@ -365,8 +365,6 @@
    * Content displayed on the right side of the label in the panel title bar.
    */
   TabIndicator?: React.ComponentType;
-<<<<<<< HEAD
-=======
 
   /**
    * The category of the plugin
@@ -382,7 +380,6 @@
    * Whether the plugin is new
    */
   isNew: boolean;
->>>>>>> 13b6ad97
 };
 
 type PluginComponentProps<T> = T & {
