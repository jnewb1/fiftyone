--- conflicted
+++ resolved
@@ -21,13 +21,10 @@
   patching,
   similaritySorting,
   savingFilters,
-<<<<<<< HEAD
   groupSlice,
-=======
   extendedStages,
   similarityParameters,
   extendedSelection,
->>>>>>> a5af6645
 } from "../recoil";
 
 import * as viewAtoms from "../recoil/view";
@@ -102,13 +99,10 @@
         const previousDataset = get(datasetAtom);
         if (!previousDataset || previousDataset.id !== dataset.id) {
           reset(_activeFields({ modal: false }));
-<<<<<<< HEAD
           set(groupSlice, dataset.defaultGroupSlice);
-=======
           reset(similarityParameters);
           reset(extendedSelection);
           reset(filters);
->>>>>>> a5af6645
         }
 
         set(datasetAtom, dataset);
