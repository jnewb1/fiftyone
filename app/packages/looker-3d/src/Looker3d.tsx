import * as fos from "@fiftyone/state";
import { useCallback, useMemo, useRef, useState } from "react";
import { useRecoilValue, useSetRecoilState } from "recoil";
import { ErrorBoundary } from "./ErrorBoundary";
import { MediaTypePcdComponent } from "./MediaTypePcd";
import { ActionBar } from "./action-bar";
import { Container } from "./containers";
import { MediaTypeFo3dComponent } from "./fo3d/MediaTypeFo3d";
import { useHotkey } from "./hooks";
import { currentActionAtom, isGridOnAtom } from "./state";

/**
 * This component is responsible for rendering both "3d" as well as
 * "point_cloud" media types.
 *
 * While "point_cloud" media type is subsumed by "3d" media type, we still
 * need to support it for backwards compatibility.
 */
export const Looker3d = () => {
  const mediaType = useRecoilValue(fos.mediaType);
  const hasFo3dSlice = useRecoilValue(fos.hasFo3dSlice);
  const hasPcdSlices = useRecoilValue(fos.allPcdSlices).length > 0;
  const isDynamicGroup = useRecoilValue(fos.isDynamicGroup);
  const parentMediaType = useRecoilValue(fos.parentMediaTypeSelector);

  const [isHovering, setIsHovering] = useState(false);
  const timeout = useRef<ReturnType<typeof setTimeout>>(null);
  const hoveringRef = useRef(false);

  const setCurrentAction = useSetRecoilState(currentActionAtom);

  const shouldRenderPcdComponent = useMemo(
    () =>
      mediaType === "point_cloud" ||
      (mediaType === "group" && hasPcdSlices) ||
      (isDynamicGroup && parentMediaType === "point_cloud"),
    [mediaType, hasPcdSlices, isDynamicGroup, parentMediaType]
  );
  const shouldRenderFo3dComponent = useMemo(
    () =>
      mediaType === "three_d" ||
      (mediaType === "group" && hasFo3dSlice) ||
      (isDynamicGroup && parentMediaType === "three_d"),
    [mediaType, hasFo3dSlice, isDynamicGroup, parentMediaType]
  );

  const sampleMap = useRecoilValue(fos.activePcdSlicesToSampleMap);

  useHotkey(
    "KeyG",
    async ({ set }) => {
      set(isGridOnAtom, (prev) => !prev);
    },
    []
  );

  useHotkey(
    "KeyF",
    async ({ set }) => {
      set(fos.fullscreen, (f) => !f);
    },
    []
  );

  useHotkey(
    "Escape",
    async ({ snapshot, set }) => {
<<<<<<< HEAD
      const panels = await snapshot.getPromise(fos.lookerPanels);
      const currentAction = await snapshot.getPromise(currentActionAtom);

=======
      const isTooltipLocked = await snapshot.getPromise(fos.isTooltipLocked);

      if (isTooltipLocked) {
        set(fos.isTooltipLocked, false);
        return;
      }

      const panels = await snapshot.getPromise(fos.lookerPanels);
      const currentAction = await snapshot.getPromise(currentActionAtom);

>>>>>>> e4207410
      if (currentAction) {
        set(currentActionAtom, null);
        return;
      }

      for (const panel of ["help", "json"]) {
        if (panels[panel].isOpen) {
          set(fos.lookerPanels, {
            ...panels,
            [panel]: { ...panels[panel], isOpen: false },
          });
          return;
        }
      }

      // don't proceed if sample being hovered on is from looker2d
      const hovered = await snapshot.getPromise(fos.hoveredSample);
      const isHoveredSampleNotInLooker3d =
        hovered &&
        !Object.values(sampleMap).find((s) => s.sample._id === hovered._id);

      if (isHoveredSampleNotInLooker3d) {
        return;
      }

      const fullscreen = await snapshot.getPromise(fos.fullscreen);
      if (fullscreen) {
        set(fos.fullscreen, false);
        return;
      }

      const selectedLabels = await snapshot.getPromise(fos.selectedLabels);
      if (selectedLabels && selectedLabels.length > 0) {
        set(fos.selectedLabelMap, {});
        return;
      }

      set(fos.hiddenLabels, {});
      set(fos.currentModalSample, null);
    },
    [sampleMap, isHovering],
    false
  );

  const clear = useCallback(() => {
    if (hoveringRef.current) return;
    timeout.current && clearTimeout(timeout.current);
    setIsHovering(false);
    setCurrentAction(null);
  }, [setCurrentAction]);

  const update = useCallback(() => {
    !isHovering && setIsHovering(true);
    timeout.current && clearTimeout(timeout.current);
    timeout.current = setTimeout(clear, 3000);

    return () => {
      timeout.current && clearTimeout(timeout.current);
    };
  }, [clear, isHovering]);

  if (mediaType === "group" && hasFo3dSlice && hasPcdSlices) {
    return (
      <div>
        Only one fo3d slice or one or more pcd slices is allowed in a group.
      </div>
    );
  }

  if (!shouldRenderPcdComponent && !shouldRenderFo3dComponent) {
    return <div>Unsupported media type: {mediaType}</div>;
  }

  const component = shouldRenderFo3dComponent ? (
    <MediaTypeFo3dComponent />
  ) : (
    <MediaTypePcdComponent />
  );

  return (
    <ErrorBoundary>
      <Container onMouseOver={update} onMouseMove={update} data-cy={"looker3d"}>
        {component}
        <ActionBar
          onMouseEnter={() => {
            hoveringRef.current = true;
          }}
          onMouseLeave={() => {
            hoveringRef.current = false;
          }}
        />
      </Container>
    </ErrorBoundary>
  );
};<|MERGE_RESOLUTION|>--- conflicted
+++ resolved
@@ -65,11 +65,6 @@
   useHotkey(
     "Escape",
     async ({ snapshot, set }) => {
-<<<<<<< HEAD
-      const panels = await snapshot.getPromise(fos.lookerPanels);
-      const currentAction = await snapshot.getPromise(currentActionAtom);
-
-=======
       const isTooltipLocked = await snapshot.getPromise(fos.isTooltipLocked);
 
       if (isTooltipLocked) {
@@ -80,7 +75,6 @@
       const panels = await snapshot.getPromise(fos.lookerPanels);
       const currentAction = await snapshot.getPromise(currentActionAtom);
 
->>>>>>> e4207410
       if (currentAction) {
         set(currentActionAtom, null);
         return;
