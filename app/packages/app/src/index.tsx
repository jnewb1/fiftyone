<<<<<<< HEAD
import { ThemeProvider } from "@fiftyone/components";
import { Loading, Setup, useScreenshot, makeRoutes } from "@fiftyone/core";
import { getEventSource, toCamelCase } from "@fiftyone/utilities";
=======
import { Loading, Setup, useScreenshot, makeRoutes } from "@fiftyone/core";
import { Theme } from "@fiftyone/components";
import { darkTheme, getEventSource, toCamelCase } from "@fiftyone/utilities";
>>>>>>> aa97933b
import React, { useEffect, useRef, useState } from "react";
import { createRoot } from "react-dom/client";
import { RecoilRoot, useRecoilValue } from "recoil";
import Network from "./Network";

import "./index.css";
import {
  modal,
  refresher,
  State,
  stateSubscription,
  useRefresh,
  useReset,
  useClearModal,
} from "@fiftyone/state";
import { usePlugins } from "@fiftyone/plugins";
import { useRouter } from "@fiftyone/state";
import { EventsContext } from "@fiftyone/state";
import { getDatasetName } from "@fiftyone/state";

import { useErrorHandler } from "react-error-boundary";

enum AppReadyState {
  CONNECTING = 0,
  OPEN = 1,
  CLOSED = 2,
}

enum Events {
  DEACTIVATE_NOTEBOOK_CELL = "deactivate_notebook_cell",
  STATE_UPDATE = "state_update",
}

const App: React.FC = ({}) => {
  const [readyState, setReadyState] = useState(AppReadyState.CONNECTING);
  const readyStateRef = useRef<AppReadyState>();
  readyStateRef.current = readyState;
  const subscription = useRecoilValue(stateSubscription);
  const refreshRouter = useRecoilValue(refresher);

  const { context, environment } = useRouter(makeRoutes, [
    readyState === AppReadyState.CLOSED,
    refreshRouter,
  ]);

  const contextRef = useRef(context);
  contextRef.current = context;
  const reset = useReset();
  const clearModal = useClearModal();

  useEffect(() => {
    readyState === AppReadyState.CLOSED && reset();
  }, [readyState]);

  const screenshot = useScreenshot(
    new URLSearchParams(window.location.search).get("context")
  );

  const isModalActive = Boolean(useRecoilValue(modal));
  const handleError = useErrorHandler();

  useEffect(() => {
    document
      .getElementById("modal")
      ?.classList.toggle("modalon", isModalActive);
  }, [isModalActive]);

  useEffect(() => {
    const controller = new AbortController();

    getEventSource(
      "/events",
      {
        onopen: async () => {},
        onmessage: (msg) => {
          if (controller.signal.aborted) {
            return;
          }

          switch (msg.event) {
            case Events.DEACTIVATE_NOTEBOOK_CELL:
              controller.abort();
              screenshot();
              break;
            case Events.STATE_UPDATE: {
              const payload = JSON.parse(msg.data);
              const { colorscale, config, ...data } = payload.state;

              const state = {
                ...toCamelCase(data),
                view: data.view,
              } as State.Description;
              let dataset = getDatasetName(contextRef.current);
              if (readyStateRef.current !== AppReadyState.OPEN) {
                if (dataset !== state.dataset) {
                  dataset = state.dataset;
                }

                setReadyState(AppReadyState.OPEN);
              } else {
                dataset = state.dataset;
              }

              const path = state.dataset
                ? `/datasets/${encodeURIComponent(state.dataset)}${
                    window.location.search
                  }`
                : `/${window.location.search}`;

              contextRef.current.history.replace(path, {
                state,
                colorscale,
                config,
                refresh: payload.refresh,
                variables: dataset ? { view: state.view || null } : undefined,
              });

              break;
            }
          }
        },
        onerror: (e) => handleError(e),
        onclose: () => {
          clearModal();
          setReadyState(AppReadyState.CLOSED);
        },
      },
      controller.signal,
      {
        initializer: getDatasetName(contextRef.current),
        subscription,
        events: [Events.DEACTIVATE_NOTEBOOK_CELL, Events.STATE_UPDATE],
      }
    );

    return () => controller.abort();
  }, []);

  const plugins = usePlugins();
  const loadingElement = <Loading>Pixelating...</Loading>;

  switch (readyState) {
    case AppReadyState.CONNECTING:
      return loadingElement;
    case AppReadyState.OPEN:
      if (plugins.isLoading) return loadingElement;
      if (plugins.error) return <Loading>Plugin error...</Loading>;
      return <Network environment={environment} context={context} />;
    default:
      return <Setup />;
  }
};

createRoot(document.getElementById("root") as HTMLDivElement).render(
  <RecoilRoot>
    <EventsContext.Provider value={{ session: null }}>
      <ThemeProvider>
        <App />
      </ThemeProvider>
    </EventsContext.Provider>
  </RecoilRoot>
);<|MERGE_RESOLUTION|>--- conflicted
+++ resolved
@@ -1,12 +1,6 @@
-<<<<<<< HEAD
 import { ThemeProvider } from "@fiftyone/components";
 import { Loading, Setup, useScreenshot, makeRoutes } from "@fiftyone/core";
 import { getEventSource, toCamelCase } from "@fiftyone/utilities";
-=======
-import { Loading, Setup, useScreenshot, makeRoutes } from "@fiftyone/core";
-import { Theme } from "@fiftyone/components";
-import { darkTheme, getEventSource, toCamelCase } from "@fiftyone/utilities";
->>>>>>> aa97933b
 import React, { useEffect, useRef, useState } from "react";
 import { createRoot } from "react-dom/client";
 import { RecoilRoot, useRecoilValue } from "recoil";
