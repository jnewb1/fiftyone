--- conflicted
+++ resolved
@@ -344,12 +344,9 @@
       fullscreen: get(atoms.fullscreen),
       fieldsMap: reverse(get(selectors.primitivesDbMap("sample"))),
       frameFieldsMap: reverse(get(selectors.primitivesDbMap("frame"))),
-<<<<<<< HEAD
       timeZone: get(selectors.timeZone),
-=======
       coloring: get(selectors.coloring(true)),
       alpha: get(atoms.alpha(true)),
->>>>>>> 9721e35a
     };
   },
 });
