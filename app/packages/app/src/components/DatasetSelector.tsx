--- conflicted
+++ resolved
@@ -35,14 +35,10 @@
       placeholder={"Select dataset"}
       inputStyle={{ height: 40, maxWidth: 300 }}
       containerStyle={{ position: "relative" }}
-<<<<<<< HEAD
-      onSelect={(name) => name !== dataset && setDataset(name)}
-=======
       onSelect={async (name) => {
         setDataset(name);
         return name;
       }}
->>>>>>> 5c744407
       overflow={true}
       useSearch={useSearch}
       value={nameWithSnapshot || dataset || ""}
