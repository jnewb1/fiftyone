import React from "react";
import { useRecoilCallback, useRecoilValue } from "recoil";
import { animated } from "react-spring";
import styled from "styled-components";

import { NamedRangeSlider } from "./RangeSlider";
import CategoricalFilter from "./CategoricalFilter";
<<<<<<< HEAD
import { CONFIDENCE_LABELS, SUPPORT_LABELS } from "../../utils/labels";
=======
import {
  CONFIDENCE_LABELS,
  FLOAT_FIELD,
  FRAME_SUPPORT_FIELD,
  SUPPORT_LABELS,
} from "../../utils/labels";
>>>>>>> 7051ca1e
import { useExpand } from "./hooks";
import { getPathExtension } from "./LabelFieldFilters.state";
import * as atoms from "../../recoil/atoms";
import * as selectors from "../../recoil/selectors";
import * as numericField from "./NumericFieldFilter.state";
import * as stringField from "./StringFieldFilter.state";
import { countsAtom, noneCount } from "./atoms";

const FilterHeader = styled.div`
  display: flex;
  justify-content: space-between;
  margin: 3px;

  a {
    cursor: pointer;
    text-decoration: underline;
  }
`;

const HiddenLabelFilter = ({ entry }) => {
  const numHiddenLabels = useRecoilValue(
    selectors.hiddenFieldLabels(entry.name)
  ).length;
  const clear = useRecoilCallback(
    ({ snapshot, set }) => async () => {
      const hiddenInField = await snapshot.getPromise(
        selectors.hiddenFieldLabels(entry.name)
      );
      const hidden = await snapshot.getPromise(atoms.hiddenLabels);
      set(
        atoms.hiddenLabels,
        Object.fromEntries(
          Object.entries(hidden).filter(
            ([label_id]) => !hiddenInField.includes(label_id)
          )
        )
      );
    },
    [entry.name]
  );

  if (numHiddenLabels < 1) {
    return null;
  }
  return (
    <FilterHeader>
      Hidden: {numHiddenLabels}
      <a onClick={clear}>reset</a>
    </FilterHeader>
  );
};

interface Entry {
  path: string;
  name: string;
  color?: string;
  labelType?: string;
}

type Props = {
  expanded: boolean;
  modal: boolean;
  entry: Entry;
};

const LabelFilter = ({ expanded, entry, modal }: Props) => {
  const [ref, props] = useExpand(expanded);
  const path = `${entry.path}${getPathExtension(entry.labelType)}`;
  const cPath = `${path}.confidence`;
  const lPath = `${path}.label`;
  const sPath = `${path}.support`;

  return (
    <animated.div style={{ ...props }}>
      <div ref={ref}>
        <div style={{ margin: 3 }}>
          {modal && <HiddenLabelFilter entry={entry} />}
          <CategoricalFilter
            color={entry.color}
            name={"Labels"}
            valueName={"label"}
            selectedValuesAtom={stringField.selectedValuesAtom({
              modal,
              path: lPath,
            })}
            countsAtom={countsAtom({ modal, path: lPath, filtered: false })}
            excludeAtom={stringField.excludeAtom({ modal, path: lPath })}
            modal={modal}
            path={lPath}
          />
          {CONFIDENCE_LABELS.includes(entry.labelType) && (
            <NamedRangeSlider
              color={entry.color}
              name={"Confidence"}
              noneAtom={numericField.noneAtom({
                modal,
                path: cPath,
                defaultRange: [0, 1],
              })}
              noneCountAtom={noneCount({ path: cPath, modal })}
              boundsAtom={numericField.boundsAtom({
                path: cPath,
                defaultRange: [0, 1],
              })}
              valueAtom={numericField.rangeAtom({
                modal,
                path: cPath,
                defaultRange: [0, 1],
              })}
              fieldType={FLOAT_FIELD}
            />
          )}
          {SUPPORT_LABELS.includes(entry.labelType) && (
            <NamedRangeSlider
              color={entry.color}
              name={"Support"}
              noneAtom={numericField.noneAtom({
                modal,
                path: sPath,
              })}
              noneCountAtom={noneCount({ path: sPath, modal })}
              boundsAtom={numericField.boundsAtom({
                path: sPath,
              })}
              valueAtom={numericField.rangeAtom({
                modal,
                path: sPath,
              })}
              fieldType={FRAME_SUPPORT_FIELD}
            />
          )}
          {SUPPORT_LABELS.includes(entry.labelType) && (
            <NamedRangeSlider
              int={true}
              color={entry.color}
              name={"Support"}
              noneAtom={numericField.noneAtom({
                modal,
                path: sPath,
              })}
              noneCountAtom={noneCount({ path: sPath, modal })}
              boundsAtom={numericField.boundsAtom({
                path: sPath,
              })}
              valueAtom={numericField.rangeAtom({
                modal,
                path: sPath,
              })}
            />
          )}
        </div>
      </div>
    </animated.div>
  );
};

export default React.memo(LabelFilter);<|MERGE_RESOLUTION|>--- conflicted
+++ resolved
@@ -5,16 +5,12 @@
 
 import { NamedRangeSlider } from "./RangeSlider";
 import CategoricalFilter from "./CategoricalFilter";
-<<<<<<< HEAD
-import { CONFIDENCE_LABELS, SUPPORT_LABELS } from "../../utils/labels";
-=======
 import {
   CONFIDENCE_LABELS,
   FLOAT_FIELD,
   FRAME_SUPPORT_FIELD,
   SUPPORT_LABELS,
 } from "../../utils/labels";
->>>>>>> 7051ca1e
 import { useExpand } from "./hooks";
 import { getPathExtension } from "./LabelFieldFilters.state";
 import * as atoms from "../../recoil/atoms";
@@ -146,25 +142,6 @@
               fieldType={FRAME_SUPPORT_FIELD}
             />
           )}
-          {SUPPORT_LABELS.includes(entry.labelType) && (
-            <NamedRangeSlider
-              int={true}
-              color={entry.color}
-              name={"Support"}
-              noneAtom={numericField.noneAtom({
-                modal,
-                path: sPath,
-              })}
-              noneCountAtom={noneCount({ path: sPath, modal })}
-              boundsAtom={numericField.boundsAtom({
-                path: sPath,
-              })}
-              valueAtom={numericField.rangeAtom({
-                modal,
-                path: sPath,
-              })}
-            />
-          )}
         </div>
       </div>
     </animated.div>
