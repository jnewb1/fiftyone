--- conflicted
+++ resolved
@@ -19,14 +19,8 @@
 import { graphql } from "relay-runtime";
 import Analytics from "./Analytics";
 import DatasetSelector from "./DatasetSelector";
-<<<<<<< HEAD
 import { NavDatasets$key } from "./__generated__/NavDatasets.graphql";
 import { NavFragment$key } from "./__generated__/NavFragment.graphql";
-=======
-import Teams from "./Teams";
-import type { NavDatasets$key } from "./__generated__/NavDatasets.graphql";
-import type { NavFragment$key } from "./__generated__/NavFragment.graphql";
->>>>>>> 7026d31f
 
 const getUseSearch = (fragment: NavDatasets$key) => {
   return (search: string) => {
