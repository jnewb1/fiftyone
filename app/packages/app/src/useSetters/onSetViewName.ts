--- conflicted
+++ resolved
@@ -19,12 +19,6 @@
       throw new Error("no dataset");
     }
 
-    const params = new URLSearchParams(router.get().search);
-    const current = params.get("view");
-    if (current === slug) {
-      return;
-    }
-
     commitMutation<setViewMutation>(environment, {
       mutation: setView,
       variables: {
@@ -38,13 +32,8 @@
 
     sessionRef.current.selectedLabels = [];
     sessionRef.current.selectedSamples = new Set();
-<<<<<<< HEAD
-    sessionRef.current.selectedFields = undefined;
+    sessionRef.current.fieldVisibilityStage = undefined;
     router.history.push(resolveURL(router, dataset, slug || undefined), {
-=======
-    sessionRef.current.fieldVisibilityStage = undefined;
-    router.history.push(`${router.get().pathname}${search}`, {
->>>>>>> 44070430
       view: [],
     });
   };
