--- conflicted
+++ resolved
@@ -155,25 +155,9 @@
   return (
     <>
       <Header
-<<<<<<< HEAD
         title={"FiftyOne Teams"}
-        onRefresh={() => {
-          refresh();
-        }}
-        datasetSelectorProps={{
-          component: DatasetLink,
-          onSelect: (name) => {
-            name !== dataset && setDataset(name);
-          },
-          placeholder: "Select dataset",
-          useSearch,
-          value: dataset || "",
-        }}
-=======
-        title={"FiftyOne"}
         onRefresh={refresh}
         navChildren={<DatasetSelector useSearch={useSearch} />}
->>>>>>> 2cd35e69
       >
         {dataset && <ViewBar />}
         {!dataset && <div style={{ flex: 1 }}></div>}
