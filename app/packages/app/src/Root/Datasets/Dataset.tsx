--- conflicted
+++ resolved
@@ -10,13 +10,9 @@
 import transformDataset from "./transformDataset";
 import { filters } from "../../recoil/filters";
 import { _activeFields } from "../../recoil/schema";
-<<<<<<< HEAD
-import { similarityParameters } from "../../components/Actions/Similar";
-=======
 import { State } from "../../recoil/types";
 import { similarityParameters } from "../../components/Actions/Similar";
 import { toCamelCase } from "@fiftyone/utilities";
->>>>>>> 6391adff
 
 const Query = graphql`
   query DatasetQuery($name: String!, $view: JSONArray) {
