import { viewsAreEqual } from "@fiftyone/state";
import { NotFoundError, Resource, isNotebook } from "@fiftyone/utilities";
import type { Action, Location } from "history";
import { createBrowserHistory, createMemoryHistory } from "history";
import React from "react";
import type { PreloadedQuery } from "react-relay";
import { loadQuery } from "react-relay";
import type {
  ConcreteRequest,
  Environment,
  OperationType,
  VariablesOf,
} from "relay-runtime";
import { fetchQuery } from "relay-runtime";
import type { Route } from ".";
import type { Queries } from "../makeRoutes";
import type RouteDefinition from "./RouteDefinition";
import type { LocationState, MatchPathResult } from "./matchPath";
<<<<<<< HEAD
=======

import { viewsAreEqual } from "@fiftyone/state";
import { NotFoundError, Resource, isNotebook } from "@fiftyone/utilities";
import { createBrowserHistory, createMemoryHistory } from "history";
import React from "react";
import { loadQuery } from "react-relay";
import { fetchQuery } from "relay-runtime";
>>>>>>> a07b12cb
import { matchPath } from "./matchPath";

export interface RouteData<T extends OperationType> {
  path: string;
  url: string;
  variables: VariablesOf<T>;
}

interface FiftyOneLocation extends Location {
  state: LocationState<OperationType>;
}

export interface Entry<T extends OperationType> extends FiftyOneLocation {
  component: Route<T>;
  concreteRequest: ConcreteRequest;
  preloadedQuery: PreloadedQuery<T>;
  data: T["response"];
  cleanup: () => void;
}

type Subscription<T extends OperationType> = (
  entry: Entry<T>,
  action?: Action,
  previousEntry?: Entry<T>
) => void;

type Subscribe<T extends OperationType> = (
  subscription: Subscription<T>,
  onPending?: () => void
) => () => void;

export interface RoutingContext<T extends OperationType> {
  get: (next?: boolean) => Entry<T>;
  history: ReturnType<typeof createBrowserHistory>;
  location: FiftyOneLocation;
  load: (hard?: boolean) => Promise<Entry<T>>;
  push(to: string, state: LocationState): void;
  replace(to: string, state: LocationState): void;
  subscribe: Subscribe<T>;
}

export interface Router<T extends OperationType> {
  cleanup: () => void;
  context: RoutingContext<T>;
}

export const createRouter = <T extends OperationType>(
  environment: Environment,
  routes: RouteDefinition<T>[],
  handleError?: (error: unknown) => void
): Router<T> => {
  const history = isNotebook() ? createMemoryHistory() : createBrowserHistory();

  const getEntryResource = makeGetEntryResource<T>();

  let currentEntryResource: Resource<Entry<T>>;
  let nextCurrentEntryResource: Resource<Entry<T>>;

  let nextId = 0;
  const subscribers = new Map<
    number,
    [Subscription<T>, (() => void) | undefined]
  >();

  const update = (location: FiftyOneLocation, action?: Action) => {
    currentEntryResource.load().then(({ cleanup }) => {
      try {
        nextCurrentEntryResource = getEntryResource({
          environment,
          routes,
          location: location as FiftyOneLocation,
          hard: false,
          handleError,
        });
      } catch (e) {
        if (e instanceof Resource) {
          // skip the page change if a resource is thrown
          return;
        }

        throw e;
<<<<<<< HEAD

=======
>>>>>>> a07b12cb
      }

      requestAnimationFrame(() => {
        for (const [_, [__, onPending]] of subscribers) onPending?.();
      });

      const loadingResource = nextCurrentEntryResource;
      loadingResource.load().then((entry) => {
        nextCurrentEntryResource === loadingResource &&
          requestAnimationFrame(() => {
            let current: Entry<T> | undefined = undefined;
            try {
              current = currentEntryResource.read();
            } catch {}
            for (const [_, [cb]] of subscribers) cb(entry, action, current);
            // update currentEntryResource after calling subscribers
            currentEntryResource = loadingResource;
            cleanup();
          });
      });
    });
  };

  const cleanup = history.listen(({ location, action }) => {
    if (!currentEntryResource) return;
    update(location as FiftyOneLocation, action);
  });

  const context: RoutingContext<T> = {
    history,

    get location() {
      return history.location as FiftyOneLocation;
    },

    get(next = false) {
      const resource = next ? nextCurrentEntryResource : currentEntryResource;
      if (!resource) {
        throw new Error("no entry loaded");
      }
      const entry = resource.get();
      if (!entry) {
        throw new Error("entry is loading");
      }
      return entry;
    },

    load(hard = false) {
      const runUpdate = !currentEntryResource || hard;
      if (!currentEntryResource || hard) {
        currentEntryResource = getEntryResource({
          environment,
          hard,
          handleError,
          location: history.location as FiftyOneLocation,
          routes,
        });
      }
      runUpdate && update(history.location as FiftyOneLocation);
      return currentEntryResource.load();
    },

    push(to: string, state: LocationState) {
      history.push(to, state);
    },

    replace(to: string, state: LocationState) {
      history.replace(to, state);
    },

    subscribe(cb, onPending) {
      const id = nextId++;
      const dispose = () => {
        subscribers.delete(id);
      };
      subscribers.set(id, [cb, onPending]);
      return dispose;
    },
  };

  return {
    cleanup: () => cleanup?.(),
    context,
  };
};

const SKIP_EVENTS = new Set(["modal", "slice", "spaces"]);

const makeGetEntryResource = <T extends OperationType>() => {
  let currentLocation: FiftyOneLocation;
  let currentResource: Resource<Entry<T>>;

  const isReusable = (location: FiftyOneLocation) => {
    if (location.pathname !== currentLocation?.pathname) {
      return false;
    }

    if (!viewsAreEqual(location.state.view, currentLocation?.state.view)) {
      return false;
    }

    if (currentLocation) {
      return (
        SKIP_EVENTS.has(location.state.event || "") ||
        SKIP_EVENTS.has(currentLocation?.state.event || "")
      );
    }

    return false;
  };

  const getEntryResource = ({
    environment,
    handleError,
    hard = false,
    location,
    routes,
  }: {
    current?: FiftyOneLocation;
    environment: Environment;
    routes: RouteDefinition<T>[];
    location: FiftyOneLocation;
    hard: boolean;
    handleError?: (error: unknown) => void;
  }): Resource<Entry<T>> => {
    if (isReusable(location)) {
      // throw the current resource (page) if it can be reused
      throw currentResource;
    }

    let route: RouteDefinition<T>;
    let matchResult: MatchPathResult<T> | undefined = undefined;
    for (let index = 0; index < routes.length; index++) {
      route = routes[index];
      const match = matchPath<T>(
        location.pathname,
        route,
        location.search,
        location.state
      );

      if (match) {
        matchResult = match;
        break;
      }
    }

    if (matchResult == null) {
      throw new NotFoundError({ path: location.pathname });
    }

    const fetchPolicy = hard ? "network-only" : "store-or-network";

    currentLocation = location;
    currentResource = new Resource(() => {
      return Promise.all([route.component.load(), route.query.load()]).then(
        ([component, concreteRequest]) => {
          const preloadedQuery = loadQuery(
            environment,
            concreteRequest,
            matchResult.variables || {},
            {
              fetchPolicy,
            }
          );

          let resolveEntry: (entry: Entry<T>) => void;
          const promise = new Promise<Entry<T>>((resolve) => {
            resolveEntry = resolve;
          });
          const subscription = fetchQuery(
            environment,
            concreteRequest,
            matchResult.variables || {},
            { fetchPolicy }
          ).subscribe({
            next: (data) => {
              const { state: _, ...rest } = location;
              resolveEntry({
                state: matchResult.variables as LocationState<T>,
                ...rest,
                component,
                data,
                concreteRequest,
                preloadedQuery,
                cleanup: () => {
                  subscription?.unsubscribe();
                },
              });
            },
            error: (error) => handleError?.(error),
          });

          return promise;
        }
      );
    });

    return currentResource;
  };

  return getEntryResource;
};

export const RouterContext = React.createContext<
  RoutingContext<Queries> | undefined
>(undefined);<|MERGE_RESOLUTION|>--- conflicted
+++ resolved
@@ -16,16 +16,6 @@
 import type { Queries } from "../makeRoutes";
 import type RouteDefinition from "./RouteDefinition";
 import type { LocationState, MatchPathResult } from "./matchPath";
-<<<<<<< HEAD
-=======
-
-import { viewsAreEqual } from "@fiftyone/state";
-import { NotFoundError, Resource, isNotebook } from "@fiftyone/utilities";
-import { createBrowserHistory, createMemoryHistory } from "history";
-import React from "react";
-import { loadQuery } from "react-relay";
-import { fetchQuery } from "relay-runtime";
->>>>>>> a07b12cb
 import { matchPath } from "./matchPath";
 
 export interface RouteData<T extends OperationType> {
@@ -107,10 +97,6 @@
         }
 
         throw e;
-<<<<<<< HEAD
-
-=======
->>>>>>> a07b12cb
       }
 
       requestAnimationFrame(() => {
