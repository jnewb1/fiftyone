import { useCallback, useContext, useEffect, useRef, useState } from "react";
import {
  TransactionInterface_UNSTABLE,
  useRecoilTransaction_UNSTABLE,
  useRecoilValue,
} from "recoil";
import ResizeObserver from "resize-observer-polyfill";
import html2canvas from "html2canvas";

import { getFetchFunction, sendEvent, toCamelCase } from "@fiftyone/utilities";

import * as aggregationAtoms from "../recoil/aggregations";
import * as atoms from "../recoil/atoms";
import * as filterAtoms from "../recoil/filters";
import * as selectors from "../recoil/selectors";
import { State } from "../recoil/types";
import * as viewAtoms from "../recoil/view";
import { savingFilters } from "../components/Actions/ActionsRow";
import { viewsAreEqual } from "./view";
import { similaritySorting } from "../components/Actions/Similar";
import { patching } from "../components/Actions/Patcher";
import { useSendEvent, useTo } from "@fiftyone/components";
import { useMutation } from "react-relay";
import {
  setDataset,
  setDatasetMutation,
  setSelected,
  setSelectedLabels,
  setSelectedLabelsMutation,
  setSelectedMutation,
  setView,
  setViewMutation,
} from "../mutations";
import { useErrorHandler } from "react-error-boundary";
import { transformDataset } from "../Root/Datasets";
import { getDatasetName } from "./generic";
import { RouterContext } from "@fiftyone/components";
import { RGB } from "@fiftyone/looker";
import { DatasetQuery } from "../Root/Datasets/__generated__/DatasetQuery.graphql";
<<<<<<< HEAD
import { resolveGroups, sidebarGroupsDefinition } from "../recoil/sidebar";
=======
import { _activeFields } from "../recoil/schema";
>>>>>>> cc9ab9fc

export const useEventHandler = (
  target,
  eventType,
  handler,
  useCapture = false
) => {
  // Adapted from https://reactjs.org/docs/hooks-faq.html#what-can-i-do-if-my-effect-dependencies-change-too-often
  const handlerRef = useRef(handler);
  handlerRef.current = handler;

  useEffect(() => {
    if (!target) return;

    const wrapper = (e) => handlerRef.current(e);
    target && target.addEventListener(eventType, wrapper, useCapture);

    return () => {
      target && target.removeEventListener(eventType, wrapper);
    };
  }, [target, eventType]);
};

export const useObserve = (target, handler) => {
  const handlerRef = useRef(handler);
  const observerRef = useRef(new ResizeObserver(() => handlerRef.current()));

  useEffect(() => {
    handlerRef.current = handler;
  });

  useEffect(() => {
    if (!target) {
      return;
    }
    observerRef.current.observe(target);
    return () => observerRef.current.unobserve(target);
  }, [target]);
};

export const useResizeHandler = (handler) =>
  useEventHandler(window, "resize", handler);

export const useScrollHandler = (handler) =>
  useEventHandler(window, "scroll", handler);

export const useHashChangeHandler = (handler) =>
  useEventHandler(window, "hashchange", handler);

export const useKeydownHandler = (handler) =>
  useEventHandler(document.body, "keydown", handler);

export const useOutsideClick = (ref, handler) => {
  const handleOutsideClick = useCallback(
    (event) => {
      if (ref.current && !ref.current.contains(event.target)) {
        handler(event);
      }
    },
    [handler]
  );

  useEventHandler(document, "mousedown", handleOutsideClick, true);
};

export const useFollow = (leaderRef, followerRef, set) => {
  const follow = () => {
    if (
      !leaderRef ||
      !leaderRef.current ||
      !followerRef ||
      !followerRef.current
    ) {
      return;
    }
    const { x, y } = followerRef.current.getBoundingClientRect();
    const { x: leaderX, width: leaderWidth } =
      leaderRef.current.getBoundingClientRect();

    set({
      left: x,
      top: y,
      opacity: x - leaderX < 0 || x > leaderX + leaderWidth ? 0 : 1,
    });
  };

  useEventHandler(window, "scroll", follow);
  useEventHandler(leaderRef ? leaderRef.current : null, "scroll", follow);
  useObserve(followerRef ? followerRef.current : null, follow);
};

export const useWindowSize = () => {
  const [windowSize, setWindowSize] = useState({
    width: 0,
    height: 0,
  });

  const handleResize = () => {
    // Set window width/height to state
    setWindowSize({
      width: window.innerWidth,
      height: window.innerHeight,
    });
  };

  useEventHandler(window, "resize", handleResize);

  useEffect(() => {
    handleResize();
  }, []);

  return windowSize;
};

export const useScreenshot = (
  context: "ipython" | "colab" | "databricks" | undefined
) => {
  const subscription = useRecoilValue(selectors.stateSubscription);

  const fitSVGs = useCallback(() => {
    const svgElements = document.body.querySelectorAll("svg");
    svgElements.forEach((item) => {
      item.setAttribute("width", item.getBoundingClientRect().width);
      item.setAttribute("height", item.getBoundingClientRect().height);
    });
  }, []);

  const inlineImages = useCallback(() => {
    const images = document.body.querySelectorAll("img");
    const promises = [];
    images.forEach((img) => {
      !img.classList.contains("fo-captured") &&
        promises.push(
          getFetchFunction()("GET", img.src, null, "blob")
            .then((blob) => {
              return new Promise((resolve, reject) => {
                const reader = new FileReader();
                reader.onloadend = () => {
                  resolve(reader.result);
                };
                reader.onerror = (error) => reject(error);
                reader.readAsDataURL(blob);
              });
            })
            .then((dataURL) => {
              return new Promise((resolve, reject) => {
                img.onload = resolve;
                img.onerror = reject;
                img.src = dataURL;
              });
            })
        );
    });
    return Promise.all(promises);
  }, []);

  const applyStyles = useCallback(() => {
    const styles: Promise<void>[] = [];

    document.querySelectorAll("link").forEach((link) => {
      if (link.rel === "stylesheet") {
        styles.push(
          fetch(link.href)
            .then((response) => response.text())
            .then((text) => {
              const style = document.createElement("style");
              style.appendChild(document.createTextNode(text));
              document.head.appendChild(style);
            })
        );
      }
    });

    return Promise.all(styles);
  }, []);

  const captureCanvas = useCallback(() => {
    const canvases = document.body.querySelectorAll("canvas");
    const promises = [];
    canvases.forEach((canvas) => {
      const rect = canvas.getBoundingClientRect();
      const dataURI = canvas.toDataURL("image/png");
      const img = new Image(rect.width, rect.height);
      img.style.height = `${rect.height}px`;
      img.style.width = `${rect.width}px`;
      canvas.parentNode.replaceChild(img, canvas);
      promises.push(
        new Promise((resolve, reject) => {
          img.onload = resolve;
          img.onerror = reject;
          img.src = dataURI;
        })
      );
    });
    return Promise.all(promises);
  }, []);

  const capture = useCallback(() => {
    const { width } = document.body.getBoundingClientRect();
    html2canvas(document.body).then((canvas) => {
      const imgData = canvas.toDataURL("image/png");
      if (context === "colab") {
        window.parent.postMessage(
          {
            src: imgData,
            subscription,
            width,
          },
          "*"
        );
        return;
      }

      sendEvent({
        event: "capture_notebook_cell",
        subscription,
        data: { src: imgData, width: canvas.width, subscription },
      });
    });
  }, []);

  const run = () => {
    if (!context) return;

    fitSVGs();
    let chain = Promise.resolve(null);
    if (context === "colab") {
      chain.then(inlineImages).then(applyStyles).then(capture);
    } else {
      chain.then(capture);
    }
  };

  return run;
};

interface StateUpdate {
  colorscale?: RGB[];
  config?: State.Config;
  dataset?: State.Dataset;
  state?: Partial<State.Description>;
}

export type StateResolver =
  | StateUpdate
  | ((t: TransactionInterface_UNSTABLE) => StateUpdate);

export const useUnprocessedStateUpdate = () => {
  const update = useStateUpdate();
  return (resolve: StateResolver) => {
    update((t) => {
      const { colorscale, config, dataset, state } =
        resolve instanceof Function ? resolve(t) : resolve;

      return {
        colorscale,
        dataset: dataset
          ? (transformDataset(toCamelCase(dataset)) as State.Dataset)
          : null,
        config: config ? (toCamelCase(config) as State.Config) : undefined,
        state: { ...toCamelCase(state), view: state.view } as State.Description,
      };
    });
  };
};

export const useStateUpdate = () => {
  return useRecoilTransaction_UNSTABLE(
    (t) => (resolve: StateResolver) => {
      const { colorscale, config, dataset, state } =
        resolve instanceof Function ? resolve(t) : resolve;

      const { get, reset, set } = t;

      if (state) {
        const view = get(viewAtoms.view);

        if (!viewsAreEqual(view, state.view || [])) {
          set(viewAtoms.view, state.view || []);
          set(filterAtoms.filters, {});
        }
      }

      colorscale !== undefined && set(atoms.colorscale, colorscale);

      config !== undefined && set(atoms.appConfig, config);
      state?.viewCls !== undefined && set(viewAtoms.viewCls, state.viewCls);

      state?.selected && set(atoms.selectedSamples, new Set(state.selected));
      state?.selectedLabels &&
        set(
          atoms.selectedLabels,
          Object.fromEntries(
            (state.selectedLabels || []).map(({ labelId, ...data }) => [
              labelId,
              data,
            ])
          )
        );

      const colorPool = get(atoms.colorPool);
      if (
        config &&
        JSON.stringify(config.colorPool) !== JSON.stringify(colorPool)
      ) {
        set(atoms.colorPool, config.colorPool);
      }

      if (dataset) {
        dataset.brainMethods = Object.values(dataset.brainMethods || {});
        dataset.evaluations = Object.values(dataset.evaluations || {});

        const groups = resolveGroups(dataset);
        const currentSidebar = get(sidebarGroupsDefinition(false));

        if (JSON.stringify(groups) !== JSON.stringify(currentSidebar)) {
          set(sidebarGroupsDefinition(false), groups);
          set(
            aggregationAtoms.aggregationsTick,
            get(aggregationAtoms.aggregationsTick) + 1
          );
        }

        const previousDataset = get(atoms.dataset);
        if (!previousDataset || previousDataset.id !== dataset.id) {
          reset(_activeFields({ modal: false }));
        }

        set(atoms.dataset, dataset);
      }

      set(atoms.modal, null);

      [true, false].forEach((i) =>
        [true, false].forEach((j) =>
          set(atoms.tagging({ modal: i, labels: j }), false)
        )
      );
      set(patching, false);
      set(similaritySorting, false);
      set(savingFilters, false);
    },
    []
  );
};

export const useSetDataset = () => {
  const { to } = useTo({
    state: { selected: [], selectedLabels: [], view: [], viewCls: null },
    variables: { view: [] },
  });
  const send = useSendEvent();
  const [commit] = useMutation<setDatasetMutation>(setDataset);
  const subscription = useRecoilValue(selectors.stateSubscription);
  const onError = useErrorHandler();

  return (name?: string) => {
    to(name ? `/datasets/${encodeURI(name)}` : "/");

    send((session) =>
      commit({
        onError,
        variables: { subscription, session, name },
      })
    );
  };
};

export const useSetSelected = () => {
  const send = useSendEvent();
  const subscription = useRecoilValue(selectors.stateSubscription);
  const [commit] = useMutation<setSelectedMutation>(setSelected);
  const onError = useErrorHandler();

  return (selected: string[]) =>
    send((session) =>
      commit({
        onError,
        variables: { subscription, session, selected },
      })
    );
};

export const useSetSelectedLabels = () => {
  const send = useSendEvent();
  const subscription = useRecoilValue(selectors.stateSubscription);
  const [commit] = useMutation<setSelectedLabelsMutation>(setSelectedLabels);
  const onError = useErrorHandler();

  return (selectedLabels: State.SelectedLabel[]) =>
    send((session) =>
      commit({
        onError,
        variables: { subscription, session, selectedLabels },
      })
    );
};

export const useSetView = () => {
  const send = useSendEvent(true);
  const context = useContext(RouterContext);
  const updateState = useStateUpdate();
  const subscription = useRecoilValue(selectors.stateSubscription);
  const [commit] = useMutation<setViewMutation>(setView);
  const onError = useErrorHandler();

  return (view) => {
    send((session) => {
      commit({
        variables: {
          subscription,
          session,
          view,
          dataset: getDatasetName(context),
        },
        onError,
        onCompleted: ({ setView: { dataset, view } }) => {
          updateState({
            dataset: transformDataset(dataset),
            state: {
              view,
              viewCls: dataset.viewCls,
              selected: [],
              selectedLabels: [],
            },
          });
        },
      });
    });
  };
};

export const useSelectSample = () => {
  const setSelected = useSetSelected();

  return useRecoilTransaction_UNSTABLE(
    ({ set, get }) =>
      async (sampleId: string) => {
        const selected = new Set(get(atoms.selectedSamples));
        selected.has(sampleId)
          ? selected.delete(sampleId)
          : selected.add(sampleId);
        set(atoms.selectedSamples, selected);
        setSelected([...selected]);
      },
    []
  );
};

export const useReset = () => {
  return useRecoilTransaction_UNSTABLE(({ set }) => () => {
    set(atoms.selectedSamples, new Set());
    set(atoms.selectedLabels, {});
    set(viewAtoms.view, []);
  });
};<|MERGE_RESOLUTION|>--- conflicted
+++ resolved
@@ -36,12 +36,8 @@
 import { getDatasetName } from "./generic";
 import { RouterContext } from "@fiftyone/components";
 import { RGB } from "@fiftyone/looker";
-import { DatasetQuery } from "../Root/Datasets/__generated__/DatasetQuery.graphql";
-<<<<<<< HEAD
 import { resolveGroups, sidebarGroupsDefinition } from "../recoil/sidebar";
-=======
 import { _activeFields } from "../recoil/schema";
->>>>>>> cc9ab9fc
 
 export const useEventHandler = (
   target,
