import { Optional, useEventHandler } from "@fiftyone/state";
import { useAtomValue, useSetAtom } from "jotai";
import { useAtomCallback } from "jotai/utils";
import { useCallback, useEffect, useMemo, useRef } from "react";
import {
  _INTERNAL_timelineConfigsLruCache,
  addSubscriberAtom,
  addTimelineAtom,
  CreateFoTimeline,
  getFrameNumberAtom,
  getPlayheadStateAtom,
  getTimelineConfigAtom,
  getTimelineUpdateFreqAtom,
  SequenceTimelineSubscription,
  setFrameNumberAtom,
  updatePlayheadStateAtom,
} from "../lib/state";
import { DEFAULT_FRAME_NUMBER } from "./constants";
import { useDefaultTimelineName } from "./use-default-timeline-name";

/**
 * This hook creates a new timeline with the given configuration.
 *
 * @param newTimelineProps - The configuration for the new timeline. `name` is
 * optional and defaults to an internal global timeline ID scoped to the current modal.
 *
 * @returns An object with the following properties:
 * - `isTimelineInitialized`: Whether the timeline has been initialized.
 * - `subscribe`: A function that subscribes to the timeline.
 */
export const useCreateTimeline = (
  newTimelineProps: Optional<CreateFoTimeline, "name">
) => {
  const { getName } = useDefaultTimelineName();
  const { name: mayBeTimelineName } = newTimelineProps;

  const timelineName = useMemo(
    () => mayBeTimelineName ?? getName(),
    [mayBeTimelineName, getName]
  );

  const { __internal_IsTimelineInitialized: isTimelineInitialized, ...config } =
    useAtomValue(getTimelineConfigAtom(timelineName));
<<<<<<< HEAD
=======

>>>>>>> 610c426f
  const frameNumber = useAtomValue(getFrameNumberAtom(timelineName));
  const playHeadState = useAtomValue(getPlayheadStateAtom(timelineName));
  const updateFreq = useAtomValue(getTimelineUpdateFreqAtom(timelineName));

  const addSubscriber = useSetAtom(addSubscriberAtom);
  const addTimeline = useSetAtom(addTimelineAtom);
  const setFrameNumber = useSetAtom(setFrameNumberAtom);
  const setPlayHeadState = useSetAtom(updatePlayheadStateAtom);

<<<<<<< HEAD
=======
  /**
   * this effect creates the timeline
   */
  useEffect(() => {
    // missing config might be used as a technique to delay the initialization of the timeline
    if (!newTimelineProps.config) {
      return;
    }

    addTimeline({ name: timelineName, config: newTimelineProps.config });

    // this is so that this timeline is brought to the front of the cache
    _INTERNAL_timelineConfigsLruCache.get(timelineName);

    return () => {
      // when component using this hook unmounts, pause animation
      pause();
      // timeline cleanup is handled by `_INTERNAL_timelineConfigsLruCache::dispose()`
    };

    // note: we're not using newTimelineConfig.config as a dependency
    // because it's not guaranteed to be referentially stable.
    // that would require caller to memoize the passed config object.
    // instead use constituent properties of the config object that are primitives
    // or referentially stable
  }, [
    addTimeline,
    timelineName,
    newTimelineProps.waitUntilInitialized,
    newTimelineProps.config?.loop,
    newTimelineProps.config?.totalFrames,
  ]);

  /**
   * this effect starts or stops the animation
   * based on the playhead state
   */
  useEffect(() => {
    if (playHeadState === "playing") {
      startAnimation();
    }

    if (playHeadState === "paused") {
      cancelAnimation();
    }

    playHeadStateRef.current = playHeadState;
  }, [playHeadState]);

  /**
   * this effect establishes a binding with externally
   * updated frame number. Note that for this effect to have
   * the required effect, the external setter needs to have disabled animation first
   * by dispatching a pause event
   */
  useEffect(() => {
    if (!isAnimationActiveRef.current) {
      frameNumberRef.current = frameNumber;
    }
  }, [frameNumber]);

  /**
   * the following effects are used to keep the refs up to date
   */
  useEffect(() => {
    configRef.current = config;
  }, [config]);
  useEffect(() => {
    updateFreqRef.current = updateFreq;
  }, [updateFreq]);

>>>>>>> 610c426f
  const animationId = useRef(-1);
  const configRef = useRef(config);
  const isAnimationActiveRef = useRef(false);
  const isLastDrawFinishedRef = useRef(true);
  const frameNumberRef = useRef(frameNumber);
  const lastDrawTime = useRef(-1);
  const playHeadStateRef = useRef(playHeadState);
  const updateFreqRef = useRef(updateFreq);

  const play = useCallback(() => {
    setPlayHeadState({ name: timelineName, state: "playing" });
  }, [timelineName]);

  const pause = useCallback(() => {
    setPlayHeadState({ name: timelineName, state: "paused" });
    cancelAnimation();
  }, [timelineName]);

  const onPlayEvent = useCallback(
    (e: CustomEvent) => {
      if (e.detail.timelineName !== timelineName) {
        return;
      }

      play();
      e.stopPropagation();
    },
    [timelineName]
  );

  const onPauseEvent = useCallback(
    (e: CustomEvent) => {
      if (e.detail.timelineName !== timelineName) {
        return;
      }

      pause();
      e.stopPropagation();
    },
    [timelineName]
  );

  // animation loop with a controlled frame rate
  // note: be careful when adding any non-ref dependencies to this function
  const animate = useCallback(
    (newTime: DOMHighResTimeStamp) => {
      if (
        playHeadStateRef.current === "paused" ||
        playHeadStateRef.current === "waitingToPause"
      ) {
        cancelAnimation();
      }

      const elapsed = newTime - lastDrawTime.current;

      if (elapsed < updateFreqRef.current) {
        // not enough time has passed, skip drawing
        animationId.current = requestAnimationFrame(animate);
        return;
      }

      lastDrawTime.current = newTime - (elapsed % updateFreq);

      // don't commit if: we're at the end of the timeline
      if (frameNumberRef.current === configRef.current.totalFrames) {
        const loopToBeginning = () => {
          const loopToFrameNumber =
            configRef.current.defaultFrameNumber ?? DEFAULT_FRAME_NUMBER;
          setFrameNumber({
            name: timelineName,
            newFrameNumber: loopToFrameNumber,
          }).then(() => {
            frameNumberRef.current = loopToFrameNumber;
            animationId.current = requestAnimationFrame(animate);
          });
        };

        if (configRef.current.loop) {
          loopToBeginning();
        } else {
          // if animation is active, and loop config is off, means we need to stop
          if (isAnimationActiveRef.current) {
            pause();
            // animation was not running and we were paused but got signal to start animating
            // this means video was paused at the end of the timeline
            // start from the beginning
          } else {
            loopToBeginning();
          }
        }
        return;
      }

      isAnimationActiveRef.current = true;

      const targetFrameNumber = frameNumberRef.current + 1;

      // queue next animation before draw
      animationId.current = requestAnimationFrame(animate);

      if (!isLastDrawFinishedRef.current) {
        return;
      }

      // drawing logic is owned by subscribers and invoked by setFrameNumber
      // we don't increase frame number until the draw is complete
      isLastDrawFinishedRef.current = false;
      setFrameNumber({
        name: timelineName,
        newFrameNumber: targetFrameNumber,
      })
        .then(() => {
          frameNumberRef.current = targetFrameNumber;
        })
        .finally(() => {
          isLastDrawFinishedRef.current = true;
        });
    },
    [pause, timelineName]
  );

  const startAnimation = useCallback(() => {
    if (playHeadState === "paused" || playHeadState === "waitingToPause") {
      cancelAnimation();
    }

    lastDrawTime.current = performance.now();

    animate(lastDrawTime.current);
  }, [playHeadState]);

  const cancelAnimation = useCallback(() => {
    cancelAnimationFrame(animationId.current);
    isAnimationActiveRef.current = false;
  }, []);

  useEventHandler(window, "play", onPlayEvent);
  useEventHandler(window, "pause", onPauseEvent);

  const subscribe = useCallback(
    (subscription: SequenceTimelineSubscription) => {
      addSubscriber({ name: timelineName, subscription });
    },
    [addSubscriber, timelineName]
  );

  const refresh = useAtomCallback(
    useCallback(
      (get, set) => {
        const currentFrameNumber = get(getFrameNumberAtom(timelineName));

        set(setFrameNumberAtom, {
          name: timelineName,
          newFrameNumber: currentFrameNumber,
        });
      },
      [timelineName]
    )
  );

  /**
   * this effect creates the timeline
   */
  useEffect(() => {
    addTimeline({ name: timelineName, config: newTimelineProps.config });

    // this is so that this timeline is brought to the front of the cache
    _INTERNAL_timelineConfigsLruCache.get(timelineName);

    return () => {
      // when component using this hook unmounts, pause animation
      pause();

      // timeline cleanup is handled by `_INTERNAL_timelineConfigsLruCache::dispose()`
    };
    // note: we're not using newTimelineProps.config as a dependency
    // because it's not guaranteed to be referentially stable.
    // that would require caller to memoize the passed config object.
    // using just the timelineName as a dependency is fine.
  }, [addTimeline, timelineName]);

  /**
   * this effect starts or stops the animation
   * based on the playhead state
   */
  useEffect(() => {
    if (playHeadState === "playing") {
      startAnimation();
    }

    if (playHeadState === "paused") {
      cancelAnimation();
    }

    playHeadStateRef.current = playHeadState;
  }, [playHeadState]);

  /**
   * this effect establishes a binding with externally
   * updated frame number. Note that for this effect to have
   * the required effect, the external setter needs to have disabled animation first
   * by dispatching a pause event
   */
  useEffect(() => {
    if (!isAnimationActiveRef.current) {
      frameNumberRef.current = frameNumber;
    }
  }, [frameNumber]);

  /**
   * The following effects are used to keep the refs up to date
   */
  useEffect(() => {
    configRef.current = config;
  }, [config]);
  useEffect(() => {
    updateFreqRef.current = updateFreq;
  }, [updateFreq]);

  /**
   * This effect is used to refresh the timeline when it's initialized.
   */
  useEffect(() => {
    if (!isTimelineInitialized) {
      return;
    }

    queueMicrotask(() => {
      refresh();
    });
  }, [isTimelineInitialized, refresh]);

  return { isTimelineInitialized, refresh, subscribe };
};<|MERGE_RESOLUTION|>--- conflicted
+++ resolved
@@ -41,10 +41,7 @@
 
   const { __internal_IsTimelineInitialized: isTimelineInitialized, ...config } =
     useAtomValue(getTimelineConfigAtom(timelineName));
-<<<<<<< HEAD
-=======
-
->>>>>>> 610c426f
+
   const frameNumber = useAtomValue(getFrameNumberAtom(timelineName));
   const playHeadState = useAtomValue(getPlayheadStateAtom(timelineName));
   const updateFreq = useAtomValue(getTimelineUpdateFreqAtom(timelineName));
@@ -54,8 +51,6 @@
   const setFrameNumber = useSetAtom(setFrameNumberAtom);
   const setPlayHeadState = useSetAtom(updatePlayheadStateAtom);
 
-<<<<<<< HEAD
-=======
   /**
    * this effect creates the timeline
    */
@@ -127,7 +122,6 @@
     updateFreqRef.current = updateFreq;
   }, [updateFreq]);
 
->>>>>>> 610c426f
   const animationId = useRef(-1);
   const configRef = useRef(config);
   const isAnimationActiveRef = useRef(false);
@@ -288,68 +282,6 @@
     )
   );
 
-  /**
-   * this effect creates the timeline
-   */
-  useEffect(() => {
-    addTimeline({ name: timelineName, config: newTimelineProps.config });
-
-    // this is so that this timeline is brought to the front of the cache
-    _INTERNAL_timelineConfigsLruCache.get(timelineName);
-
-    return () => {
-      // when component using this hook unmounts, pause animation
-      pause();
-
-      // timeline cleanup is handled by `_INTERNAL_timelineConfigsLruCache::dispose()`
-    };
-    // note: we're not using newTimelineProps.config as a dependency
-    // because it's not guaranteed to be referentially stable.
-    // that would require caller to memoize the passed config object.
-    // using just the timelineName as a dependency is fine.
-  }, [addTimeline, timelineName]);
-
-  /**
-   * this effect starts or stops the animation
-   * based on the playhead state
-   */
-  useEffect(() => {
-    if (playHeadState === "playing") {
-      startAnimation();
-    }
-
-    if (playHeadState === "paused") {
-      cancelAnimation();
-    }
-
-    playHeadStateRef.current = playHeadState;
-  }, [playHeadState]);
-
-  /**
-   * this effect establishes a binding with externally
-   * updated frame number. Note that for this effect to have
-   * the required effect, the external setter needs to have disabled animation first
-   * by dispatching a pause event
-   */
-  useEffect(() => {
-    if (!isAnimationActiveRef.current) {
-      frameNumberRef.current = frameNumber;
-    }
-  }, [frameNumber]);
-
-  /**
-   * The following effects are used to keep the refs up to date
-   */
-  useEffect(() => {
-    configRef.current = config;
-  }, [config]);
-  useEffect(() => {
-    updateFreqRef.current = updateFreq;
-  }, [updateFreq]);
-
-  /**
-   * This effect is used to refresh the timeline when it's initialized.
-   */
   useEffect(() => {
     if (!isTimelineInitialized) {
       return;
