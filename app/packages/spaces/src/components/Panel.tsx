import { CenteredStack, scrollable } from "@fiftyone/components";
import * as fos from "@fiftyone/state";
import React, { useEffect } from "react";
import { useSetRecoilState } from "recoil";
import { PANEL_LOADING_TIMEOUT } from "../constants";
import { PanelContext } from "../contexts";
import { useReactivePanel } from "../hooks";
import { panelIdToScopeAtom } from "../state";
import { PanelProps } from "../types";
import PanelNotFound from "./PanelNotFound";
import PanelSkeleton from "./PanelSkeleton";
import { StyledPanel } from "./StyledElements";

function Panel(props: PanelProps) {
  const { node, isModalPanel } = props;
  const panelName = node.type as string;
  const panel = useReactivePanel(panelName);
  const dimensions = fos.useDimensions();
  const pending = fos.useTimeout(PANEL_LOADING_TIMEOUT);
  const setPanelIdToScope = useSetRecoilState(panelIdToScopeAtom);
  const scope = isModalPanel ? "modal" : "grid";

  useEffect(() => {
    setPanelIdToScope((ids) => ({ ...ids, [node.id]: scope }));
  }, [scope, setPanelIdToScope, node.id]);

  const panelContentTestId = `panel-content-${panelName}`;

  if (!panel) {
    return (
      <StyledPanel data-cy={panelContentTestId}>
        <CenteredStack>
          {pending ? (
            <PanelSkeleton />
          ) : (
            <PanelNotFound panelName={panelName} {...props} />
          )}
        </CenteredStack>
      </StyledPanel>
    );
  }

  const { component: Component } = panel;

  return (
    <StyledPanel
      $isModalPanel={isModalPanel}
      id={node.id}
      data-cy={panelContentTestId}
      className={scrollable}
      ref={dimensions.ref}
    >
      <PanelContext.Provider value={{ node, scope }}>
<<<<<<< HEAD
        <Component
          key={shouldKeyComponent ? thisModalUniqueId : panelName}
          panelNode={node}
          dimensions={dimensions}
          isModalPanel={isModalPanel}
        />
=======
        <Component panelNode={node} dimensions={dimensions} />
>>>>>>> cbd52763
      </PanelContext.Provider>
    </StyledPanel>
  );
}

export default React.memo(Panel, (prevProps, nextProps) => {
  return prevProps?.node?.id === nextProps?.node?.id;
});<|MERGE_RESOLUTION|>--- conflicted
+++ resolved
@@ -51,16 +51,7 @@
       ref={dimensions.ref}
     >
       <PanelContext.Provider value={{ node, scope }}>
-<<<<<<< HEAD
-        <Component
-          key={shouldKeyComponent ? thisModalUniqueId : panelName}
-          panelNode={node}
-          dimensions={dimensions}
-          isModalPanel={isModalPanel}
-        />
-=======
         <Component panelNode={node} dimensions={dimensions} />
->>>>>>> cbd52763
       </PanelContext.Provider>
     </StyledPanel>
   );
