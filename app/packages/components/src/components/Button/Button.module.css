--- conflicted
+++ resolved
@@ -5,25 +5,16 @@
   border-radius: 3px;
   text-align: center;
   padding: 0 0.5rem;
-<<<<<<< HEAD
-  border: 1px solid var(--joy-palette-primary-plainColor);
-  background: var(--joy-palette-primary-softBg);
-  box-shadow: 0 2px 40px var(--joy-palette-background-level2);
-=======
   border: 1px solid var(--joy-palette-divider);
   background: var(--joy-palette-background-viewBarButtons);
   box-shadow: 0 2px 40px var(--joy-palette-custom-shadow);
   color: var(--joy-palette-text-secondary);
->>>>>>> 019a13e4
 }
 
 .button:hover {
   background: var(--joy-palette-primary-plainColor);
-<<<<<<< HEAD
-=======
   color: var(--joy-palette-text-buttonHighlight);
   border-color: var(--joy-palette-primary-plainColor);
->>>>>>> 019a13e4
 }
 
 .button:disabled {
