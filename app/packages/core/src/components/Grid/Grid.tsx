--- conflicted
+++ resolved
@@ -70,18 +70,10 @@
       retainItems: true,
       rowAspectRatioThreshold: threshold,
       get: (next) => page(next),
-<<<<<<< HEAD
-      render: (id, element, dimensions, soft, hide) => {
+      render: (id, element, dimensions, zooming) => {
         const cached = lookerStore.get(id.description);
         if (cached) {
-          const looker = lookerStore.get(id.description);
-          hide ? looker?.disable() : looker?.attach(element, dimensions);
-
-=======
-      render: (id, element, dimensions, zooming) => {
-        if (lookerStore.has(id.description)) {
-          lookerStore.get(id.description)?.attach(element, dimensions);
->>>>>>> cea9b9a6
+          cached?.attach(element, dimensions);
           return;
         }
 
