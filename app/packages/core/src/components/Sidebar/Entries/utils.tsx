--- conflicted
+++ resolved
@@ -10,11 +10,6 @@
 
   display: flex;
   justify-content: space-between;
-<<<<<<< HEAD
-  background: ${({ theme }) => theme.neutral.softBg};
-=======
->>>>>>> 019a13e4
-
   & > input {
     color: ${({ theme }) => theme.text.secondary};
     font-size: 14px !important;
