--- conflicted
+++ resolved
@@ -116,11 +116,7 @@
 
 const ListContainer = styled.div`
   background: ${({ theme }) => theme.background.level2};
-<<<<<<< HEAD
-  border: 1px solid #191c1f;
-=======
   border: 1px solid var(--joy-palette-divider);
->>>>>>> 019a13e4
   border-radius: 2px;
   color: ${({ theme }) => theme.text.secondary};
   margin-top: 0.25rem;
