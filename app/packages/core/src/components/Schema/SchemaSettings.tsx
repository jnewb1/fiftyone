--- conflicted
+++ resolved
@@ -9,17 +9,9 @@
 import { Button, ExternalLink, InfoIcon, useTheme } from "@fiftyone/components";
 import { TabOption } from "../utils";
 
-<<<<<<< HEAD
 import { SchemaSearch } from "./SchemaSearch";
 import { SchemaSelection } from "./SchemaSelection";
 import { useOutsideClick } from "@fiftyone/state";
-import { useRecoilValue } from "recoil";
-import { keyBy } from "lodash";
-=======
-import { useOutsideClick } from "@fiftyone/state";
-import { SchemaSearch } from "./SchemaSearch";
-import { SchemaSelection } from "./SchemaSelection";
->>>>>>> ab947f50
 
 const ModalWrapper = styled.div`
   position: fixed;
@@ -78,19 +70,21 @@
     isFilterRuleActive,
     enabledSelectedPaths,
     setShowNestedFields,
-<<<<<<< HEAD
     mergedSchema,
   } = fos.useSchemaSettings();
+  const { searchResults } = fos.useSearchSchemaFields(mergedSchema);
+
+  const applyDisabled =
+    isFilterRuleActive && (!searchTerm || !searchResults.length);
+  const resetDisabled = !searchResults.length;
 
   const { setSearchResults, searchMetaFilter } =
     fos.useSearchSchemaFields(mergedSchema);
 
   const { setViewToFields: setSelectedFieldsStage } =
     fos.useSetSelectedFieldsStage();
-=======
-    resetAttributeFilters,
-  } = fos.useSchemaSettings();
->>>>>>> ab947f50
+
+  const { resetAttributeFilters } = fos.useSchemaSettings();
 
   useOutsideClick(schemaModalRef, (_) => {
     close();
@@ -234,6 +228,7 @@
                 padding: "0.25rem 0.5rem",
                 borderRadius: "4px",
               }}
+              disabled={applyDisabled}
               onClick={() => {
                 resetAttributeFilters();
                 const initialFieldNames = [...excludedPaths[datasetName]];
@@ -278,6 +273,7 @@
                 padding: "0.25rem 0.5rem",
                 borderRadius: "4px",
               }}
+              disabled={resetDisabled}
               onClick={() => {
                 setSettingsModal({ open: false });
                 setSearchTerm("");
