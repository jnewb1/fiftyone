--- conflicted
+++ resolved
@@ -16,11 +16,7 @@
   jsonPanelRef.current = jsonPanel;
   helpPanelRef.current = helpPanel;
 
-<<<<<<< HEAD
-  const onNavigate = useCallback(() => {
-=======
   const closePanels = useCallback(() => {
->>>>>>> cbd52763
     jsonPanelRef.current?.close();
     helpPanelRef.current?.close();
   }, []);
