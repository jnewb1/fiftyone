--- conflicted
+++ resolved
@@ -35,6 +35,7 @@
 export { default as MarkdownView } from "./MarkdownView";
 export { default as MediaPlayerView } from "./MediaPlayerView";
 export { default as ModalView } from "./ModalView";
+export { default as NativeModelEvaluationView } from "./NativeModelEvaluationView";
 export { default as ObjectView } from "./ObjectView";
 export { default as OneOfView } from "./OneOfView";
 export { default as PillBadgeView } from "./PillBadgeView";
@@ -49,16 +50,9 @@
 export { default as TabsView } from "./TabsView";
 export { default as TagsView } from "./TagsView";
 export { default as TextFieldView } from "./TextFieldView";
-<<<<<<< HEAD
 export { default as TextView } from "./TextView";
 export { default as TimelineView } from "./TimelineView";
 export { default as ToastView } from "./ToastView";
+export { default as TreeSelectionView } from "./TreeSelectionView";
 export { default as TupleView } from "./TupleView";
-export { default as TreeSelectionView } from "./TreeSelectionView";
-export { default as UnsupportedView } from "./UnsupportedView";
-export { default as NativeModelEvaluationView } from "./NativeModelEvaluationView";
-=======
-export { default as TimelineView } from "./TimelineView";
-export { default as TupleView } from "./TupleView";
-export { default as UnsupportedView } from "./UnsupportedView";
->>>>>>> cbd52763
+export { default as UnsupportedView } from "./UnsupportedView";