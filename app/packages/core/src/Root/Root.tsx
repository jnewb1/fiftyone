import React, { Suspense, useContext, useEffect, useMemo } from "react";
import ReactDOM from "react-dom";
import ReactGA from "react-ga";
import { motion, AnimatePresence } from "framer-motion";
import {
  PreloadedQuery,
  useFragment,
  usePaginationFragment,
  usePreloadedQuery,
} from "react-relay";
import { useDebounce } from "react-use";
import { useRecoilState, useRecoilValue } from "recoil";
import { graphql } from "relay-runtime";

import {
  Button,
  DocsLink,
  GitHubLink,
  Header,
  SlackLink,
  iconContainer,
} from "@fiftyone/components";

// built in plugins
import "@fiftyone/map";
import "@fiftyone/looker-3d";

import gaConfig from "../ga";
import style from "./Root.module.css";
import ViewBar from "../components/ViewBar/ViewBar";
import Teams from "../components/Teams/Teams";

import { RootQuery } from "./__generated__/RootQuery.graphql";
import { RootConfig_query$key } from "./__generated__/RootConfig_query.graphql";
import { RootDatasets_query$key } from "./__generated__/RootDatasets_query.graphql";
import { RootGA_query$key } from "./__generated__/RootGA_query.graphql";
import { RootNav_query$key } from "./__generated__/RootNav_query.graphql";
import { clone, isElectron } from "@fiftyone/utilities";
import { RGB } from "@fiftyone/looker";
import * as fos from "@fiftyone/state";
import { getDatasetName, Route, RouterContext } from "@fiftyone/state";

import DatasetSelector from "../components/DatasetSelector";
import { useColorScheme, IconButton } from "@mui/material";
import { DarkMode, LightMode } from "@mui/icons-material";

const rootQuery = graphql`
  query RootQuery($search: String = "", $count: Int, $cursor: String) {
    ...RootConfig_query
    ...RootDatasets_query
    ...RootGA_query
    ...RootNav_query
  }
`;

const getUseSearch = (prepared: PreloadedQuery<RootQuery>) => {
  const refresh = useRecoilValue(fos.refresher);

  return (search: string) => {
    const query = usePreloadedQuery<RootQuery>(rootQuery, prepared);

    const { data, refetch } = usePaginationFragment(
      graphql`
        fragment RootDatasets_query on Query
        @refetchable(queryName: "DatasetsPaginationQuery") {
          datasets(search: $search, first: $count, after: $cursor)
            @connection(key: "DatasetsList_query_datasets") {
            total
            edges {
              cursor
              node {
                name
              }
            }
          }
        }
      `,
      query as RootDatasets_query$key
    );

    useDebounce(
      () => {
        refetch({ search });
      },
      200,
      [search, refresh]
    );

    return useMemo(() => {
      return {
        total: data.datasets.total === null ? undefined : data.datasets.total,
        values: data.datasets.edges.map((edge) => edge.node.name),
      };
    }, [data]);
  };
};

export const useGA = (prepared: PreloadedQuery<RootQuery>) => {
  const query = usePreloadedQuery<RootQuery>(rootQuery, prepared);

  const info = useFragment(
    graphql`
      fragment RootGA_query on Query {
        context
        dev
        doNotTrack
        uid
        version
      }
    `,
    query as RootGA_query$key
  );

  useEffect(() => {
    if (info.doNotTrack) {
      return;
    }
    const dev = info.dev;
    const buildType = dev ? "dev" : "prod";

    ReactGA.initialize(gaConfig.app_ids[buildType], {
      debug: dev,
      gaOptions: {
        storage: "none",
        cookieDomain: "none",
        clientId: info.uid,
      },
    });
    ReactGA.set({
      userId: info.uid,
      checkProtocolTask: null, // disable check, allow file:// URLs
      [gaConfig.dimensions.dev]: buildType,
      [gaConfig.dimensions.version]: `${info.version}`,
      [gaConfig.dimensions.context]:
        info.context + (isElectron() ? "-DESKTOP" : ""),
    });
    ReactGA.pageview("/");
  }, []);
};

const Nav: React.FC<{ prepared: PreloadedQuery<RootQuery> }> = ({
  prepared,
}) => {
  useGA(prepared);
  const useSearch = getUseSearch(prepared);
  const query = usePreloadedQuery<RootQuery>(rootQuery, prepared);

  const { teamsSubmission } = useFragment(
    graphql`
      fragment RootNav_query on Query {
        teamsSubmission
      }
    `,
    query as RootNav_query$key
  );
  const [teams, setTeams] = useRecoilState(fos.appTeamsIsOpen);
  const refresh = fos.useRefresh();
  const context = useContext(RouterContext);
  const dataset = getDatasetName(context);
  const { mode, setMode } = useColorScheme();
  const [_, setTheme] = useRecoilState(fos.theme);

  return (
    <>
      <Header
        title={"FiftyOne"}
        onRefresh={refresh}
        navChildren={<DatasetSelector useSearch={useSearch} />}
      >
        {dataset && <ViewBar />}
        {!dataset && <div style={{ flex: 1 }}></div>}
        <div className={iconContainer}>
          {!teamsSubmission && (
            <Button
              onClick={() => {
                setTeams(true);
              }}
            >
              Have a Team?
            </Button>
          )}
          <IconButton
            title={mode === "dark" ? "Light mode" : "Dark mode"}
            disableRipple
            onClick={() => {
              const nextMode = mode === "dark" ? "light" : "dark";
              setMode(nextMode);
              setTheme(nextMode);
            }}
            sx={{
              color: (theme) => theme.palette.text.secondary,
              pr: 0,
            }}
          >
            {mode === "dark" ? <LightMode color="inherit" /> : <DarkMode />}
          </IconButton>
          <SlackLink />
          <GitHubLink />
          <DocsLink />
        </div>
      </Header>
      {ReactDOM.createPortal(
        <AnimatePresence>
          {teams && (
            <motion.div
              initial={{ opacity: 0, height: 0 }}
              animate={{
                opacity: 1,
                height: "auto",
              }}
              exit={{ opacity: 0, height: 0 }}
              transition={{ duration: 0.2 }}
              key={"teams"}
            >
              <Teams />
            </motion.div>
          )}
        </AnimatePresence>,
        document.getElementById("teams")
      )}
    </>
  );
};

const Root: Route<RootQuery> = ({ children, prepared }) => {
  const query = usePreloadedQuery<RootQuery>(rootQuery, prepared);
  const data = useFragment(
    graphql`
      fragment RootConfig_query on Query {
        config {
          colorBy
          colorPool
          colorscale
          gridZoom
          loopVideos
          notebookHeight
          plugins
          showConfidence
          showIndex
          showLabel
          showSkeletons
          showTooltip
<<<<<<< HEAD
          sidebarMode
=======
          theme
>>>>>>> ecaad15c
          timezone
          useFrameNumber
        }
        colorscale
      }
    `,
    query as RootConfig_query$key
  );

  const update = fos.useStateUpdate();
  useEffect(() => {
    update({
      colorscale: clone(data.colorscale) as RGB[],
      config: clone(data.config),
    });
  }, [data]);

  return (
    <>
      <Nav prepared={prepared} />
      <div className={style.page}>
        <Suspense fallback={null}>{children}</Suspense>
      </div>
    </>
  );
};

export default Root;<|MERGE_RESOLUTION|>--- conflicted
+++ resolved
@@ -240,11 +240,8 @@
           showLabel
           showSkeletons
           showTooltip
-<<<<<<< HEAD
           sidebarMode
-=======
           theme
->>>>>>> ecaad15c
           timezone
           useFrameNumber
         }
