--- conflicted
+++ resolved
@@ -31,13 +31,9 @@
   useEffect(() => {
     executor.execute(queueItem.request.params, {
       callback: queueItem.callback,
-<<<<<<< HEAD
-    });
-=======
       ...(queueItem?.request?.options || {}),
     });
     // eslint-disable-next-line react-hooks/exhaustive-deps
->>>>>>> 4a6cfb53
   }, []);
 
   return null;
