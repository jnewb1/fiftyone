import * as fos from "@fiftyone/state";
import { debounce } from "lodash";
import { useCallback, useEffect, useMemo, useRef, useState } from "react";
import {
  atom,
  selector,
  selectorFamily,
  useRecoilCallback,
  useRecoilState,
  useRecoilTransaction_UNSTABLE,
  useRecoilValue,
  useSetRecoilState,
} from "recoil";
import {
  BROWSER_CONTROL_KEYS,
  RESOLVE_INPUT_VALIDATION_TTL,
  RESOLVE_PLACEMENTS_TTL,
  RESOLVE_TYPE_TTL,
} from "./constants";
import {
  ExecutionContext,
  InvocationRequestQueue,
  OperatorResult,
  executeOperatorWithContext,
  getInvocationRequestQueue,
  getLocalOrRemoteOperator,
  listLocalAndRemoteOperators,
} from "./operators";
import { Places } from "./types";
import { ValidationContext } from "./validation";

export const promptingOperatorState = atom({
  key: "promptingOperator",
  default: null,
});

export const currentOperatorParamsSelector = selectorFamily({
  key: "currentOperatorParamsSelector",
  get:
    () =>
    ({ get }) => {
      const promptingOperator = get(promptingOperatorState);
      if (!promptingOperator) {
        return {};
      }
      const { params } = promptingOperator;
      return params;
    },
});

export const showOperatorPromptSelector = selector({
  key: "showOperatorPrompt",
  get: ({ get }) => {
    return !!get(promptingOperatorState);
  },
});

export const usePromptOperatorInput = () => {
  const setRecentlyUsedOperators = useSetRecoilState(
    recentlyUsedOperatorsState
  );
  const setPromptingOperator = useSetRecoilState(promptingOperatorState);

  const prompt = (operatorName) => {
    setRecentlyUsedOperators((recentlyUsedOperators) => {
      const update = new Set([...recentlyUsedOperators, operatorName]);
      return Array.from(update).slice(-5);
    });

    setPromptingOperator({ operatorName, params: {} });
  };

  return prompt;
};

const globalContextSelector = selector({
  key: "globalContext",
  get: ({ get }) => {
    const datasetName = get(fos.datasetName);
    const view = get(fos.view);
    const extended = get(fos.extendedStages);
    const filters = get(fos.filters);
    const selectedSamples = get(fos.selectedSamples);
    const selectedLabels = get(fos.selectedLabels);

    return {
      datasetName,
      view,
      extended,
      filters,
      selectedSamples,
      selectedLabels,
    };
  },
});

const currentContextSelector = selectorFamily({
  key: "currentContextSelector",
  get:
    (operatorName) =>
    ({ get }) => {
      const globalContext = get(globalContextSelector);
      const params = get(currentOperatorParamsSelector(operatorName));
      return {
        ...globalContext,
        params,
      };
    },
});

const useExecutionContext = (operatorName, hooks = {}) => {
  const curCtx = useRecoilValue(currentContextSelector(operatorName));
  const {
    datasetName,
    view,
    extended,
    filters,
    selectedSamples,
    params,
    selectedLabels,
  } = curCtx;
  const ctx = useMemo(() => {
    return new ExecutionContext(
      params,
      {
        datasetName,
        view,
        extended,
        filters,
        selectedSamples,
        selectedLabels,
      },
      hooks
    );
  }, [
    params,
    datasetName,
    view,
    extended,
    filters,
    selectedSamples,
    selectedLabels,
    hooks,
  ]);

  return ctx;
};

export const useOperatorPrompt = () => {
  const [promptingOperator, setPromptingOperator] = useRecoilState(
    promptingOperatorState
  );
  const containerRef = useRef();
  const resolveTypeError = useRef();
  const { operatorName } = promptingOperator;
  const ctx = useExecutionContext(operatorName);
  const operator = getLocalOrRemoteOperator(operatorName).operator;
  const hooks = operator.useHooks(ctx);
  const executor = useOperatorExecutor(promptingOperator.operatorName);
  const [inputFields, setInputFields] = useState();
  const [resolving, setResolving] = useState(false);
  const [resolvedCtx, setResolvedCtx] = useState(null);
  const notify = fos.useNotification();

  const resolveInput = useCallback(
    debounce(
      async (ctx) => {
        try {
          setResolving(true);
          const resolved = await operator.resolveInput(ctx);
          validateThrottled(ctx, resolved);
          if (resolved) {
            setInputFields(resolved.toProps());
          } else {
            setInputFields(null);
          }
        } catch (e) {
          resolveTypeError.current = e;
          setInputFields(null);
        }
        setResolving(false);
        setResolvedCtx(ctx);
      },
      operator.isRemote ? RESOLVE_TYPE_TTL : 0,
      { leading: true }
    ),
    []
  );
  const resolveInputFields = useCallback(async () => {
    ctx.hooks = hooks;
    resolveInput(ctx);
  }, [ctx, operatorName, hooks, JSON.stringify(ctx.params)]);

  const validate = useCallback((ctx, resolved) => {
    return new Promise<{
      invalid: boolean;
      errors: any;
      validationContext: any;
    }>((resolve) => {
      setTimeout(() => {
        const validationContext = new ValidationContext(
          ctx,
          resolved,
          operator
        );
        const validationErrors = validationContext.toProps().errors;
        setValidationErrors(validationErrors);
        resolve({
          invalid: validationContext.invalid,
          errors: validationErrors,
          validationContext,
        });
      }, 0);
    });
  }, []);
  const validateThrottled = useCallback(
    debounce(validate, RESOLVE_INPUT_VALIDATION_TTL, { leading: true }),
    []
  );

  useEffect(() => {
    if (executor.isExecuting || executor.hasExecuted) return;
    resolveInputFields();
  }, [ctx.params, executor.isExecuting, executor.hasResultOrError]);
  const [validationErrors, setValidationErrors] = useState([]);

  const [outputFields, setOutputFields] = useState();
  const resolveOutputFields = useCallback(async () => {
    ctx.hooks = hooks;
    const result = new OperatorResult(operator, executor.result, null, null);
    const resolved = await operator.resolveOutput(ctx, result);

    if (resolved) {
      setOutputFields(resolved.toProps());
    } else {
      setOutputFields(null);
    }
  }, [ctx, operatorName, hooks, JSON.stringify(executor.result)]);

  useEffect(() => {
    if (executor.result) {
      resolveOutputFields();
    }
  }, [executor.result]);

  const setFieldValue = useRecoilTransaction_UNSTABLE(
    ({ get, set }) =>
      (fieldName, value) => {
        const state = get(promptingOperatorState);
        set(promptingOperatorState, {
          ...state,
          params: {
            ...state.params,
            [fieldName]: value,
          },
        });
      }
  );
  const execute = useCallback(async () => {
    const resolved = await operator.resolveInput(ctx);
    const { invalid, errors } = await validate(ctx, resolved);
    if (invalid) {
      return;
    }
    executor.execute(promptingOperator.params);
  }, [operator, promptingOperator]);
  const close = () => {
    setPromptingOperator(null);
    setInputFields(null);
    setOutputFields(null);
    executor.clear();
  };

  const onSubmit = useCallback(
    (e) => {
      e.preventDefault();
      execute();
    },
    [execute]
  );

  const autoExec = async () => {
    const needsInput = operator && (await operator.needsUserInput(ctx));
    const needsResolution = operator && operator.needsResolution();
    if (!needsInput && !needsResolution) {
      execute();
    }
  };

  useEffect(() => {
    autoExec();
  }, [operator]);

  const isExecuting = executor && executor.isExecuting;
  const hasResultOrError = executor.hasResultOrError;
  const showPrompt = inputFields && !isExecuting && !hasResultOrError;
  const executorError = executor.error;
  const resolveError = resolveTypeError.current;

  useEffect(() => {
    if (executor.hasExecuted && !executor.needsOutput && !executorError) {
      close();
      if (executor.isDelegated) {
        notify({ msg: "Operation successfully scheduled", variant: "success" });
      }
    }
  }, [
    executor.hasExecuted,
    executor.needsOutput,
    executorError,
    executor.isDelegated,
    close,
    notify,
  ]);

  const pendingResolve = useMemo(
    () => ctx.params != resolvedCtx?.params,
    [ctx.params, resolvedCtx?.params]
  );

  if (!promptingOperator) return null;

  return {
    containerRef,
    onSubmit,
    inputFields,
    outputFields,
    promptingOperator,
    setFieldValue,
    operator,
    execute,
    executor,
    showPrompt,
    isExecuting,
    hasResultOrError,
    close,
    cancel: close,
    validationErrors,
    validate,
    validateThrottled,
    executorError,
    resolveError,
    resolving,
    pendingResolve,
  };
};

const operatorIOState = atom({
  key: "operatorIOState",
  default: { visible: false },
});

export function useShowOperatorIO() {
  const [state, setState] = useRecoilState(operatorIOState);
  return {
    ...state,
    showButtons: state.hideButtons !== true && state.isInput,
    type: state.isInput ? "input" : "output",
    show: ({
      schema,
      isOutput,
      isInput,
      data,
      hideButtons,
      validationErrors,
    }) => {
      setState({
        validationErrors,
        hideButtons,
        isInput,
        isOutput,
        schema,
        data,
        visible: true,
      });
    },
    hide: () => {
      setState({ visible: false });
    },
  };
}

export function filterChoicesByQuery(query, all) {
  const sanitizedQuery = query.trim();
  if (sanitizedQuery.length === 0) return all;
  return all.filter(({ label = "", value = "", description = "" }) => {
    value = value || "";
    description = description || "";
    label = label || "";
    return (
      label.toLowerCase().includes(sanitizedQuery.toLowerCase()) ||
      value.toLowerCase().includes(sanitizedQuery.toLowerCase()) ||
      description.toLowerCase().includes(sanitizedQuery.toLowerCase())
    );
  });
}

export const availableOperatorsRefreshCount = atom({
  key: "availableOperatorsRefreshCount",
  default: 0,
});

export const availableOperators = selector({
  key: "availableOperators",
  get: ({ get }) => {
    get(availableOperatorsRefreshCount); // triggers force refresh manually
    return listLocalAndRemoteOperators().allOperators.map((operator) => {
      return {
        label: operator.label,
        name: operator.name,
        value: operator.uri,
        description: operator.config.description,
        unlisted: operator.unlisted,
        canExecute: operator.config.canExecute,
        pluginName: operator.pluginName,
        _builtIn: operator._builtIn,
        icon: operator.config.icon,
        darkIcon: operator.config.darkIcon,
        lightIcon: operator.config.lightIcon,
      };
    });
  },
});

export const operatorBrowserVisibleState = atom({
  key: "operatorBrowserVisibleState",
  default: false,
});
export const operatorBrowserQueryState = atom({
  key: "operatorBrowserQueryState",
  default: "",
});

function sortResults(results, recentlyUsedOperators) {
  return results
    .map((result) => {
      let score = (result.description || result.label).charCodeAt(0);
      if (recentlyUsedOperators.includes(result.value)) {
        const recentIdx = recentlyUsedOperators.indexOf(result.label);
        score = recentIdx * -1;
      }
      if (result.canExecute === false) {
        score += results.length;
      }
      return {
        ...result,
        score,
      };
    })
    .sort((a, b) => {
      if (a.score < b.score) {
        return -1;
      }
      if (a.scrote > b.scrote) {
        return 1;
      }
      return 0;
    });
}

export const operatorBrowserChoices = selector({
  key: "operatorBrowserChoices",
  get: ({ get }) => {
    const allChoices = get(availableOperators);
    const query = get(operatorBrowserQueryState);
    let results = [...allChoices];
    results = results.filter(({ unlisted }) => !unlisted);
    if (query && query.length > 0) {
      results = filterChoicesByQuery(query, results);
    }
    return sortResults(results, get(recentlyUsedOperatorsState));
  },
});
export const operatorDefaultChoice = selector({
  key: "operatorDefaultChoice",
  get: ({ get }) => {
    const choices = get(operatorBrowserChoices);
    const firstOperatorName = choices?.[0]?.value;
    return firstOperatorName || null;
  },
});
export const operatorChoiceState = atom({
  key: "operatorChoiceState",
  default: null,
});

export const recentlyUsedOperatorsState = atom({
  key: "recentlyUsedOperators",
  default: [],
  effects: [fos.getBrowserStorageEffectForKey("operators-recently-used")],
});

export function useOperatorBrowser() {
  const [isVisible, setIsVisible] = useRecoilState(operatorBrowserVisibleState);
  const [query, setQuery] = useRecoilState(operatorBrowserQueryState);
  const [selected, setSelected] = useRecoilState(operatorChoiceState);
  const defaultSelected = useRecoilValue(operatorDefaultChoice);
  const choices = useRecoilValue(operatorBrowserChoices);
  const promptForInput = usePromptOperatorInput();

  const selectedValue = useMemo(() => {
    return selected ?? defaultSelected;
  }, [selected, defaultSelected]);

  const onChangeQuery = (query) => {
    setQuery(query);
  };

  const close = useCallback(() => {
    setIsVisible(false);
    // reset necessary state
    setQuery("");
    setSelected(null);
  }, [setIsVisible, setQuery, setSelected]);

  const onSubmit = useCallback(() => {
    const firstChoice = choices[0];
    const selectedOperator = selectedValue
      ? choices.find(({ value }) => value === selectedValue)
      : firstChoice;
    if (selectedOperator && selectedOperator.canExecute) {
      close();
      promptForInput(selectedOperator.value);
    } else if (!selectedOperator) {
      close();
    }
  }, [choices, selectedValue, close, promptForInput]);

  const getSelectedPrevAndNext = useCallback(() => {
    const selectedIndex = choices.findIndex(
      ({ value }) => value === selectedValue
    );
    const selected = choices[selectedIndex];
    const lastChoice = choices[choices.length - 1];
    const firstChoice = choices[0];
    if (selectedIndex === -1)
      return {
        selected: null,
        selectedPrev: lastChoice?.value || null,
        selectedNext: firstChoice?.value || null,
      };

    const selectedPrev = (
      choices[selectedIndex - 1] || choices[choices.length - 1]
    ).value;
    const selectedNext = (choices[selectedIndex + 1] || choices[0]).value;
    return { selected, selectedPrev, selectedNext };
  }, [choices, selectedValue]);

  const selectNext = useCallback(() => {
    setSelected(getSelectedPrevAndNext().selectedNext);
  }, [setSelected, getSelectedPrevAndNext]);

  const selectPrevious = useCallback(() => {
    setSelected(getSelectedPrevAndNext().selectedPrev);
  }, [setSelected, getSelectedPrevAndNext]);

  const onKeyDown = useCallback(
    (e) => {
      if (e.key !== "`" && !isVisible) return;
      if (BROWSER_CONTROL_KEYS.includes(e.key)) e.preventDefault();
      switch (e.key) {
        case "ArrowDown":
          selectNext();
          break;
        case "ArrowUp":
          selectPrevious();
          break;
        case "`":
          if (isVisible) {
            close();
          } else {
            setIsVisible(true);
          }
          break;
        case "Enter":
          onSubmit();
          break;
        case "Escape":
          close();
          break;
      }
    },
    [selectNext, selectPrevious, isVisible, onSubmit, close, setIsVisible]
  );

  const toggle = useCallback(() => {
    setIsVisible((isVisible) => !isVisible);
  }, [setIsVisible]);

  useEffect(() => {
    document.addEventListener("keydown", onKeyDown);
    return () => {
      document.removeEventListener("keydown", onKeyDown);
    };
  }, [onKeyDown]);

  const setSelectedAndSubmit = useCallback(
    (choice) => {
      if (choice.canExecute) {
        close();
        promptForInput(choice.value);
      }
    },
    [close, promptForInput]
  );

  const clear = () => {
    setQuery("");
    setSelected(null);
  };

  return {
    selectedValue,
    isVisible,
    choices,
    onChangeQuery,
    onSubmit,
    selectNext,
    selectPrevious,
    setSelectedAndSubmit,
    close,
    clear,
    toggle,
    hasQuery: typeof query === "string" && query.length > 0,
    query,
  };
}

export function useOperatorExecutor(uri, handlers: any = {}) {
  if (!uri.includes("/")) {
    uri = `@voxel51/operators/${uri}`;
  }

  const { operator } = getLocalOrRemoteOperator(uri);
  const [isExecuting, setIsExecuting] = useState(false);

  const [error, setError] = useState(null);
  const [result, setResult] = useState(null);
  const [hasExecuted, setHasExecuted] = useState(false);
  const [isDelegated, setIsDelegated] = useState(false);

  const [needsOutput, setNeedsOutput] = useState(false);
  const ctx = useExecutionContext(uri);
  const hooks = operator.useHooks(ctx);

  const clear = useCallback(() => {
    setIsExecuting(false);
    setError(null);
    setResult(null);
    setHasExecuted(false);
    setNeedsOutput(false);
  }, [setIsExecuting, setError, setResult, setHasExecuted, setNeedsOutput]);

  const execute = useRecoilCallback(
    (state) => async (paramOverrides) => {
      setIsExecuting(true);
      const { params, ...currentContext } = await state.snapshot.getPromise(
        currentContextSelector(uri)
      );

      const ctx = new ExecutionContext(
        paramOverrides || params,
        currentContext,
        hooks
      );
      ctx.state = state;
      try {
        ctx.hooks = hooks;
        ctx.state = state;
        const result = await executeOperatorWithContext(uri, ctx);
        setNeedsOutput(await operator.needsOutput(ctx, result));
        setResult(result.result);
        setError(result.error);
        setIsDelegated(result.delegated);
        handlers.onSuccess?.(result);
      } catch (e) {
        const isAbortError =
          e.name === "AbortError" || e instanceof DOMException;
        if (!isAbortError) {
          setError(e);
          setResult(null);
          handlers.onError?.(e);
          console.error("Error executing operator", operator, ctx);
          console.error(e);
        }
      }
      setHasExecuted(true);
      setIsExecuting(false);
    },
    [ctx]
  );
  return {
    isExecuting,
    hasExecuted,
    execute,
    needsOutput,
    error,
    result,
    clear,
    hasResultOrError: result || error,
    isDelegated,
  };
}

export function useExecutorQueue() {}

export function useInvocationRequestQueue() {
  const ref = useRef<InvocationRequestQueue>();
  const [requests, setRequests] = useState([]);
  const [itemToExecute, setItemToExecute] = useState(null);

  useEffect(() => {
    const queue = (ref.current = getInvocationRequestQueue());
    const subscriber = (updatedQueue) => {
      const queue = ref.current;
      setRequests(updatedQueue.toJSON());
    };
    queue.subscribe(subscriber);
    return () => {
      queue.unsubscribe(subscriber);
    };
  }, []);

  const onSuccess = useCallback((id) => {
    const queue = ref.current;
    if (queue) {
      queue.markAsCompleted(id);
    }
  }, []);

  const onError = useCallback((id) => {
    const queue = ref.current;
    if (queue) {
      queue.markAsFailed(id);
    }
  }, []);

  return {
    requests,
    onSuccess,
    onError,
  };
}

export function useInvocationRequestExecutor({
  queueItem,
  onSuccess,
  onError,
}) {
  const executor = useOperatorExecutor(queueItem.request.operatorURI, {
    onSuccess: () => {
      onSuccess(queueItem.id);
    },
    onError: () => {
      onError(queueItem.id);
    },
  });

  return executor;
}

export const operatorThrottledContext = atom({
  key: "operatorThrottledContext",
  default: {},
});

<<<<<<< HEAD
export const operatorPlacementsSelector = selector({
  key: "operatorPlacementsSelector",
  get: async ({ get }) => {
    const throttledContext = get(operatorThrottledContext);
    if (!throttledContext || !throttledContext.datasetName) {
      return [];
    }
    const ctx = new ExecutionContext({}, throttledContext);
    const remotePlacements = await fetchRemotePlacements(ctx);
    const localPlacements = await resolveLocalPlacements(ctx);
    return [...remotePlacements, ...localPlacements];
  },
=======
export const operatorPlacementsAtom = atom({
  key: "operatorPlacementsAtom",
  default: [],
>>>>>>> d4fb4b8a
});

export const placementsForPlaceSelector = selectorFamily({
  key: "operatorsForPlaceSelector",
  get:
    (place: Places) =>
    ({ get }) => {
      const placements = get(operatorPlacementsAtom);
      return placements
        .filter(
          (p) => p.placement.place === place && p.operator?.config?.canExecute
        )
        .map(({ placement, operator }) => ({ placement, operator }));
    },
});

export function useOperatorPlacements(place: Places) {
  const datasetName = useRecoilValue(fos.datasetName);
  const view = useRecoilValue(fos.view);
  const extendedStages = useRecoilValue(fos.extendedStages);
  const filters = useRecoilValue(fos.filters);
  const selectedSamples = useRecoilValue(fos.selectedSamples);
  const selectedLabels = useRecoilValue(fos.selectedLabels);
  const setContext = useSetRecoilState(operatorThrottledContext);
  const setThrottledContext = useMemo(() => {
    return debounce(
      (context) => {
        setContext(context);
      },
      RESOLVE_PLACEMENTS_TTL,
      { leading: true }
    );
  }, [setContext]);

  useEffect(() => {
    setThrottledContext({
      datasetName,
      view,
      extendedStages,
      filters,
      selectedSamples,
      selectedLabels,
    });
  }, [
    setThrottledContext,
    datasetName,
    view,
    extendedStages,
    filters,
    selectedSamples,
    selectedLabels,
  ]);

  const placements = useRecoilValue(placementsForPlaceSelector(place));

  return { placements };
}<|MERGE_RESOLUTION|>--- conflicted
+++ resolved
@@ -765,24 +765,9 @@
   default: {},
 });
 
-<<<<<<< HEAD
-export const operatorPlacementsSelector = selector({
-  key: "operatorPlacementsSelector",
-  get: async ({ get }) => {
-    const throttledContext = get(operatorThrottledContext);
-    if (!throttledContext || !throttledContext.datasetName) {
-      return [];
-    }
-    const ctx = new ExecutionContext({}, throttledContext);
-    const remotePlacements = await fetchRemotePlacements(ctx);
-    const localPlacements = await resolveLocalPlacements(ctx);
-    return [...remotePlacements, ...localPlacements];
-  },
-=======
 export const operatorPlacementsAtom = atom({
   key: "operatorPlacementsAtom",
   default: [],
->>>>>>> d4fb4b8a
 });
 
 export const placementsForPlaceSelector = selectorFamily({
