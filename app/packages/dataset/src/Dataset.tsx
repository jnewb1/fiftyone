--- conflicted
+++ resolved
@@ -1,9 +1,6 @@
 /**
  * Copyright 2017-2022, Voxel51, Inc.
  */
-<<<<<<< HEAD
-import { Loading } from "@fiftyone/components";
-=======
 import {
   IconButton,
   KeyboardArrowDown,
@@ -11,7 +8,6 @@
   Loading,
   ThemeProvider,
 } from "@fiftyone/components";
->>>>>>> 019a13e4
 import {
   Dataset as CoreDataset,
   useDatasetLoader,
@@ -21,24 +17,16 @@
 import { useRecoilValue, useSetRecoilState } from "recoil";
 import * as fos from "@fiftyone/state";
 import { getEventSource, toCamelCase } from "@fiftyone/utilities";
-<<<<<<< HEAD
-import { useEffect, useState, Suspense, Fragment } from "react";
-=======
 import { useEffect, useState, Suspense } from "react";
->>>>>>> 019a13e4
 import { State } from "@fiftyone/state";
 
 import { usePlugins } from "@fiftyone/plugins";
-<<<<<<< HEAD
-import styled, { ThemeContext } from "styled-components";
-=======
 import * as fos from "@fiftyone/state";
 import { State } from "@fiftyone/state";
 import { getEventSource, toCamelCase } from "@fiftyone/utilities";
 import { Suspense, useEffect, useState } from "react";
 import { useRecoilValue, useSetRecoilState } from "recoil";
 import styled from "styled-components";
->>>>>>> 019a13e4
 
 // built-in plugins
 import "@fiftyone/looker-3d";
@@ -105,32 +93,10 @@
   if (plugins.isLoading || !initialState) return loadingElement;
   if (plugins.error) return <div>Plugin error...</div>;
 
-<<<<<<< HEAD
-  const Container = styled.div`
-    width: 100%;
-    height: 100%;
-    background: var(--joy-palette-background-level2);
-    margin: 0;
-    padding: 0;
-    font-family: "Palanquin", sans-serif;
-    font-size: 14px;
-
-    color: var(--joy-palette-text-primary);
-    display: flex;
-    flex-direction: column;
-    min-width: 660px;
-  `;
-  const themePalette = theme?.palette;
-  const ThemeWrapper = themePalette ? ThemeContext.Provider : Fragment;
-
-  return (
-    <ThemeWrapper value={themePalette}>
-=======
   const themeProviderProps = theme ? { customTheme: theme } : {};
 
   return (
     <ThemeProvider {...themeProviderProps}>
->>>>>>> 019a13e4
       <Container>
         <Suspense fallback={loadingElement}>
           <DatasetLoader
@@ -153,9 +119,6 @@
         </Suspense>
         <div id="modal" />
       </Container>
-<<<<<<< HEAD
-    </ThemeWrapper>
-=======
     </ThemeProvider>
   );
 }
@@ -173,7 +136,6 @@
       {hideHeaders && <KeyboardArrowDown />}
       {!hideHeaders && <KeyboardArrowUp />}
     </IconButton>
->>>>>>> 019a13e4
   );
 }
 
