/**
 * Copyright 2017-2024, Voxel51, Inc.
 */
import { mergeWith } from "immutable";
import mime from "mime";

import { MIN_PIXELS } from "./constants";
import {
  BaseState,
  BoundingBox,
  BufferRange,
  Buffers,
  Coordinates,
  Dimensions,
  DispatchEvent,
} from "./state";

import {
  AppError,
  GraphQLError,
  NetworkError,
  ServerError,
  getFetchParameters,
} from "@fiftyone/utilities";
import { DEFAULT_FRAME_RATE } from "./lookers/imavid/constants";
import LookerWorker from "./worker/index.ts?worker&inline";

/**
 * Shallow data-object comparison for equality
 */
export function compareData(a: object, b: object): boolean {
  for (const p in a) {
    if (a.hasOwnProperty(p) !== b.hasOwnProperty(p)) {
      return false;
    } else if (a[p] != b[p]) {
      return false;
    }
  }
  for (const p in b) {
    if (!(p in a)) {
      return false;
    }
  }
  return true;
}

/**
 * Elementwise vector multiplication
 */
export function multiply<T extends number[]>(one: T, two: T): T {
  return one.map((i, j) => i * two[j]) as T;
}

/**
 * Scales a number from one range to another.
 */
export function rescale(
  n: number,
  oldMin: number,
  oldMax: number,
  newMin: number,
  newMax: number
) {
  const normalized = (n - oldMin) / (oldMax - oldMin);
  return normalized * (newMax - newMin) + newMin;
}

/**
 * Checks whether a point is contained in a rectangle.
 */
export function inRect(
  x: number,
  y: number,
  [rx, ry, rw, rh]: BoundingBox
): boolean {
  return x >= rx && x <= rx + rw && y >= ry && y <= ry + rh;
}

/**
 * Calculates the distance between two points.
 */
export function distance(
  x1: number,
  y1: number,
  x2: number,
  y2: number
): number {
  return Math.sqrt((x2 - x1) * (x2 - x1) + (y2 - y1) * (y2 - y1));
}

/**
 * Calculates the dot product of two 2D vectors.
 */
export function dot2d(ax: number, ay: number, bx: number, by: number): number {
  return ax * bx + ay * by;
}

/**
 * Projects a point onto a line defined by two other points.
 */
export function project2d(
  px: number,
  py: number,
  ax: number,
  ay: number,
  bx: number,
  by: number
): [number, number] {
  // line vector - this is relative to (0, 0), so coordinates of p need to be
  // transformed accordingly
  const vx = bx - ax;
  const vy = by - ay;
  const projMagnitude = dot2d(px - ax, py - ay, vx, vy) / dot2d(vx, vy, vx, vy);
  const projX = projMagnitude * vx + ax;
  const projY = projMagnitude * vy + ay;
  return [projX, projY];
}

/**
 * Calculates the distance from a point to a line segment defined by two other
 * points.
 */
export function distanceFromLineSegment(
  [px, py]: Coordinates,
  [ax, ay]: Coordinates,
  [bx, by]: Coordinates
): number {
  const segmentLength = distance(ax, ay, bx, by);
  const [projX, projY] = project2d(px, py, ax, ay, bx, by);
  if (
    distance(ax, ay, projX, projY) < segmentLength &&
    distance(bx, by, projX, projY) < segmentLength
  ) {
    // The projected point is between the two endpoints, so it is on the segment
    // - return the distance from the projected point.
    return distance(px, py, projX, projY);
  } else {
    // The projected point lies outside the segment, so return the distance from
    // the closest endpoint.
    return Math.min(distance(px, py, ax, ay), distance(px, py, bx, by));
  }
}

interface Node {
  childNodes: Node[];
}

/**
 * Recursively map a function to all nodes in a tree
 */
export function recursiveMap(node: Node, fn: (node: Node) => void) {
  node.childNodes.forEach((n) => recursiveMap(n, fn));
  fn(node);
}

/**
 * Get the Bbox dimensions for an array of text and their rendering sizes
 */
export function computeBBoxForTextOverlay(
  context: CanvasRenderingContext2D,
  text: string[],
  textHeight: number,
  padding: number
): {
  width: number;
  height: number;
} {
  const lines = getArrayByLine(text);
  const width = getMaxWidthByLine(context, lines, padding);
  const height = getMaxHeightForText(lines, textHeight, padding);
  return { width, height };
}

/**
 * Get the max height for an array of text lines
 */
export function getMaxHeightForText(
  lines: string[],
  textHeight: number,
  padding: number
): number {
  return lines.length * (textHeight + padding) + padding;
}

/**
 * Get the max width of an array of text lines
 */
export function getMaxWidthByLine(
  context: CanvasRenderingContext2D,
  lines: string[],
  padding: number
): number {
  let maxWidth = 0;
  for (const line of lines) {
    const lineWidth = context.measureText(line).width;
    if (lineWidth > maxWidth) {
      maxWidth = lineWidth;
    }
  }
  return maxWidth + 2 * padding;
}

/**
 * Get text as an array of lines
 */
function getArrayByLine(text: string[] | string): string[] {
  if (Array.isArray(text)) {
    return text;
  }
  return text.split("\n");
}

/**
 * Retrieve the array key corresponding to the smallest element in the array.
 */
export function argMin<T>(array: T[]): number {
  return array
    .map((x, i): [T, number] => [x, i])
    .reduce((r, a) => (a[0] < r[0] ? a : r))[1];
}

export interface Timeouts {
  [key: string]: ReturnType<typeof setTimeout>;
}

/**
 * Rescales coordinates
 */
export const rescaleCoordates = (
  [x, y]: [number, number],
  from: [number, number],
  to: [number, number]
): [number, number] => {
  return [
    rescaleCoordate(x, from[0], to[0]),
    rescaleCoordate(y, from[1], to[1]),
  ];
};

export const rescaleCoordate = (
  x: number,
  from: number,
  to: number
): number => {
  return Math.round(rescale(x, 0, from, 0, to));
};

export const ensureCanvasSize = (
  canvas: HTMLCanvasElement,
  dimensions: Dimensions
): void => {
  canvas.width = dimensions[0];
  canvas.height = dimensions[1];
};

export const getMillisecondsFromPlaybackRate = (
  playbackRate: number
): number => {
  const normalizedPlaybackRate =
    playbackRate > 1 ? playbackRate * 1.5 : playbackRate;
  return 1000 / (DEFAULT_FRAME_RATE * normalizedPlaybackRate);
};

/**
 * Get the smallest box that contains all points
 */
export const getContainingBox = (points: Coordinates[]): BoundingBox => {
  if (points.length === 0) {
    return [0, 0, 1, 1];
  }

  let tlx = Math.min(...points.map(([x]) => x));
  let tly = Math.min(...points.map(([_, y]) => y));
  let w = Math.max(...points.map(([x]) => x)) - tlx;
  let h = Math.max(...points.map(([_, y]) => y)) - tly;

  if (w === 0) {
    tlx -= 0.05;
    w = 0.1;
  }

  if (h === 0) {
    tly -= 0.05;
    h += 0.1;
  }

  return [tlx, tly, w, h];
};

export const getFitRect = (
  [mw, mh]: Dimensions,
  [tlx, tly, w, h]: BoundingBox
): BoundingBox => {
  if (mw / mh > w / h) {
    const fitHeight = (w * mh) / mw;
    tly += (h - fitHeight) / 2;
    h += fitHeight - h;
  } else {
    const fitWidth = (h * mw) / mh;
    tlx += (w - fitWidth) / 2;
    w += fitWidth - w;
  }

  return [tlx, tly, w, h];
};

/**
 * Rotates items in an array.
 */
export const rotate = (array: any[], rotation: number): [any[], number] => {
  rotation = Math.min(rotation, array.length - 1);
  return [[...array.slice(rotation), ...array.slice(0, rotation)], rotation];
};

export const getElementBBox = (
  element: HTMLElement | SVGElement
): BoundingBox => {
  const {
    top: tly,
    left: tlx,
    width: w,
    height: h,
  } = element.getBoundingClientRect();
  return [tlx, tly, w, h];
};

export const getRenderedScale = (
  [ww, wh]: Dimensions,
  [iw, ih]: Dimensions
): number => {
  const ar = iw / ih;
  if (ww / wh < ar) {
    return ww / iw;
  }

  return wh / ih;
};

export const snapBox = (
  scale: number,
  pan: Coordinates,
  [ww, wh]: Dimensions,
  [iw, ih]: Dimensions,
  pad = true
): Coordinates => {
  const sww = ww * scale;
  const swh = wh * scale;
  const ar = iw / ih;
  if (ww / wh < ar) {
    iw = sww * (pad ? 1.1 : 1);
    ih = iw / ar;
  } else {
    ih = swh * (pad ? 1.1 : 1);
    iw = ih * ar;
  }

  const tly = (swh - ih) / 2 - Math.max((wh - ih) / 2, 0);
  if (ih > wh) {
    if (pan[1] > -tly) {
      pan[1] = -tly;
    }

    const bry = -tly - ih;
    if (pan[1] - wh < bry) {
      pan[1] -= pan[1] - wh - bry;
    }
  } else {
    pan[1] = -tly;
  }

  const tlx = (sww - iw) / 2 - Math.max((ww - iw) / 2, 0);
  if (iw > ww) {
    if (pan[0] > -tlx) {
      pan[0] = -tlx;
    }

    const brx = -tlx - iw;
    if (pan[0] - ww < brx) {
      pan[0] -= pan[0] - ww - brx;
    }
  } else {
    pan[0] = -tlx;
  }

  return pan;
};

export const clampScale = (
  [ww, wh]: Dimensions,
  [iw, ih]: Dimensions,
  scale: number,
  pad: number
): number => {
  const renderedScale = getRenderedScale([ww, wh], [iw, ih]);

  if ((ww * ww) / (iw * renderedScale * scale) < MIN_PIXELS) {
    scale = (ww * ww) / (iw * renderedScale * MIN_PIXELS);
  }

  if ((wh * wh) / (ih * renderedScale * scale) < MIN_PIXELS) {
    scale = (wh * wh) / (ih * renderedScale * MIN_PIXELS);
  }

  return Math.max(scale, 1 - pad);
};

export const mergeUpdates = <State extends BaseState>(
  state: State,
  updates: Partial<State>
): State => {
  const merger = (o, n) => {
    if (Array.isArray(n)) {
      return n;
    }
    if (n instanceof Function) {
      return n;
    }
    if (n instanceof Error) {
      return n;
    }
    if (typeof n !== "object") {
      return n === undefined ? o : n;
    }
    if (n === null || o === null) {
      return n;
    }
    if (o.constructor.name !== "Object" || n.constructor.name !== "Object") {
      return n ?? o;
    }
    return mergeWith(merger, o, n);
  };
  return mergeWith(merger, state, updates);
};

const ERRORS = [AppError, GraphQLError, NetworkError, ServerError].reduce(
  (acc, cur) => {
    return {
      ...acc,
      [cur.constructor.name]: cur,
    };
  },
  {}
);

export const createWorker = (
  listeners?: {
    [key: string]: ((worker: Worker, args: any) => void)[];
  },
  dispatchEvent?: DispatchEvent,
  abortController?: AbortController
): Worker => {
  let worker: Worker = null;

  const signal = abortController
    ? { signal: abortController.signal }
    : undefined;

  try {
    worker = new LookerWorker();
  } catch {
    worker = new Worker(new URL("./worker/index.ts", import.meta.url));
  }

  worker.addEventListener(
    "error",
    (error) => {
      dispatchEvent("error", error);
    },
<<<<<<< HEAD
    { signal: abortController.signal }
=======
    signal
>>>>>>> cbd52763
  );

  worker.addEventListener(
    "message",
    ({ data }) => {
      if (data.error) {
        const error = !ERRORS[data.error.cls]
          ? new Error(data.error.message)
          : new ERRORS[data.error.cls](data.error.data, data.error.message);
        dispatchEvent("error", new ErrorEvent("error", { error }));
      }
    },
<<<<<<< HEAD
    { signal: abortController.signal }
=======
    signal
>>>>>>> cbd52763
  );

  worker.postMessage({
    method: "init",
    ...getFetchParameters(),
  });

  if (!listeners) {
    return worker;
  }

  worker.addEventListener(
    "message",
    ({ data: { method, ...args } }) => {
      if (!(method in listeners)) {
        return;
      }

      listeners[method].forEach((callback) => callback(worker, args));
    },
<<<<<<< HEAD
    { signal: abortController.signal }
=======
    signal
>>>>>>> cbd52763
  );
  return worker;
};

export const removeFromBuffers = (
  frameNumber: number,
  buffers: Buffers
): Buffers => {
  return buffers.reduce((acc, cur) => {
    if (cur[0] <= frameNumber && cur[1] >= frameNumber) {
      if (cur[0] === cur[1]) {
        return acc;
      }

      if (cur[0] === frameNumber) {
        return [...acc, [frameNumber + 1, cur[1]]];
      }

      if (cur[1] === frameNumber) {
        return [...acc, [cur[0], frameNumber - 1]];
      }

      return [...acc, [cur[0], frameNumber - 1], [frameNumber + 1, cur[1]]];
    }

    return [...acc, cur];
  }, []);
};

export const addToBuffers = (range: BufferRange, buffers: Buffers): Buffers => {
  buffers = [...buffers];
  buffers.push(range);

  buffers.sort((a, b) => {
    return a[0] - b[0];
  });

  let i = 0;

  while (i < buffers.length - 1) {
    var current = buffers[i],
      next = buffers[i + 1];

    if (current[1] >= next[0] - 1) {
      current[1] = Math.max(current[1], next[1]);
      buffers.splice(i + 1, 1);
    } else {
      i++;
    }
  }

  return buffers;
};

export const getDPR = (() => {
  let dpr = null;
  return () => {
    if (dpr == null) {
      dpr = window.devicePixelRatio ? window.devicePixelRatio : 1;
    }

    return dpr;
  };
})();

export const getMimeType = (sample: any) => {
  return (
    (sample.metadata && sample.metadata.mime_type) ||
    mime.getType(sample.filepath) ||
    "image/jpg"
  );
};

export const isFloatArray = (arr) =>
  arr instanceof Float32Array || arr instanceof Float64Array;

// go through customizedColor array and check if any item.fieldColor has changed;
export const hasColorChanged = (
  prevColorScheme: Object[],
  nextColorScheme: Object[]
) => {
  if (prevColorScheme?.length !== nextColorScheme?.length) {
    return true;
  }

  if (!compareObjectArr(prevColorScheme, nextColorScheme)) {
    return true;
  }

  return false;
};

// order does not matter
function compareObjectArr(arr1: object[], arr2: object[]): boolean {
  const sortedArr1 = arr1
    .map((el) => JSON.stringify(el, Object.keys(el).sort()))
    .sort();
  const sortedArr2 = arr2
    .map((el) => JSON.stringify(el, Object.keys(el).sort()))
    .sort();

  return JSON.stringify(sortedArr1) === JSON.stringify(sortedArr2);
}<|MERGE_RESOLUTION|>--- conflicted
+++ resolved
@@ -466,11 +466,7 @@
     (error) => {
       dispatchEvent("error", error);
     },
-<<<<<<< HEAD
-    { signal: abortController.signal }
-=======
     signal
->>>>>>> cbd52763
   );
 
   worker.addEventListener(
@@ -483,11 +479,7 @@
         dispatchEvent("error", new ErrorEvent("error", { error }));
       }
     },
-<<<<<<< HEAD
-    { signal: abortController.signal }
-=======
     signal
->>>>>>> cbd52763
   );
 
   worker.postMessage({
@@ -508,11 +500,7 @@
 
       listeners[method].forEach((callback) => callback(worker, args));
     },
-<<<<<<< HEAD
-    { signal: abortController.signal }
-=======
     signal
->>>>>>> cbd52763
   );
   return worker;
 };
