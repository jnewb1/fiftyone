--- conflicted
+++ resolved
@@ -7,17 +7,17 @@
 import { BaseElement } from "./base";
 
 export class ImageElement extends BaseElement<ImageState, HTMLImageElement> {
+  // Teams only
+  private allowAnonymousOrigin: boolean;
+
   private src = "";
-<<<<<<< HEAD
-  private allowAnonymousOrigin: boolean;
+
+  private imageSource: HTMLImageElement;
 
   constructor() {
     super();
     this.allowAnonymousOrigin = window.LOOKER_CROSS_ORIGIN_MEDIA;
   }
-=======
-  private imageSource: HTMLImageElement;
->>>>>>> cbd52763
 
   getEvents(): Events<ImageState> {
     return {
