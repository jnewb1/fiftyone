--- conflicted
+++ resolved
@@ -21,11 +21,7 @@
         });
       },
       error: ({ update }) => {
-<<<<<<< HEAD
-        update({ error: true });
-=======
         update({ error: true, dimensions: [512, 512], loaded: true });
->>>>>>> 1d50bfc9
       },
     };
   }
