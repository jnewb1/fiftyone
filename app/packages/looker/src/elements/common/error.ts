/**
 * Copyright 2017-2022, Voxel51, Inc.
 */
import copy from "copy-to-clipboard";

import { BaseState, StateUpdate } from "../../state";
import { BaseElement } from "../base";

import { lookerErrorPage } from "./error.module.css";
import errorIcon from "../../icons/error.svg";
<<<<<<< HEAD
=======
import refreshIcon from "../../icons/refresh.svg";
>>>>>>> 0b473e59
import { AppError } from "@fiftyone/utilities";

export class ErrorElement<State extends BaseState> extends BaseElement<State> {
  private errorElement: HTMLDivElement = null;
  private reset: () => void;

  createHTMLElement(
    _: StateUpdate<State>,
    dispatchEvent: (eventType: string, details?: any) => void
  ) {
    this.reset = () => {
      dispatchEvent("reset");
    };
    return null;
  }

  renderSelf({
    error,
    config: { thumbnail },
    options: { mimetype },
  }: Readonly<State>) {
    if (error && !this.errorElement) {
      this.errorElement = document.createElement("div");
      this.errorElement.classList.add(lookerErrorPage);
      const errorImg = document.createElement("img");
      errorImg.addEventListener("mouseenter", () => {
        errorImg.src = refreshIcon;
      });
      errorImg.addEventListener("mouseleave", () => {
        errorImg.src = errorIcon;
      });
      errorImg.src = errorIcon;
      errorImg.title = "Click to reload";
      errorImg.style.cursor = "pointer";
      errorImg.addEventListener("click", (e) => {
        e.stopPropagation();
        this.reset();
      });
      this.errorElement.appendChild(errorImg);

      if (!thumbnail) {
        if (error === true) {
          const isVideo = mimetype.startsWith("video/");
          const text = document.createElement("p");
          const textDiv = document.createElement("div");
          text.innerText = `This ${
            isVideo ? "video" : "image"
          } failed to load. The file may not exist, or its type (${mimetype}) may be unsupported.`;
          textDiv.appendChild(text);

          this.errorElement.appendChild(textDiv);

          if (isVideo) {
            const videoText = document.createElement("p");
            videoText.innerHTML = `You can use
              <code>
                <a>
                  fiftyone.utils.video.reencode_videos()
                </a>
              </code>
              to re-encode videos in a supported format.`;
            videoText
              .querySelector("a")
              .addEventListener("click", () =>
                onClick(
                  "https://voxel51.com/docs/fiftyone/api/fiftyone.utils.video.html#fiftyone.utils.video.reencode_videos"
                )
              );
            textDiv.appendChild(videoText);
          }
        } else {
          const text = document.createElement("p");
          const textDiv = document.createElement("div");
          text.innerText = "Something went wrong";
          textDiv.appendChild(text);
          this.errorElement.appendChild(textDiv);
        }
      } else {
        this.errorElement.style.cursor = "pointer";
      }

      if (error instanceof AppError) {
        const a = document.createElement("a");
        a.innerText = "copy error info";
        a.style.textDecoration = "underline";

        a.onclick = (e) => {
          e.stopPropagation();
          copy(JSON.stringify(error.data, undefined, 2));
          a.innerText = "copied!";
          setTimeout(() => {
            a.innerText = "copy error info";
          }, 3000);
        };
        a.style.cursor = "pointer";
        a.title = "copy error info";
        this.errorElement.appendChild(a);
      }
    }

    return this.errorElement;
  }
}

const onClick = (href) => {
  let openExternal;
  if (isElectron()) {
    try {
      openExternal = require("electron").shell.openExternal;
    } catch {}
  }

  return openExternal
    ? (e) => {
        e.preventDefault();
        openExternal(href);
      }
    : null;
};

const isElectron = (): boolean => {
  return (
    window.process &&
    window.process.versions &&
    Boolean(window.process.versions.electron)
  );
};<|MERGE_RESOLUTION|>--- conflicted
+++ resolved
@@ -8,10 +8,7 @@
 
 import { lookerErrorPage } from "./error.module.css";
 import errorIcon from "../../icons/error.svg";
-<<<<<<< HEAD
-=======
 import refreshIcon from "../../icons/refresh.svg";
->>>>>>> 0b473e59
 import { AppError } from "@fiftyone/utilities";
 
 export class ErrorElement<State extends BaseState> extends BaseElement<State> {
