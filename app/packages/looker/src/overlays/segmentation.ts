--- conflicted
+++ resolved
@@ -2,39 +2,23 @@
  * Copyright 2017-2024, Voxel51, Inc.
  */
 
-<<<<<<< HEAD
-import { getColor } from "@fiftyone/utilities";
-import type { OverlayMask, TypedArray } from "../numpy";
+import { getColor, sizeBytesEstimate } from "@fiftyone/utilities";
+import type { TypedArray } from "../numpy";
 import { ARRAY_TYPES } from "../numpy";
 import type { BaseState, Coordinates, MaskTargets } from "../state";
-import type { BaseLabel, Overlay, PointInfo, SelectData } from "./base";
-import { CONTAINS, isShown } from "./base";
-import { isRgbMaskTargets, sizeBytes, strokeCanvasRect, t } from "./util";
-
-export interface SegmentationLabel extends BaseLabel {
-  is_panoptic?: boolean;
-  mask?: {
-    data: OverlayMask;
-    image: ArrayBuffer;
-  };
-=======
-import { getColor, sizeBytesEstimate } from "@fiftyone/utilities";
-import { ARRAY_TYPES, TypedArray } from "../numpy";
-import { BaseState, Coordinates, MaskTargets } from "../state";
-import {
+import type {
   BaseLabel,
-  CONTAINS,
   LabelMask,
   Overlay,
   PointInfo,
   SelectData,
-  isShown,
 } from "./base";
+import { CONTAINS, isShown } from "./base";
 import { isRgbMaskTargets, strokeCanvasRect, t } from "./util";
 
-interface SegmentationLabel extends BaseLabel {
+export interface SegmentationLabel extends BaseLabel {
+  is_panoptic?: boolean;
   mask?: LabelMask;
->>>>>>> 6766a55c
 }
 
 interface SegmentationInfo extends BaseLabel {
@@ -164,6 +148,10 @@
     };
 
     if (this.label.mask.data.channels === 2) {
+      console.log({
+        ...result,
+        instance: this.getInstance(state),
+      });
       return {
         ...result,
         instance: this.getInstance(state),
