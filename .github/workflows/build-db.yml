--- conflicted
+++ resolved
@@ -14,8 +14,6 @@
     runs-on: ubuntu-latest
     strategy:
       fail-fast: false
-<<<<<<< HEAD
-=======
       matrix:
         platform:
           - sdist
@@ -23,7 +21,6 @@
           - darwin-x86_64
           - windows-32
           - windows-x86_64
->>>>>>> 8b29fa6d
     steps:
       - name: Clone fiftyone
         uses: actions/checkout@v4
@@ -41,17 +38,6 @@
           if [[ $RELEASE_TAG =~ ^refs\/tags\/db-v.*-rc\..*$ ]]; then
              echo "RELEASE_VERSION=$(echo "${{ github.ref }}" | sed "s/^refs\/tags\/db-v//")" >> $GITHUB_ENV
           fi
-<<<<<<< HEAD
-      - name: Build sdist
-        run: |
-          cd package/db
-          python setup.py sdist
-      - name: Upload wheel(s)
-        uses: actions/upload-artifact@v3
-        with:
-          name: sdist
-          path: package/db/dist/*.tar.gz
-=======
       - name: Build Darwin arm64 wheel
         if: ${{ matrix.platform == 'darwin-arm64' }}
         run: |
@@ -82,7 +68,6 @@
         with:
           name: dist-${{ matrix.platform }}
           path: package/db/dist/*
->>>>>>> 8b29fa6d
 
   test:
     runs-on: ubuntu-20.04
@@ -95,11 +80,7 @@
       - name: Download fiftyone-db
         uses: actions/download-artifact@v3
         with:
-<<<<<<< HEAD
-          name: sdist
-=======
           name: dist-sdist
->>>>>>> 8b29fa6d
           path: downloads
       - name: Install fiftyone-db
         run: |
@@ -136,8 +117,4 @@
           TWINE_USERNAME: __token__
           TWINE_NON_INTERACTIVE: 1
         run: |
-<<<<<<< HEAD
-          python -m twine upload downloads/*.tar.gz
-=======
-          python -m twine upload downloads/dist-*/*
->>>>>>> 8b29fa6d
+          python -m twine upload downloads/dist-*/*