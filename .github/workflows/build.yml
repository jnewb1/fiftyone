--- conflicted
+++ resolved
@@ -119,13 +119,8 @@
       - name: Install fiftyone
         run: |
           pip install -r requirements/extras.txt
-<<<<<<< HEAD
-          pip install -U --pre --extra-index-url https://test.pypi.org/simple/ fiftyone-brain voxel51-eta["storage"]
-          pip install -e .
-=======
           pip install downloads/*.whl
           pip install -U --pre --extra-index-url https://test.pypi.org/simple/ fiftyone-brain voxel51-eta
->>>>>>> 9901a9f8
       - name: Install ETA from source
         if: ${{ !startsWith(github.ref, 'refs/heads/rel') && !startsWith(github.ref, 'refs/tags/') }}
         run: |
