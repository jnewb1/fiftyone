#!/usr/bin/env bash
# Generates documentation for FiftyOne.
#
# Copyright 2017-2023, Voxel51, Inc.
# voxel51.com
#


# Show usage information
usage() {
    echo "Usage:  bash $0 [-h] [-f] [-c] [-s] [-t]

Options:
-h      Display this help message.
-f      Perform a fast build (don't regenerate zoo/plugin docs).
-c      Perform a clean build (deletes existing build directory).
-s      Copy static files only (CSS, JS).
-t      Path to fiftyone-teams clone to use for Teams docs
"
}


# Parse flags
SHOW_HELP=false
FAST_BUILD=false
CLEAN_BUILD=false
STATIC_ONLY=false
PATH_TO_TEAMS=""
while getopts "hfcst:" FLAG; do
    case "${FLAG}" in
        h) SHOW_HELP=true ;;
        f) FAST_BUILD=true ;;
        c) CLEAN_BUILD=true ;;
        s) STATIC_ONLY=true ;;
        t) PATH_TO_TEAMS=$OPTARG;;
        *) usage; exit 2 ;;
    esac
done
[ ${SHOW_HELP} = true ] && usage && exit 0

set -e

export FIFTYONE_HEADLESS=1

THIS_DIR=$(dirname "$0")

if [[ ${STATIC_ONLY} = true ]]; then
    echo "**** Updating static files ****"
    rsync -av "${THIS_DIR}/source/_static/" "${THIS_DIR}/build/html/_static/"
    exit 0
fi

FIFTYONE_BRAIN_DIR=$(
    python -c "import os, fiftyone.brain as fob; print(os.path.dirname(fob.__file__))" ||
    true
)
# Get the last line from the output. Github workflows produce extraneous output
FIFTYONE_BRAIN_DIR="${FIFTYONE_BRAIN_DIR##*$'\n'}"

if [[ -z "${FIFTYONE_BRAIN_DIR}" ]] || [[ ! -d "${FIFTYONE_BRAIN_DIR}" ]]; then
    echo "fiftyone-brain not installed" >&2
    # workaround for https://github.com/voxel51/fiftyone/issues/583
    echo "Importing fiftyone.brain produced the following output:" >&2
    echo "${FIFTYONE_BRAIN_DIR}" >&2
    exit 1
fi

if [[ ${CLEAN_BUILD} = true ]]; then
    echo "**** Deleting existing build directories ****"
    rm -rf "${THIS_DIR}/source/api"
    rm -rf "${THIS_DIR}/build"
fi


echo "**** Generating documentation ****"

# Symlink to fiftyone-teams
if [[ ! -z "${PATH_TO_TEAMS}" ]]; then
    # macOS users may need to run `brew install coreutils` to get `realpath``
    PATH_TO_TEAMS="$(realpath $PATH_TO_TEAMS)"

<<<<<<< HEAD
    ln -sf "${PATH_TO_TEAMS}/fiftyone/management" "${THIS_DIR}/../fiftyone/management"
    ln -sf "${PATH_TO_TEAMS}/fiftyone/api" "${THIS_DIR}/../fiftyone/api"
=======
    cd "${THIS_DIR}"
    PATH_TO_FIFTYONE_DIR=$(
        python -c "import os, fiftyone as fo; print(os.path.dirname(fo.__file__))" ||
        true
    )
    cd -

    ln -sf "${PATH_TO_TEAMS}/fiftyone/management" "${PATH_TO_FIFTYONE_DIR}/management"
    ln -sf "${PATH_TO_TEAMS}/fiftyone/api" "${PATH_TO_FIFTYONE_DIR}/api"
>>>>>>> 7e5cd9db
    echo "Linking to fiftyone-teams at: ${PATH_TO_TEAMS}"
    echo "In fiftyone path: ${PATH_TO_FIFTYONE_DIR}"
fi

cd "${THIS_DIR}/.."

# Symlink to fiftyone-brain
ln -sf $FIFTYONE_BRAIN_DIR fiftyone/brain

echo "Generating API docs"
# sphinx-apidoc [OPTIONS] -o <OUTPUT_PATH> <MODULE_PATH> [EXCLUDE_PATTERN, ...]
sphinx-apidoc --force --no-toc --separate --follow-links \
    --templatedir=docs/templates/apidoc \
    -o docs/source/api fiftyone \
        fiftyone/brain/internal \
        fiftyone/server \
        fiftyone/service \
        fiftyone/management \
        fiftyone/api

# Remove symlink
rm fiftyone/brain

cd docs

if [[ ${FAST_BUILD} = false ]]; then
    echo "Generating model zoo listing page"
    python scripts/make_model_zoo_docs.py

    echo "Generating TypeScript API docs"
    cd ../app
    yarn doc
    cd ../docs
fi

echo "Building docs"
# sphinx-build [OPTIONS] SOURCEDIR OUTPUTDIR [FILENAMES...]
sphinx-build -M html source build $SPHINXOPTS

# Remove symlink to fiftyone-teams
if [[ ! -z "${PATH_TO_TEAMS}" ]]; then
    unlink "$PATH_TO_FIFTYONE_DIR/management"
    unlink "$PATH_TO_FIFTYONE_DIR/api"
fi

echo "**** Documentation complete ****"
printf "To view the docs, open:\n\ndocs/build/html/index.html\n\n"<|MERGE_RESOLUTION|>--- conflicted
+++ resolved
@@ -79,10 +79,6 @@
     # macOS users may need to run `brew install coreutils` to get `realpath``
     PATH_TO_TEAMS="$(realpath $PATH_TO_TEAMS)"
 
-<<<<<<< HEAD
-    ln -sf "${PATH_TO_TEAMS}/fiftyone/management" "${THIS_DIR}/../fiftyone/management"
-    ln -sf "${PATH_TO_TEAMS}/fiftyone/api" "${THIS_DIR}/../fiftyone/api"
-=======
     cd "${THIS_DIR}"
     PATH_TO_FIFTYONE_DIR=$(
         python -c "import os, fiftyone as fo; print(os.path.dirname(fo.__file__))" ||
@@ -92,7 +88,6 @@
 
     ln -sf "${PATH_TO_TEAMS}/fiftyone/management" "${PATH_TO_FIFTYONE_DIR}/management"
     ln -sf "${PATH_TO_TEAMS}/fiftyone/api" "${PATH_TO_FIFTYONE_DIR}/api"
->>>>>>> 7e5cd9db
     echo "Linking to fiftyone-teams at: ${PATH_TO_TEAMS}"
     echo "In fiftyone path: ${PATH_TO_FIFTYONE_DIR}"
 fi
