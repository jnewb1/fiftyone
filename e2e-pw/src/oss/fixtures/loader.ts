import { Page } from "@playwright/test";
import { spawn } from "child_process";
import { getPythonCommand, getStringifiedKwargs } from "src/oss/utils/commands";
import {
  AbstractFiftyoneLoader,
  WaitUntilGridVisibleOptions,
} from "src/shared/abstract-loader";
import { PythonRunner } from "src/shared/python-runner/python-runner";
import kill from "tree-kill";
import waitOn from "wait-on";
import { Duration } from "../utils";

type WebServerProcessConfig = {
  port: number;
  processId: number;
};
export class OssLoader extends AbstractFiftyoneLoader {
  protected webserverProcessConfig: WebServerProcessConfig;

  constructor() {
    super();
    this.pythonRunner = new PythonRunner(getPythonCommand);
  }

  async startWebServer(port: number) {
    if (!port) {
      throw new Error("port is required");
    }

    console.log("starting webserver on port", port);

    process.env.FIFTYONE_DATABASE_NAME = `${process.env.FIFTYONE_DATABASE_NAME}-${port}`;

    const mainPyPath = process.env.FIFTYONE_ROOT_DIR
      ? `${process.env.FIFTYONE_ROOT_DIR}/fiftyone/server/main.py`
      : "../fiftyone/server/main.py";

    const procString = getPythonCommand([
      mainPyPath,
      "--address",
      "0.0.0.0",
      "--port",
      port.toString(),
      "--clean_start",
    ]);

    const proc = spawn(procString, { shell: true });
    proc.stdout.pipe(process.stdout);
    proc.stderr.pipe(process.stderr);

    this.webserverProcessConfig = {
      port,
      processId: proc.pid,
    };

    console.log(
      `waiting for webserver (procId = ${proc.pid}) to start on port ${port}...`
    );

    return waitOn({
      resources: [`http://0.0.0.0:${port}`],
      timeout: Duration.Seconds(30),
    })
      .then(() => {
        console.log("webserver started");
      })
      .catch((err) => {
<<<<<<< HEAD
        console.log("webserver failed to start", err);
=======
        console.log("webserver failed to start, err = ", err);
>>>>>>> e4207410
        throw err;
      });
  }

  async stopWebServer() {
    if (!this.webserverProcessConfig.processId) {
      throw new Error("webserver process not started");
    }

    return new Promise<void>((resolve, reject) => {
      kill(this.webserverProcessConfig.processId, "SIGTERM", (err) => {
        if (err) {
          reject(err);
        }

        console.log("webserver stopped");
        resolve();
      });
    });
  }

  async loadZooDataset(
    zooDatasetName: string,
    id: string,
    kwargs: Record<string, string> = {}
  ) {
    const kwargsStringified = getStringifiedKwargs(kwargs);

    return this.pythonRunner.exec(`
      import fiftyone.zoo as foz

      dataset = foz.load_zoo_dataset(
        "${zooDatasetName}", dataset_name="${id}"${kwargsStringified}
      )
      dataset.persistent = True
    `);
  }

  async loadTestDataset() {
    throw new Error("Method not implemented.");
  }

  async executePythonCode(code: string) {
    return this.pythonRunner.exec(code);
  }

  async executePythonFixture() {
    throw new Error("Method not implemented.");
  }

  async waitUntilGridVisible(
    page: Page,
    datasetName: string,
    options?: WaitUntilGridVisibleOptions
  ) {
    const { isEmptyDataset, savedView, withGrid } = options ?? {
      isEmptyDataset: false,
      savedView: undefined,
      withGrid: true,
    };

    const forceDatasetFromSelector = async () => {
      await page.goto("/");
      await page.getByTestId(`selector-Select dataset`).click();

      if (datasetName) {
        await page.getByTestId(`selector-result-${datasetName}`).click();
      } else {
        const firstSelectorResult = page.locator(
          "[data-cy=selector-results-container] > div"
        );
        await firstSelectorResult.click();
      }
    };

    if (savedView) {
      await page.goto(`/datasets/${datasetName}?view=${savedView}`);
    } else {
      await page.goto(`/datasets/${datasetName}`);
    }

    const pathname = await page.evaluate(() => window.location.pathname);
    if (pathname !== `/datasets/${datasetName}`) {
      await forceDatasetFromSelector();
    }

    if (savedView) {
      const search = await page.evaluate(() => window.location.search);

      if (search !== `?view=${savedView}`) {
        throw new Error("wrong view");
      }
    }

    await page.waitForSelector(
      `[data-cy=${withGrid ? "flashlight-section" : "panel-container"}]`,
      {
        state: "visible",
      }
    );

    if (isEmptyDataset) {
      return;
    }

    await page.waitForFunction(
      () => {
        if (document.querySelector(`[data-cy=looker-error-info]`)) {
          return true;
        }

        return (
          document.querySelector(`canvas`)?.getAttribute("canvas-loaded") ===
          "true"
        );
      },
      {},
      { timeout: Duration.Seconds(10) }
    );
  }
}<|MERGE_RESOLUTION|>--- conflicted
+++ resolved
@@ -65,11 +65,7 @@
         console.log("webserver started");
       })
       .catch((err) => {
-<<<<<<< HEAD
-        console.log("webserver failed to start", err);
-=======
         console.log("webserver failed to start, err = ", err);
->>>>>>> e4207410
         throw err;
       });
   }
