import { Locator, Page, expect } from "src/oss/fixtures";

export class SidebarPom {
  readonly page: Page;
  readonly sidebar: Locator;
  readonly asserter: SidebarAsserter;

  constructor(page: Page) {
    this.page = page;
    this.asserter = new SidebarAsserter(this);

    this.sidebar = page.getByTestId("sidebar");
  }

  groupField(groupName: string) {
    return this.sidebar.getByTestId(`sidebar-group-${groupName}-field`);
  }

  get addGroupField() {
    return this.sidebar.getByTestId("sidebar-field-add-group-input");
  }

  field(fieldName: string) {
    return this.sidebar
      .getByTestId(`${fieldName}-field`)
      .locator("div")
      .filter({ hasText: fieldName })
      .nth(1);
  }

  sidebarEntryDraggableArea(fieldName: string) {
<<<<<<< HEAD
    return this.sidebar.getByTestId(`sidebar-entry-draggable-${fieldName}`);
=======
    return this.sidebar
      .getByTestId(`sidebar-entry-draggable-${fieldName}`)
      .first();
  }

  getNumericSliderContainer(field: string) {
    return this.sidebar.getByTestId(`numeric-slider-container-${field}`);
  }

  getSlider(field: string) {
    return this.getNumericSliderContainer(field).getByTestId("slider");
  }

  getSliderIndicator(field: string, text: string) {
    return this.getSlider(field)
      .locator("span")
      .filter({ hasText: text })
      .nth(1);
>>>>>>> d91fa115
  }

  async clickFieldCheckbox(field: string) {
    const selector = this.sidebar.getByTestId(`checkbox-${field}`);
    return selector.click();
  }

  async clickFieldDropdown(field: string) {
    const selector = this.sidebar.getByTestId(`sidebar-field-arrow-${field}`);
    return selector.click();
  }

  async waitForElement(dataCy: string) {
    const selector = this.sidebar.getByTestId(dataCy);
    await selector.waitFor();
    await expect(selector).toBeVisible();
  }

  // when less than 25 entries, it's displayed in a list
  async getAttributeItemCount(field: string, attributeValue: string) {
    const container = this.sidebar.getByTestId(`categorical-filter-${field}`);
    const item = container.getByTestId(`checkbox-${attributeValue}`);
    return item.getByTestId(`entry-count-all`);
  }

  async changeSliderStartValue(field: string, textA: string, textB: string) {
    const sliderPointA = this.getSliderIndicator(field, textA);
    const sliderPointB = this.getSliderIndicator(field, textB);
    await sliderPointA.dragTo(sliderPointB);
  }

  async getActiveMode() {
    return this.sidebar.getByTestId("sidebar-mode-status").innerText();
  }

  async applyFilter(label: string) {
    const selectionDiv = this.sidebar.getByTestId(`checkbox-${label}`);
    await selectionDiv.waitFor({ state: "visible" });
    await selectionDiv.locator("input").check({ force: true });
  }

  // apply a filter to a field
  async applyLabelFromList(
    field: string,
    labels: string[],
    targetModeId: string
  ) {
    labels.forEach((label) => {
      this.applyFilter(label);
    });

    const currentMode = this.sidebar.getByTestId("filter-mode-div");
    await currentMode.waitFor();
    await currentMode.click();
    // make sure the pop out panel is fully expanded, to make sure click is successful
    const targetMode = this.sidebar.getByTestId(
      `filter-option-${targetModeId}`
    );
    return targetMode.click();
  }

  async resetAttribute(attribute: string) {
    const container = this.sidebar.getByTestId(
      `categorical-filter-${attribute}`
    );
    const reset = container.getByTestId("filter-reset");
    return reset.click();
  }

  async toggleSidebarMode() {
    const toggle = this.sidebar.getByTestId("sidebar-mode-status");
    return toggle.click();
  }

  async toggleSidebarGroup(name: string) {
    await this.sidebar.getByTestId(`sidebar-group-${name}`).click();
  }
}

class SidebarAsserter {
  constructor(private readonly sb: SidebarPom) {}

  async assertFieldInSidebar(fieldName: string) {
    await expect(this.sb.field(fieldName)).toBeVisible();
  }

  async assertFieldsInSidebar(fieldNames: string[]) {
    for (let i = 0; i < fieldNames.length; i++) {
      await this.sb.asserter.assertFieldInSidebar(fieldNames[i]);
    }
  }

  async assertFieldsNotInSidebar(fieldNames: string[]) {
    for (let i = 0; i < fieldNames.length; i++) {
      await this.assertFieldNotInSidebar(fieldNames[i]);
    }
  }

  async assertFieldNotInSidebar(fieldName: string) {
    await expect(this.sb.field(fieldName)).toBeHidden();
  }

  async assertSidebarGroupIsVisibile(groupName: string) {
    await expect(this.sb.groupField(groupName)).toBeVisible();
  }

  async assertSidebarGroupIsHidden(groupName: string) {
    await expect(this.sb.groupField(groupName)).toBeHidden({ timeout: 1000 });
  }

  async assertAddGroupVisible() {
    await expect(this.sb.addGroupField).toBeVisible({ timeout: 1000 });
  }

  async assertAddGroupHidden() {
    await expect(this.sb.addGroupField).toBeHidden({ timeout: 1000 });
  }

  async assertCanDragFieldToGroup(fieldName: string, groupName: string) {
    const targetGroup = this.sb.groupField(groupName);

    const draggableSidebarFieldArea =
      this.sb.sidebarEntryDraggableArea(fieldName);

    const draggableAreaBB = await draggableSidebarFieldArea.boundingBox();
    await draggableSidebarFieldArea.dragTo(targetGroup);

    const newDraggableAreaBB = await draggableSidebarFieldArea.boundingBox();
    expect(draggableAreaBB.x).not.toEqual(newDraggableAreaBB.x);
    expect(draggableAreaBB.y).not.toEqual(newDraggableAreaBB.y);

    expect(draggableSidebarFieldArea.getAttribute("draggable")).toBeTruthy();
    await expect(draggableSidebarFieldArea).toHaveAttribute(
      "data-draggable",
      "true"
    );
  }

  async assertCannotDragField(fieldName: string) {
    const draggableSidebarFieldArea =
      this.sb.sidebarEntryDraggableArea(fieldName);

    await expect(draggableSidebarFieldArea).toHaveAttribute(
      "data-draggable",
      "false"
    );
  }
}<|MERGE_RESOLUTION|>--- conflicted
+++ resolved
@@ -29,9 +29,6 @@
   }
 
   sidebarEntryDraggableArea(fieldName: string) {
-<<<<<<< HEAD
-    return this.sidebar.getByTestId(`sidebar-entry-draggable-${fieldName}`);
-=======
     return this.sidebar
       .getByTestId(`sidebar-entry-draggable-${fieldName}`)
       .first();
@@ -50,7 +47,6 @@
       .locator("span")
       .filter({ hasText: text })
       .nth(1);
->>>>>>> d91fa115
   }
 
   async clickFieldCheckbox(field: string) {
