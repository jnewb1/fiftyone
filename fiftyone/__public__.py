"""
FiftyOne's public interface.

| Copyright 2017-2022, Voxel51, Inc.
| `voxel51.com <https://voxel51.com/>`_
|
"""
import fiftyone.core.config as _foc
import fiftyone.core.odm as _foo

config = _foc.load_config()
annotation_config = _foc.load_annotation_config()
app_config = _foc.load_app_config()

_foo.establish_db_conn(config)

from .core.aggregations import (
    Aggregation,
    Bounds,
    Count,
    CountValues,
    Distinct,
    HistogramValues,
    Mean,
<<<<<<< HEAD
    Schema,
=======
    Quantiles,
>>>>>>> 5be79007
    Std,
    Sum,
    Values,
)
from .core.collections import SaveContext
from .core.config import AppConfig
from .core.dataset import (
    Dataset,
    list_datasets,
    dataset_exists,
    load_dataset,
    delete_dataset,
    delete_datasets,
    delete_non_persistent_datasets,
    get_default_dataset_name,
    make_unique_dataset_name,
    get_default_dataset_dir,
)
from .core.expressions import (
    ViewField,
    ViewExpression,
    VALUE,
)
from .core.fields import (
    ArrayField,
    BooleanField,
    ClassesField,
    DateField,
    DateTimeField,
    DictField,
    EmbeddedDocumentField,
    EmbeddedDocumentListField,
    Field,
    FrameNumberField,
    FrameSupportField,
    FloatField,
    GeoPointField,
    GeoLineStringField,
    GeoPolygonField,
    GeoMultiPointField,
    GeoMultiLineStringField,
    GeoMultiPolygonField,
    IntField,
    IntDictField,
    KeypointsField,
    ListField,
    ObjectIdField,
    PolylinePointsField,
    StringField,
    TargetsField,
    VectorField,
)
from .core.frame import Frame
from .core.groups import Group
from .core.labels import (
    Label,
    Attribute,
    BooleanAttribute,
    CategoricalAttribute,
    NumericAttribute,
    ListAttribute,
    Regression,
    Classification,
    Classifications,
    Detection,
    Detections,
    Polyline,
    Polylines,
    Keypoint,
    Keypoints,
    Segmentation,
    Heatmap,
    TemporalDetection,
    TemporalDetections,
    GeoLocation,
    GeoLocations,
)
from .core.logging import (
    get_logging_level,
    set_logging_level,
)
from .core.metadata import (
    Metadata,
    ImageMetadata,
    VideoMetadata,
)
from .core.models import (
    apply_model,
    compute_embeddings,
    compute_patch_embeddings,
    load_model,
    Model,
    ModelConfig,
    EmbeddingsMixin,
    TorchModelMixin,
    ModelManagerConfig,
    ModelManager,
)
from .core.odm import (
    DatasetAppConfig,
    KeypointSkeleton,
)
from .core.plots import (
    plot_confusion_matrix,
    plot_pr_curve,
    plot_pr_curves,
    plot_roc_curve,
    lines,
    scatterplot,
    location_scatterplot,
    Plot,
    ResponsivePlot,
    InteractivePlot,
    ViewPlot,
    ViewGrid,
    CategoricalHistogram,
    NumericalHistogram,
)
from .core.sample import Sample
from .core.stages import (
    Concat,
    Exclude,
    ExcludeBy,
    ExcludeFields,
    ExcludeFrames,
    ExcludeLabels,
    Exists,
    FilterField,
    FilterLabels,
    FilterKeypoints,
    Limit,
    LimitLabels,
    GeoNear,
    GeoWithin,
    GroupBy,
    MapLabels,
    Match,
    MatchFrames,
    MatchLabels,
    MatchTags,
    Mongo,
    Shuffle,
    Select,
    SelectBy,
    SelectFields,
    SelectFrames,
    SelectGroups,
    SelectGroupSlices,
    SelectLabels,
    SetField,
    Skip,
    SortBy,
    SortBySimilarity,
    Take,
    ToPatches,
    ToEvaluationPatches,
    ToClips,
    ToFrames,
)
from .core.session import (
    close_app,
    launch_app,
    Session,
)
from .core.utils import (
    pprint,
    pformat,
    ProgressBar,
)
from .core.view import DatasetView
from .utils.eval.classification import (
    evaluate_classifications,
    ClassificationResults,
    BinaryClassificationResults,
)
from .utils.eval.detection import (
    evaluate_detections,
    DetectionResults,
)
from .utils.eval.segmentation import (
    evaluate_segmentations,
    SegmentationResults,
)
from .utils.quickstart import quickstart<|MERGE_RESOLUTION|>--- conflicted
+++ resolved
@@ -22,11 +22,8 @@
     Distinct,
     HistogramValues,
     Mean,
-<<<<<<< HEAD
+    Quantiles,
     Schema,
-=======
-    Quantiles,
->>>>>>> 5be79007
     Std,
     Sum,
     Values,
