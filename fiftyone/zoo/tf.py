--- conflicted
+++ resolved
@@ -17,13 +17,6 @@
 # pragma pylint: enable=redefined-builtin
 # pragma pylint: enable=unused-wildcard-import
 # pragma pylint: enable=wildcard-import
-
-<<<<<<< HEAD
-import resource
-=======
-import logging
-import os
->>>>>>> 7a6e6be2
 
 import fiftyone.core.utils as fou
 import fiftyone.types as fot
