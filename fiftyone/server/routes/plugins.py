"""
FiftyOne Server ``/plugins`` route.

| Copyright 2017-2023, Voxel51, Inc.
| `voxel51.com <https://voxel51.com/>`_
|
"""
import glob
import os

from starlette.endpoints import HTTPEndpoint
from starlette.requests import Request

import eta.core.serial as etas

import fiftyone as fo
from fiftyone.server.decorators import route
<<<<<<< HEAD
from fiftyone.plugins.permissions import ManagedPlugins
=======
>>>>>>> 8ad2c792
from fiftyone.plugins import list_plugins


class Plugins(HTTPEndpoint):
    @route
    async def get(self, request: Request, data: dict):
        plugin_packages = [
            plugin_definition.to_json() for plugin_definition in list_plugins()
        ]
        return {"plugins": plugin_packages}


def load_json_or_none(filepath):
    try:
        return etas.read_json(filepath)
    except FileNotFoundError:
        return None


def filter_disabled_plugins(request, plugin_packages):
    managed_plugins = ManagedPlugins.for_request(request)
    return [
        p
        for p in plugin_packages
        if managed_plugins.has_plugin(p.get("name", None))
    ]<|MERGE_RESOLUTION|>--- conflicted
+++ resolved
@@ -15,10 +15,7 @@
 
 import fiftyone as fo
 from fiftyone.server.decorators import route
-<<<<<<< HEAD
 from fiftyone.plugins.permissions import ManagedPlugins
-=======
->>>>>>> 8ad2c792
 from fiftyone.plugins import list_plugins
 
 
@@ -28,7 +25,7 @@
         plugin_packages = [
             plugin_definition.to_json() for plugin_definition in list_plugins()
         ]
-        return {"plugins": plugin_packages}
+        return {"plugins": filter_disabled_plugins(request, plugin_packages)}
 
 
 def load_json_or_none(filepath):
