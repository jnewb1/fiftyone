--- conflicted
+++ resolved
@@ -100,12 +100,8 @@
             "version": foc.VERSION,
             "user_id": uid,
             "do_not_track": fo.config.do_not_track,
-<<<<<<< HEAD
-            "dev_install": foc.DEV_INSTALL,
             "feedback": {"submitted": submitted, "minimized": isfile},
-=======
             "dev_install": foc.DEV_INSTALL or foc.RC_INSTALL,
->>>>>>> 3bd049cb
         }
 
 
