--- conflicted
+++ resolved
@@ -11,7 +11,7 @@
 
 
 import fiftyone as fo
-from fiftyone.core.odm import get_async_db_client, get_async_db_conn
+from fiftyone.core.odm import get_async_db_client
 
 from fiftyone.server.data import Context
 from fiftyone.server.dataloader import dataloaders, get_dataloader
@@ -22,12 +22,7 @@
         self, request: strq.Request, response: strp.Response
     ) -> Context:
         db_client = get_async_db_client()
-<<<<<<< HEAD
-        db = get_async_db_conn()
-        session = await db_client.start_session()
-=======
         db = db_client[fo.config.database_name]
->>>>>>> 43d4a9c8
         loaders = {}
         for cls, config in dataloaders.items():
             loaders[cls] = get_dataloader(cls, config, db)
