--- conflicted
+++ resolved
@@ -1,16 +1,12 @@
 """
-FiftyOne Server JIT metadata utilities.
+FiftyOne Server JIT metadata utilities
 
 | Copyright 2017-2022, Voxel51, Inc.
 | `voxel51.com <https://voxel51.com/>`_
 |
 """
 import logging
-<<<<<<< HEAD
 import requests
-=======
-from multiprocessing.sharedctypes import Value
->>>>>>> e24be7af
 import shutil
 import struct
 
@@ -24,22 +20,14 @@
 
 import fiftyone.core.cache as foc
 import fiftyone.core.media as fom
-import fiftyone.core.metadata as fome
-import fiftyone.core.utils as fou
-
 
 logger = logging.getLogger(__name__)
 
 _FFPROBE_BINARY_PATH = shutil.which("ffprobe")
 
 
-<<<<<<< HEAD
 async def get_metadata(filepath, media_type, metadata=None):
     """Gets the metadata for the given local or remote media file.
-=======
-async def get_metadata(filepath, metadata=None):
-    """Gets the metadata for the given media file.
->>>>>>> e24be7af
 
     Args:
         filepath: the path to the file
@@ -48,7 +36,8 @@
     Returns:
         metadata dict
     """
-    is_video = fom.get_media_type(filepath) == fom.VIDEO
+    media_type = fom.get_media_type(filepath)
+    is_video = media_type == fom.VIDEO
 
     use_local = foc.media_cache.is_local_or_cached(filepath)
     if media_type == fom.IMAGE and foc.media_cache.config.cache_app_images:
@@ -89,7 +78,6 @@
                 d["height"] = height
                 return d
 
-<<<<<<< HEAD
     try:
         if use_local:
             # Retrieve media metadata from local disk
@@ -143,9 +131,6 @@
     """
 
     url = foc._safe_aiohttp_url(url)
-=======
-    return await read_metadata(filepath, is_video)
->>>>>>> e24be7af
 
     async with aiohttp.ClientSession() as sess, sess.get(url) as resp:
         width, height = await get_image_dimensions(Reader(resp.content))
@@ -252,11 +237,6 @@
     mime_type = etau.guess_mime_type(path)
 
     return etav.VideoStreamInfo(stream_info, format_info, mime_type=mime_type)
-
-
-def _get_image_dimensions(url):
-    with requests.get(url, stream=True) as r:
-        return fome.get_image_info(fou.ResponseStream(r))
 
 
 async def get_image_dimensions(input):
@@ -404,11 +384,6 @@
 
 
 class MetadataException(Exception):
-    """"Exception raised when metadata for a media file cannot be computed."""
-
-    pass
-
-
-def _is_video(filepath):
-    mime_type = etau.guess_mime_type(filepath)
-    return mime_type and mime_type.startswith("video/")+    """ "Exception raised when metadata for a media file cannot be computed."""
+
+    pass