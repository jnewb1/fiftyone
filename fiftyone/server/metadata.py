"""
FiftyOne Server JIT metadata utilities.
| Copyright 2017-2022, Voxel51, Inc.
| `voxel51.com <https://voxel51.com/>`_
|
"""
import logging
import requests
import shutil
import struct

import asyncio
import aiofiles
import aiohttp
import backoff

import eta.core.serial as etas
import eta.core.utils as etau
import eta.core.video as etav

import fiftyone.core.cache as foc
import fiftyone.core.media as fom
import fiftyone.core.metadata as fome
import fiftyone.core.utils as fou


logger = logging.getLogger(__name__)

_FFPROBE_BINARY_PATH = shutil.which("ffprobe")


<<<<<<< HEAD
async def get_metadata(session, filepath, media_type, metadata=None):
=======
async def get_metadata(filepath, metadata=None):
>>>>>>> d330c099
    """Gets the metadata for the given local or remote media file.
    Args:
        session: an ``aiohttp.ClientSession`` to use if necessary
        filepath: the path to the file
        metadata (None): a pre-existing metadata dict to use if possible
    Returns:
        metadata dict
    """
    media_type = fom.get_media_type(filepath)
    is_video = media_type == fom.VIDEO

    use_local = foc.media_cache.is_local_or_cached(filepath)
    if media_type == fom.IMAGE and foc.media_cache.config.cache_app_images:
        use_local = True

    d = {}

    if use_local:
        # Get local path to media on disk, downloading any uncached remote
        # files if necessary
        local_path = await foc.media_cache._async_get_local_path(
            filepath, session, download=True
        )
    else:
        # Get a URL to use to retrieve metadata (if necessary) and for the App
        # to use to serve the media
        url = foc.media_cache.get_url(filepath, method="GET", hours=24)
        d["url"] = url

    # If sufficient pre-existing metadata exists, use it
    if metadata:
        if is_video:
            width = metadata.get("frame_width", None)
            height = metadata.get("frame_height", None)
            frame_rate = metadata.get("frame_rate", None)

            if width and height and frame_rate:
                d["width"] = width
                d["height"] = height
                d["frame_rate"] = frame_rate
                return d
        else:
            width = metadata.get("width", None)
            height = metadata.get("height", None)

            if width and height:
                d["width"] = width
                d["height"] = height
                return d

    try:
        if use_local:
            # Retrieve media metadata from local disk
            metadata = await read_local_metadata(local_path, is_video)
        else:
            # Retrieve metadata from remote source
            metadata = await read_url_metadata(session, url, is_video)
    except:
        # Something went wrong (ie non-existent file), so we gracefully return
        # some placeholder metadata so the App grid can be rendered
        if is_video:
            metadata = {"width": 512, "height": 512, "frame_rate": 30}
        else:
            metadata = {"width": 512, "height": 512}

    d.update(metadata)

    return d


@backoff.on_exception(
    backoff.expo,
    aiohttp.ClientResponseError,
    factor=0.1,
    max_tries=10,
    giveup=lambda e: e.code not in {408, 429, 500, 502, 503, 504, 509},
    logger=None,
)
async def read_url_metadata(session, url, is_video):
    """Calculates the metadata for the given media URL.
    Args:
        session: an ``aiohttp.ClientSession`` to use
        url: a file URL
        is_video: whether the file is a video
    Returns:
        metadata dict
    """
    if is_video:
        info = await get_stream_info(url, session=session)
        return {
            "width": info.frame_size[0],
            "height": info.frame_size[1],
            "frame_rate": info.frame_rate,
        }

    #
    # Here's an alternative that uses PIL.Image
    # Our async get_image_dimensions() seems to be a bit faster, so we won't
    # use this unless PIL's presumably wider range of supported image formats
    # becomes important
    #
    """
    loop = asyncio.get_event_loop()
    width, height, _ = await loop.run_in_executor(
        None, _get_image_dimensions, url
    )
    return {"width": width, "height": height}
    """

    url = foc._safe_aiohttp_url(url)

    async with session.get(url) as response:
        width, height = await get_image_dimensions(Reader(response.content))
        return {"width": width, "height": height}


async def read_local_metadata(local_path, is_video):
    """Calculates the metadata for the given local media path.
    Args:
        local_path: a local filepath
        is_video: whether the file is a video
    Returns:
        dict
    """
    if is_video:
        info = await get_stream_info(local_path)
        return {
            "width": info.frame_size[0],
            "height": info.frame_size[1],
            "frame_rate": info.frame_rate,
        }

    async with aiofiles.open(local_path, "rb") as f:
        width, height = await get_image_dimensions(f)
        return {"width": width, "height": height}


class Reader(object):
    """Asynchronous file-like reader.
    Args:
        content: a :class:`aiohttp.StreamReader`
    """

    def __init__(self, content):
        self._data = b""
        self._content = content

    async def read(self, bytes):
        data = await self._content.read(bytes)
        self._data += data
        return data

    async def seek(self, bytes):
        delta = bytes - len(self._data)
        if delta < 0:
            data = self._data[delta:]
            self._data = data[:delta]
            self._content.unread_data(data)
        else:
            self._data += await self._content.read(delta)


async def get_stream_info(path, session=None):
    """Returns a :class:`eta.core.video.VideoStreamInfo` instance for the
    provided video path or URL.
    Args:
        path: a video filepath or URL
<<<<<<< HEAD
        session (None): a ``aiohttp.ClientSession`` to use when ``path`` is a
            URL

=======
>>>>>>> d330c099
    Returns:
        a :class:`eta.core.video.VideoStreamInfo`
    """
    if _FFPROBE_BINARY_PATH is None:
        raise RuntimeError(
            "You must have ffmpeg installed on your machine in order to view "
            "video datasets in the App, but we failed to find it"
        )

    proc = await asyncio.create_subprocess_exec(
        _FFPROBE_BINARY_PATH,
        "-loglevel",
        "error",
        "-show_format",
        "-show_streams",
        "-print_format",
        "json",
        "-i",
        path,
        stdout=asyncio.subprocess.PIPE,
        stderr=asyncio.subprocess.PIPE,
    )

    stdout, stderr = await proc.communicate()

    # @todo how to feed `response` into subprocess above to avoid this?
    # We need a status code to determine whether the failure is retryable...
    if stderr and session is not None:
        async with session.get(path) as response:
            response.raise_for_status()

    if stderr:
        raise RuntimeError(stderr)

    info = etas.load_json(stdout.decode("utf8"))

    video_streams = [s for s in info["streams"] if s["codec_type"] == "video"]
    num_video_streams = len(video_streams)
    if num_video_streams == 1:
        stream_info = video_streams[0]
    elif num_video_streams == 0:
        logger.debug("No video stream found; defaulting to first stream")
        stream_info = info["streams"][0]
    else:
        logger.debug("Found multiple video streams; using first stream")
        stream_info = video_streams[0]

    format_info = info["format"]
    mime_type = etau.guess_mime_type(path)

    return etav.VideoStreamInfo(stream_info, format_info, mime_type=mime_type)


def _get_image_dimensions(url):
    # @todo needs retries before being production-ready
    with requests.get(url, stream=True) as r:
        return fome.get_image_info(fou.ResponseStream(r))


async def get_image_dimensions(input):
    """Gets the dimensions of an image from its file-like asynchronous byte
    stream.
    Args:
        input: file-like object with async read and seek methods
    Returns:
        the ``(width, height)``
    """
    height = -1
    width = -1
    data = await input.read(26)
    size = len(data)

    if (size >= 10) and data[:6] in (b"GIF87a", b"GIF89a"):
        # GIFs
        w, h = struct.unpack("<HH", data[6:10])
        width = int(w)
        height = int(h)
    elif (
        (size >= 24)
        and data.startswith(b"\211PNG\r\n\032\n")
        and (data[12:16] == b"IHDR")
    ):
        # PNGs
        w, h = struct.unpack(">LL", data[16:24])
        width = int(w)
        height = int(h)
    elif (size >= 16) and data.startswith(b"\211PNG\r\n\032\n"):
        # older PNGs
        w, h = struct.unpack(">LL", data[8:16])
        width = int(w)
        height = int(h)
    elif (size >= 2) and data.startswith(b"\377\330"):
        await input.seek(2)
        b = await input.read(1)
        while b and ord(b) != 0xDA:
            while ord(b) != 0xFF:
                b = await input.read(1)
            while ord(b) == 0xFF:
                b = await input.read(1)
            if ord(b) >= 0xC0 and ord(b) <= 0xC3:
                await input.read(3)
                tmp = await input.read(4)
                h, w = struct.unpack(">HH", tmp)
                break
            else:
                tmp = await input.read(2)
                await input.read(int(struct.unpack(">H", tmp)[0]) - 2)
            b = await input.read(1)
        width = int(w)
        height = int(h)
    elif (size >= 26) and data.startswith(b"BM"):
        # BMP
        headersize = struct.unpack("<I", data[14:18])[0]
        if headersize == 12:
            w, h = struct.unpack("<HH", data[18:22])
            width = int(w)
            height = int(h)
        elif headersize >= 40:
            w, h = struct.unpack("<ii", data[18:26])
            width = int(w)
            # as h is negative when stored upside down
            height = abs(int(h))
        else:
            raise MetadataException(
                "Unkown DIB header size: %s" % str(headersize)
            )
    elif (size >= 8) and data[:4] in (b"II\052\000", b"MM\000\052"):
        # Standard TIFF, big- or little-endian
        # BigTIFF and other different but TIFF-like formats are not
        # supported currently
        byteOrder = data[:2]
        boChar = ">" if byteOrder == "MM" else "<"
        # maps TIFF type id to size (in bytes)
        # and python format char for struct
        tiffTypes = {
            1: (1, boChar + "B"),  # BYTE
            2: (1, boChar + "c"),  # ASCII
            3: (2, boChar + "H"),  # SHORT
            4: (4, boChar + "L"),  # LONG
            5: (8, boChar + "LL"),  # RATIONAL
            6: (1, boChar + "b"),  # SBYTE
            7: (1, boChar + "c"),  # UNDEFINED
            8: (2, boChar + "h"),  # SSHORT
            9: (4, boChar + "l"),  # SLONG
            10: (8, boChar + "ll"),  # SRATIONAL
            11: (4, boChar + "f"),  # FLOAT
            12: (8, boChar + "d"),  # DOUBLE
        }
        ifdOffset = struct.unpack(boChar + "L", data[4:8])[0]

        countSize = 2
        await input.seek(ifdOffset)
        ec = await input.read(countSize)
        ifdEntryCount = struct.unpack(boChar + "H", ec)[0]
        # 2 bytes: TagId + 2 bytes: type + 4 bytes: count of values + 4
        # bytes: value offset
        ifdEntrySize = 12
        for i in range(ifdEntryCount):
            entryOffset = ifdOffset + countSize + i * ifdEntrySize
            await input.seek(entryOffset)
            tag = await input.read(2)
            tag = struct.unpack(boChar + "H", tag)[0]
            if tag == 256 or tag == 257:
                # if type indicates that value fits into 4 bytes, value
                # offset is not an offset but value itself
                type = await input.read(2)
                type = struct.unpack(boChar + "H", type)[0]
                if type not in tiffTypes:
                    raise MetadataException("Unable to read metadata")
                typeSize = tiffTypes[type][0]
                typeChar = tiffTypes[type][1]
                await input.seek(entryOffset + 8)
                value = await input.read(typeSize)
                value = int(struct.unpack(typeChar, value)[0])
                if tag == 256:
                    width = value
                else:
                    height = value
            if width > -1 and height > -1:
                break

    elif size >= 2:
        await input.seek(0)
        reserved = await input.read(2)
        if 0 != struct.unpack("<H", reserved)[0]:
            raise MetadataException("Unable to read metadata")
        format = await input.read(2)
        if 1 != struct.unpack("<H", format)[0]:
            raise MetadataException("Unable to read metadata")
        num = await input.read(2)
        num = struct.unpack("<H", num)[0]

        # http://msdn.microsoft.com/en-us/library/ms997538.aspx
        w = await input.read(1)
        h = await input.read(1)
        width = ord(w)
        height = ord(h)

    return width, height


class MetadataException(Exception):
    """ "Exception raised when metadata for a media file cannot be computed."""

    pass<|MERGE_RESOLUTION|>--- conflicted
+++ resolved
@@ -29,20 +29,18 @@
 _FFPROBE_BINARY_PATH = shutil.which("ffprobe")
 
 
-<<<<<<< HEAD
 async def get_metadata(session, filepath, media_type, metadata=None):
-=======
-async def get_metadata(filepath, metadata=None):
->>>>>>> d330c099
     """Gets the metadata for the given local or remote media file.
+
     Args:
         session: an ``aiohttp.ClientSession`` to use if necessary
         filepath: the path to the file
+        media_type: the media type
         metadata (None): a pre-existing metadata dict to use if possible
+
     Returns:
         metadata dict
     """
-    media_type = fom.get_media_type(filepath)
     is_video = media_type == fom.VIDEO
 
     use_local = foc.media_cache.is_local_or_cached(filepath)
@@ -199,14 +197,12 @@
 async def get_stream_info(path, session=None):
     """Returns a :class:`eta.core.video.VideoStreamInfo` instance for the
     provided video path or URL.
+
     Args:
         path: a video filepath or URL
-<<<<<<< HEAD
         session (None): a ``aiohttp.ClientSession`` to use when ``path`` is a
             URL
 
-=======
->>>>>>> d330c099
     Returns:
         a :class:`eta.core.video.VideoStreamInfo`
     """
