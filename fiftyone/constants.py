"""
Package-wide constants.

| Copyright 2017-2024, Voxel51, Inc.
| `voxel51.com <https://voxel51.com/>`_
|
"""
from datetime import datetime
import os

from packaging.version import Version

try:
    from importlib.metadata import metadata  # Python 3.8
except ImportError:
    from importlib_metadata import metadata  # Python < 3.8


CLIENT_TYPE = "fiftyone-teams"

FIFTYONE_DIR = os.path.dirname(os.path.abspath(__file__))
FIFTYONE_CONFIG_DIR = os.path.join(os.path.expanduser("~"), ".fiftyone")
FIFTYONE_CONFIG_PATH = os.path.join(FIFTYONE_CONFIG_DIR, "config.json")
FIFTYONE_ANNOTATION_CONFIG_PATH = os.path.join(
    FIFTYONE_CONFIG_DIR, "annotation_config.json"
)
FIFTYONE_EVALUATION_CONFIG_PATH = os.path.join(
    FIFTYONE_CONFIG_DIR, "evaluation_config.json"
)
FIFTYONE_APP_CONFIG_PATH = os.path.join(FIFTYONE_CONFIG_DIR, "app_config.json")
FIFTYONE_MEDIA_CACHE_CONFIG_PATH = os.path.join(
    FIFTYONE_CONFIG_DIR, "media_cache_config.json"
)
BASE_DIR = os.path.dirname(FIFTYONE_DIR)
TEAMS_PATH = os.path.join(FIFTYONE_CONFIG_DIR, "var", "teams.json")
WELCOME_PATH = os.path.join(FIFTYONE_CONFIG_DIR, "var", "welcome.json")
RESOURCES_DIR = os.path.join(FIFTYONE_DIR, "resources")

#
# The compatible OSS versions for this client
#
# RULES: Datasets from all compatible versions must be...
#   - Loadable by this client without error
#   - Editable by this client without causing any database edits that would
#     break the original client's ability to work with the dataset
#
# This setting may be ``None`` if this client has no compatibility with other
# versions
#
COMPATIBLE_VERSIONS = ">=0.19,<0.25"

# Package metadata
_META = metadata("fiftyone")
NAME = _META["name"]
<<<<<<< HEAD
VERSION = "0.24.0"  # open source compatibility version
=======
VERSION = "0.23.8"  # open source compatibility version
>>>>>>> da080e81
TEAMS_VERSION = _META["version"]
DESCRIPTION = _META["summary"]
AUTHOR = _META["author"]
AUTHOR_EMAIL = _META["author-email"]
URL = _META["home-page"]
LICENSE = _META["license"]
VERSION_LONG = "FiftyOne Teams v%s, %s" % (TEAMS_VERSION, AUTHOR)
COPYRIGHT = "2017-%d, %s" % (datetime.now().year, AUTHOR)

DEV_INSTALL = os.path.isdir(
    os.path.normpath(
        os.path.join(os.path.dirname(os.path.abspath(__file__)), "..", ".git")
    )
)
RC_INSTALL = "rc" in TEAMS_VERSION

# App configuration
DEFAULT_APP_COLOR_POOL = [
    "#ee0000",
    "#ee6600",
    "#993300",
    "#996633",
    "#999900",
    "#009900",
    "#003300",
    "#009999",
    "#000099",
    "#0066ff",
    "#6600ff",
    "#cc33cc",
    "#777799",
]

DEFAULT_COLOR_SCHEME = {
    "color_pool": DEFAULT_APP_COLOR_POOL,
    "fields": [],
    "label_tags": {"fieldColor": None, "valueColors": []},
    "default_mask_targets": [],
}

# MongoDB setup
try:
    from fiftyone.db import FIFTYONE_DB_BIN_DIR
except ImportError:
    # development installation
    FIFTYONE_DB_BIN_DIR = os.path.join(FIFTYONE_CONFIG_DIR, "bin")

DEFAULT_DB_DIR = os.path.join(FIFTYONE_CONFIG_DIR, "var", "lib", "mongo")
MIGRATIONS_PATH = os.path.join(FIFTYONE_CONFIG_DIR, "migrations")
MIGRATIONS_HEAD_PATH = os.path.join(MIGRATIONS_PATH, "head.json")
MIGRATIONS_REVISIONS_DIR = os.path.join(
    FIFTYONE_DIR, "migrations", "revisions"
)
MIN_MONGODB_VERSION = Version("4.4")
DATABASE_APPNAME = "fiftyone"

# Server setup
SERVER_DIR = os.path.join(FIFTYONE_DIR, "server")

# App setup
try:
    from fiftyone.desktop import FIFTYONE_DESKTOP_APP_DIR
except ImportError:
    FIFTYONE_DESKTOP_APP_DIR = os.path.normpath(
        os.path.join(FIFTYONE_DIR, "../app")
    )<|MERGE_RESOLUTION|>--- conflicted
+++ resolved
@@ -5,6 +5,7 @@
 | `voxel51.com <https://voxel51.com/>`_
 |
 """
+
 from datetime import datetime
 import os
 
@@ -52,11 +53,7 @@
 # Package metadata
 _META = metadata("fiftyone")
 NAME = _META["name"]
-<<<<<<< HEAD
 VERSION = "0.24.0"  # open source compatibility version
-=======
-VERSION = "0.23.8"  # open source compatibility version
->>>>>>> da080e81
 TEAMS_VERSION = _META["version"]
 DESCRIPTION = _META["summary"]
 AUTHOR = _META["author"]
