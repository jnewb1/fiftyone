--- conflicted
+++ resolved
@@ -16,13 +16,9 @@
 import eta.core.utils as etau
 import eta.core.video as etav
 
-<<<<<<< HEAD
 import fiftyone as fo
 import fiftyone.core.cache as foc
-from fiftyone.core.odm.document import DynamicEmbeddedDocument
-=======
 from fiftyone.core.odm import DynamicEmbeddedDocument
->>>>>>> 6c0b7c4c
 import fiftyone.core.fields as fof
 import fiftyone.core.media as fom
 import fiftyone.core.storage as fos
