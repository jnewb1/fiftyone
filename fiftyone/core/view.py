--- conflicted
+++ resolved
@@ -702,16 +702,11 @@
     def _doc(self):
         return self._dataset._doc
 
-<<<<<<< HEAD
     def _serialize(self, include_uuids=True):
         return [
             stage._serialize(include_uuid=include_uuids)
             for stage in self._stages
         ]
-=======
-    def _serialize(self):
-        return [stage._serialize() for stage in self._stages]
->>>>>>> 0d04414e
 
     @staticmethod
     def _build(dataset, stage_dicts):
