"""
Core definitions of FiftyOne dataset views.

| Copyright 2017-2020, Voxel51, Inc.
| `voxel51.com <https://voxel51.com/>`_
|
"""
# pragma pylint: disable=redefined-builtin
# pragma pylint: disable=unused-wildcard-import
# pragma pylint: disable=wildcard-import
from __future__ import absolute_import
from __future__ import division
from __future__ import print_function
from __future__ import unicode_literals
from builtins import *

# pragma pylint: enable=redefined-builtin
# pragma pylint: enable=unused-wildcard-import
# pragma pylint: enable=wildcard-import

from copy import copy, deepcopy

from bson import ObjectId
from pymongo import ASCENDING, DESCENDING

import fiftyone.core.collections as foc
import fiftyone.core.odm as foo
import fiftyone.core.sample as fos


class DatasetView(foc.SampleCollection):
    """A view into a :class:`fiftyone.core.dataset.Dataset`.

    Dataset views represent read-only collections of
    :class:`fiftyone.core.sample.Sample` instances in a dataset.

    Operations on dataset views are designed to be chained together to yield
    the desired subset of the dataset, which is then iterated over to directly
    access the samples.

    Example use::

        # Print the paths to 5 random data samples in the dataset
        view =
            .sort_by("metadata.size_bytes")
            .take(5)
        )
        for sample in dataset.default_view().take(5, random=True):
            print(sample.filepath)

    Args:
        dataset: a :class:`fiftyone.core.dataset.Dataset`
    """

    def __init__(self, dataset):
        self._dataset = dataset
        self._pipeline = []

    def __len__(self):
        result = self.aggregate(self._pipeline + [{"$count": "count"}])
        return next(result)["count"]

    def __getitem__(self, sample_id):
        try:
            # Try to find `sample_id` in the pipeline
            pipeline = [{"$match": {"_id": ObjectId(sample_id)}}]
            next(self.aggregate(pipeline))
            found = True
        except StopIteration:
            found = False

        if not found:
            raise KeyError("No sample found with ID '%s'" % sample_id)

        return self._dataset[sample_id]

    def __copy__(self):
        view = self.__class__(self._dataset)
        view._pipeline = deepcopy(self._pipeline)
        return view

    def summary(self):
        """Returns a string summary of the view.

        Returns:
            a string summary
        """
        pipeline_str = "\t" + "\n\t".join(
            [
                "%d. %s" % (idx, str(d))
                for idx, d in enumerate(self._pipeline, start=1)
            ]
        )

        return "\n".join(
            [
                "Num samples:    %d" % len(self),
                "Tags:           %s" % self.get_tags(),
                "Label groups:   %s" % self.get_label_groups(),
                "Insight groups: %s" % self.get_insight_groups(),
                "Pipeline stages:\n%s" % pipeline_str,
            ]
        )

    def get_tags(self):
        """Returns the list of tags in the collection.

        Returns:
            a list of tags
        """
        pipeline = [
            {"$project": {"tags": "$tags"}},
            {"$unwind": "$tags"},
            {"$group": {"_id": "None", "all_tags": {"$addToSet": "$tags"}}},
        ]
        try:
            return next(self.aggregate(pipeline))["all_tags"]
        except StopIteration:
            pass
        return []

    def iter_samples(self):
        """Returns an iterator over the samples in the view.

        Returns:
            an iterator over :class:`fiftyone.core.sample.Sample` instances
        """
        for d in self.aggregate():
            yield self._deserialize_sample(d)

    def aggregate(self, pipeline=None):
        """Calls a MongoDB aggregation pipeline on the view

        Args:
            pipeline (None): an optional aggregation pipeline (list of dicts)
                to append to the view's pipeline before aggregation.

        Returns:
            an iterable over the aggregation result
        """
        if pipeline is None:
            pipeline = []

        return self._get_ds_qs().aggregate(self._pipeline + pipeline)

    def iter_samples_with_index(self):
        """Returns an iterator over the samples in the view together with
        their integer index in the collection.

        Returns:
            an iterator that emits ``(index, sample)`` tuples, where:
                - ``index`` is an integer index relative to the offset, where
                  ``offset <= view_idx < offset + limit``
                - ``sample`` is a :class:`fiftyone.core.sample.Sample`
        """
        offset = self._get_latest_offset()
        iterator = self.iter_samples()
        for idx, sample in enumerate(iterator, start=offset):
            yield idx, sample

    def serialize(self):
        """Serialize the dataset"""
        return {"dataset": self._dataset.serialize(), "view": self._pipeline}

    def filter(
        self, tag=None, insight_group=None, label_group=None, filter=None
    ):
        """Filters the samples in the view by the given filter.

        Args:
            tag (None): a sample tag string
            insight_group (None): an insight group string
            label_group (None): a label group string
            filter (None): a MongoDB query dict. See
                https://docs.mongodb.com/manual/tutorial/query-documents
                for details

        Returns:
            a :class:`DatasetView`
        """
        view = self

        if tag is not None:
            view = view._copy_with_new_stage({"$match": {"tags": tag}})

        if insight_group is not None:
            # @todo(Tyler) should this filter the insights as well? or just
            # filter the samples based on whether or not the insight is
            # present?
            raise NotImplementedError("Not yet implemented")

        if label_group is not None:
            # @todo(Tyler) should this filter the labels as well? or just
            # filter the samples based on whether or not the label is
            # present?
            raise NotImplementedError("Not yet implemented")

        if filter is not None:
            view = view._copy_with_new_stage({"$match": filter})

        return view

    def sort_by(self, field, reverse=False):
        """Sorts the samples in the view by the given field.

        Args:
            field: the field to sort by. Example fields::

                filename
                metadata.size_bytes
                metadata.frame_size[0]

            reverse (False): whether to return the results in descending order

        Returns:
            a :class:`DatasetView`
        """
        order = DESCENDING if reverse else ASCENDING
        return self._copy_with_new_stage({"$sort": {field: order}})

    def take(self, size, random=False):
        """Takes the given number of samples from the view.

        Args:
            size: the number of samples to return
            random (False): whether to randomly select the samples

        Returns:
            a :class:`DatasetView`
        """
        if random:
            stage = {"$sample": {"size": size}}
        else:
            stage = {"$limit": size}

        return self._copy_with_new_stage(stage)

    def offset(self, offset):
        """Omits the given number of samples from the head of the view.

        Args:
            offset: the offset

        Returns:
            a :class:`DatasetView`
        """
        return self._copy_with_new_stage({"$skip": offset})

    def select(self, sample_ids):
        """Selects only the samples with the given IDs from the view.

        Args:
            sample_ids: an iterable of sample IDs

        Returns:
            a :class:`DatasetView`
        """
        sample_ids = [ObjectId(id) for id in sample_ids]
        return self._copy_with_new_stage(
            {"$match": {"_id": {"$in": sample_ids}}}
        )

    def exclude(self, sample_ids):
        """Excludes the samples with the given IDs from the view.

        Args:
            sample_ids: an iterable of sample IDs

        Returns:
            a :class:`DatasetView`
        """
        sample_ids = [ObjectId(id) for id in sample_ids]
        return self._copy_with_new_stage(
            {"$match": {"_id": {"$not": {"$in": sample_ids}}}}
        )

<<<<<<< HEAD
    def _label_distributions(self):
        pipeline = self._pipeline + [
            {"$project": {"label": {"$objectToArray": "$labels"}}},
            {"$unwind": "$label"},
            {"$project": {"group": "$label.k", "label": "$label.v.label"}},
            {
                "$group": {
                    "_id": {"group": "$group", "label": "$label"},
                    "count": {"$sum": 1},
                }
            },
            {
                "$group": {
                    "_id": "$_id.group",
                    "labels": {
                        "$push": {"label": "$_id.label", "count": "$count"}
                    },
                }
            },
        ]
        return list(self._get_ds_qs().aggregate(pipeline))

    def _facets(self):
        pipeline = self._pipeline + [
            {
                "$facet": {
                    "tags": [
                        {"$project": {"tag": "$tags"}},
                        {
                            "$unwind": {
                                "path": "$tag",
                                "preserveNullAndEmptyArrays": True,
                            }
                        },
                        {"$group": {"_id": "$tag", "count": {"$sum": 1}}},
                        {"$sort": {"_id": 1}},
                    ],
                    "labels": [
                        {"$project": {"label": {"$objectToArray": "$labels"}}},
                        {"$unwind": "$label"},
                        {
                            "$project": {
                                "group": "$label.k",
                                "label": "$label.v.label",
                            }
                        },
                        {
                            "$group": {
                                "_id": {"group": "$group", "label": "$label"},
                                "count": {"$sum": 1},
                            }
                        },
                        {
                            "$group": {
                                "_id": "$_id.group",
                                "labels": {
                                    "$push": {
                                        "label": "$_id.label",
                                        "count": "$count",
                                    }
                                },
                            }
                        },
                    ],
                }
            }
        ]
        return list(self._get_ds_qs().aggregate(pipeline))

    # PRIVATE #################################################################

    def _get_ds_qs(self, **kwargs):
        return self._dataset._get_query_set(**kwargs)
=======
    def _deserialize_sample(self, d):
        doc = foo.ODMSample.from_dict(d, created=False, extended=False)
        return self._load_sample(doc)
>>>>>>> 6b020e09

    def _load_sample(self, doc):
        sample = fos.Sample.from_doc(doc)
        sample._set_dataset(self._dataset)
        return sample

    def _copy_with_new_stage(self, stage):
        view = copy(self)
        view._pipeline.append(stage)
        return view

    def _get_ds_qs(self, **kwargs):
        return self._dataset._get_query_set(**kwargs)

    def _get_latest_offset(self):
        """Returns the offset of the last $skip stage."""
        for stage in self._pipeline[::-1]:
            if "$skip" in stage:
                return stage["$skip"]

        return 0<|MERGE_RESOLUTION|>--- conflicted
+++ resolved
@@ -274,7 +274,6 @@
             {"$match": {"_id": {"$not": {"$in": sample_ids}}}}
         )
 
-<<<<<<< HEAD
     def _label_distributions(self):
         pipeline = self._pipeline + [
             {"$project": {"label": {"$objectToArray": "$labels"}}},
@@ -348,11 +347,10 @@
 
     def _get_ds_qs(self, **kwargs):
         return self._dataset._get_query_set(**kwargs)
-=======
+
     def _deserialize_sample(self, d):
         doc = foo.ODMSample.from_dict(d, created=False, extended=False)
         return self._load_sample(doc)
->>>>>>> 6b020e09
 
     def _load_sample(self, doc):
         sample = fos.Sample.from_doc(doc)
