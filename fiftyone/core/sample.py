--- conflicted
+++ resolved
@@ -262,16 +262,12 @@
         Returns:
             a :class:`Sample`
         """
-<<<<<<< HEAD
-        if isinstance(doc, foo.ODMNoDatasetSample):
+        if isinstance(doc, foo.NoDatasetSample):
             sample = cls.__new__(cls)
             sample._doc = doc
             return sample
 
-        if not isinstance(doc, foo.ODMDatasetSample):
-=======
         if not isinstance(doc, foo.ODMSample):
->>>>>>> 63c68e64
             raise TypeError("Unexpected doc type: %s" % type(doc))
 
         if not doc.id:
