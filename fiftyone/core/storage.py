"""
File storage utilities.

| Copyright 2017-2022, Voxel51, Inc.
| `voxel51.com <https://voxel51.com/>`_
|
"""
from contextlib import contextmanager
import io
import json
import logging
import multiprocessing.dummy
import os
import posixpath
import re
import six
import shutil
import tempfile
import threading
import urllib.parse as urlparse

import bson
import ndjson
from wcmatch import glob
import yaml

import eta.core.serial as etase
import eta.core.storage as etast
import eta.core.utils as etau

import fiftyone as fo
import fiftyone.core.utils as fou


logger = logging.getLogger(__name__)

s3_client = None
gcs_client = None
minio_client = None
http_client = None
client_lock = threading.Lock()

minio_alias_prefix = None
minio_endpoint_prefix = None

S3_PREFIX = "s3://"
GCS_PREFIX = "gs://"
HTTP_PREFIX = "http://"
HTTPS_PREFIX = "https://"


def init_storage():
    """Initializes storage client use."""
    global minio_alias_prefix
    global minio_endpoint_prefix

<<<<<<< HEAD
    try:
        d = _load_minio_credentials() or {}
    except:
        d = {}
=======
    minio_alias_prefix = None
    minio_endpoint_prefix = None
>>>>>>> 66b6b9a2

    credentials = _load_minio_credentials()
    if not credentials:
        return

    if "alias" in credentials:
        minio_alias_prefix = credentials["alias"] + "://"

    if "endpoint_url" in credentials:
        minio_endpoint_prefix = credentials["endpoint_url"].rstrip("/") + "/"


class FileSystem(object):
    """Enumeration of the available file systems."""

    S3 = "s3"
    GCS = "gcs"
    MINIO = "minio"
    HTTP = "http"
    LOCAL = "local"


class S3StorageClient(etast.S3StorageClient):
    """.. autoclass:: eta.core.storage.S3StorageClient"""

    def get_local_path(self, remote_path):
        return self._strip_prefix(remote_path)


class GoogleCloudStorageClient(etast.GoogleCloudStorageClient):
    """.. autoclass:: eta.core.storage.GoogleCloudStorageClient"""

    def get_local_path(self, remote_path):
        return self._strip_prefix(remote_path)


class MinIOStorageClient(etast.MinIOStorageClient):
    """.. autoclass:: eta.core.storage.MinIOStorageClient"""

    def get_local_path(self, remote_path):
        return self._strip_prefix(remote_path)


class HTTPStorageClient(etast.HTTPStorageClient):
    """.. autoclass:: eta.core.storage.HTTPStorageClient"""

    def get_local_path(self, remote_path):
        p = urlparse.urlparse(remote_path)

        if p.port is not None:
            host = "%s:%d" % (p.hostname, p.port)
        else:
            host = p.hostname

        return os.path.join(host, *p.path.lstrip("/").split("/"))


def get_file_system(path):
    """Returns the file system enum for the given path.

    Args:
        path: a path

    Returns:
        a :class:`FileSystem` enum
    """
    # Check MinIO first in case alias/endpoint clashes with another file system
    if (
        minio_alias_prefix is not None and path.startswith(minio_alias_prefix)
    ) or (
        minio_endpoint_prefix is not None
        and path.startswith(minio_endpoint_prefix)
    ):
        return FileSystem.MINIO

    if path.startswith(S3_PREFIX):
        return FileSystem.S3

    if path.startswith(GCS_PREFIX):
        return FileSystem.GCS

    if path.startswith((HTTP_PREFIX, HTTPS_PREFIX)):
        return FileSystem.HTTP

    return FileSystem.LOCAL


def split_prefix(path):
    """Splits the file system prefix from the given path.

    The prefix for local paths is ``""``.

    Example usages::

        import fiftyone.core.storage as fos

        fos.split_prefix("s3://bucket/object")  # ('s3://', 'bucket/object')
        fos.split_prefix("gs://bucket/object")  # ('g3://', 'bucket/object')
        fos.split_prefix("/path/to/file")       # ('', '/path/to/file')
        fos.split_prefix("a/file")              # ('', 'a/file')

    Args:
        path: a path

    Returns:
        a ``(prefix, path)`` tuple
    """
    # Check MinIO first in case alias/endpoint clashes with another file system
    if minio_alias_prefix is not None and path.startswith(minio_alias_prefix):
        prefix = minio_alias_prefix
    elif minio_endpoint_prefix is not None and path.startswith(
        minio_endpoint_prefix
    ):
        prefix = minio_endpoint_prefix
    elif path.startswith(S3_PREFIX):
        prefix = S3_PREFIX
    elif path.startswith(GCS_PREFIX):
        prefix = GCS_PREFIX
    elif path.startswith(HTTP_PREFIX):
        prefix = HTTP_PREFIX
    elif path.startswith(HTTPS_PREFIX):
        prefix = HTTPS_PREFIX
    else:
        prefix = ""

    return prefix, path[len(prefix) :]


def get_bucket_name(path):
    """Gets the bucket name from the given path.

    The bucket name for local paths and http(s) paths is ``""``.

    Example usages::

        import fiftyone.core.storage as fos

        fos.split_prefix("s3://bucket/object")  # 'bucket'
        fos.split_prefix("gs://bucket/object")  # 'bucket'
        fos.split_prefix("/path/to/file")       # ''
        fos.split_prefix("a/file")              # ''

    Args:
        path: a path

    Returns:
        the bucket name string
    """
    fs = get_file_system(path)
    if fs not in [FileSystem.S3, FileSystem.GCS, FileSystem.MINIO]:
        return ""

    path = split_prefix(path)[1]
    return path.split(sep(path))[0]


def is_local(path):
    """Determines whether the given path is local.

    Args:
        path: a path

    Returns:
        True/False
    """
    return get_file_system(path) == FileSystem.LOCAL


def ensure_local(path):
    """Ensures that the given path is local.

    Args:
        path: a path
    """
    if not is_local(path):
        raise ValueError(
            "The requested operation requires a local path, but found '%s'"
            % path
        )


def normalize_path(path):
    """Normalizes the given path.

    Local paths are sanitized via::

        os.path.abspath(os.path.expanduser(path))

    Remote paths are sanitized via::

        path.rstrip("/")

    Args:
        path: a path

    Returns:
        the normalized path
    """
    if is_local(path):
        return os.path.abspath(os.path.expanduser(path))

    return path.rstrip("/")


def get_client(fs):
    """Returns the storage client for the given file system.

    Args:
        fs: a :class:`FileSystem` enum

    Returns:
        a :class:`eta.core.storage.StorageClient`
    """
    # Client creation may not be thread-safe, so we lock for safety
    # https://stackoverflow.com/a/61943955/16823653
    with client_lock:
        return _get_client(fs)


def _get_client(fs):
    if fs == FileSystem.S3:
        global s3_client

        if s3_client is None:
            s3_client = _make_client(fs)

        return s3_client

    if fs == FileSystem.GCS:
        global gcs_client

        if gcs_client is None:
            gcs_client = _make_client(fs)

        return gcs_client

    if fs == FileSystem.MINIO:
        global minio_client

        if minio_client is None:
            minio_client = _make_client(fs)

        return minio_client

    if fs == FileSystem.HTTP:
        global http_client

        if http_client is None:
            http_client = _make_client(fs)

        return http_client

    raise ValueError("Unsupported file system '%s'" % fs)


def get_url(path, **kwargs):
    """Returns a public URL for the given file.

    The provided path must either already be a URL or a path into a filesystem
    that supports signed URLs.

    Args:
        path: a path
        **kwargs: optional keyword arguments for the storage client's
            ``generate_signed_url(path, **kwargs)`` method

    Returns:
        a URL
    """
    fs = get_file_system(path)

    if fs == FileSystem.HTTP:
        return path

    client = get_client(fs)

    if not hasattr(client, "generate_signed_url"):
        raise ValueError(
            "Cannot get URL for '%s'; file system '%s' does not support "
            "signed URLs" % (path, fs)
        )

    return client.generate_signed_url(path, **kwargs)


def to_readable(path, **kwargs):
    """Returns a publicly readable path for the given file.

    The provided path must either already be a URL or be a remote path into a
    filesystem that supports signed URLs.

    Args:
        path: a path
        **kwargs: optional keyword arguments for the storage client's
            ``generate_signed_url(path, **kwargs)`` method

    Returns:
        a public path
    """
    if is_local(path):
        return path

    return get_url(path, method="GET", **kwargs)


def to_writeable(path, **kwargs):
    """Returns a publicly writable path for the given file.

    The provided path must either already be a URL or be a remote path into a
    filesystem that supports signed URLs.

    Args:
        path: a path
        **kwargs: optional keyword arguments for the storage client's
            ``generate_signed_url(path, **kwargs)`` method

    Returns:
        a public path
    """
    if is_local(path):
        return path

    params = dict(method="PUT", content_type=etau.guess_mime_type(path))
    params.update(kwargs)

    return get_url(path, **params)


def make_temp_dir(basedir=None):
    """Makes a temporary directory.

    Args:
        basedir (None): an optional local or remote directory in which to
            create the new directory. The default is
            ``fiftyone.config.default_dataset_dir``

    Returns:
        the temporary directory path
    """
    if basedir is None:
        basedir = fo.config.default_dataset_dir

    fs = get_file_system(basedir)

    if fs == FileSystem.LOCAL:
        ensure_dir(basedir)
        return tempfile.mkdtemp(dir=basedir)

    return join(basedir, str(bson.ObjectId()))


class TempDir(object):
    """Context manager that creates and destroys a temporary directory.

    Args:
        basedir (None): an optional local or remote directory in which to
            create the new directory. The default is
            ``fiftyone.config.default_dataset_dir``
    """

    def __init__(self, basedir=None):
        self._basedir = basedir
        self._name = None

    def __enter__(self):
        self._name = make_temp_dir(basedir=self._basedir)
        return self._name

    def __exit__(self, *args):
        delete_dir(self._name)


class LocalDir(object):
    """Context manager that allows remote directory paths to be processed as
    local directory paths that can be passed to methods that don't natively
    support reading/writing remote locations.

    When a local directory is provided to this context manager, it is simply
    returned when the context is entered and no other operations are performed.

    When a remote directory is provided, a temporary local directory is
    returned when the context is entered, which is automatically deleted when
    the context exits. In addition:

    -   When ``mode == "r"``, the remote directory's contents is downloaded
        when the context is entered
    -   When ``mode == "w"``, the local directory's contents is uploaded to the
        remote directory when the context exits

    Example usage::

        import os

        import fiftyone.core.storage as fos

        with fos.LocalDir("s3://bucket/dir", "w") as local_dir:
            with open(os.path.join(local_dir, "file1.txt")) as f:
                f.write("Hello, world!")

            with open(os.path.join(local_dir, "file2.txt")) as f:
                f.write("Goodbye")

        with fos.LocalDir("s3://bucket/dir", "r") as local_dir:
            with open(os.path.join(local_dir, "file1.txt")) as f:
                print(f.read())

            with open(os.path.join(local_dir, "file2.txt")) as f:
                print(f.read())

    Args:
        path: a directory path
        mode ("r"): the mode. Supported values are ``("r", "w")``
        basedir (None): an optional directory in which to create temporary
            local directories
        skip_failures (False): whether to gracefully continue without raising
            an error if a remote upload/download fails
        type_str ("files"): the type of file being processed. Used only for
            log messages. If None/empty, nothing will be logged
        quiet (None): whether to display (False) or not display (True) a
            progress bar tracking the status of any uploads/downloads. By
            default, ``fiftyone.config.show_progress_bars`` is used to set this
    """

    def __init__(
        self,
        path,
        mode="r",
        basedir=None,
        skip_failures=False,
        type_str="files",
        quiet=None,
    ):
        if mode not in ("r", "w"):
            raise ValueError("Unsupported mode '%s'" % mode)

        if basedir is not None and not is_local(basedir):
            raise ValueError("basedir must be local; found '%s'" % basedir)

        self._path = path
        self._mode = mode
        self._basedir = basedir
        self._skip_failures = skip_failures
        self._type_str = type_str
        self._quiet = quiet
        self._tmpdir = None

    @property
    def quiet(self):
        """Whether this object will log the status of any uploads/downloads."""
        return _parse_quiet(self._quiet)

    def __enter__(self):
        if is_local(self._path):
            return self._path

        self._tmpdir = make_temp_dir(basedir=self._basedir)

        if self._mode == "r":
            progress = not self.quiet

            if progress and self._type_str:
                logger.info("Downloading %s...", self._type_str)

            copy_dir(
                self._path,
                self._tmpdir,
                overwrite=False,
                skip_failures=self._skip_failures,
                progress=progress,
            )

        return self._tmpdir

    def __exit__(self, *args):
        if self._tmpdir is None:
            return

        try:
            if self._mode == "w":
                progress = not self.quiet

                if progress and self._type_str:
                    logger.info("Uploading %s...", self._type_str)

                copy_dir(
                    self._tmpdir,
                    self._path,
                    overwrite=False,
                    skip_failures=self._skip_failures,
                    progress=progress,
                )
        finally:
            etau.delete_dir(self._tmpdir)


class LocalFile(object):
    """Context manager that allows remote filepaths to be processed as local
    filepaths that can be passed to methods that don't natively support
    reading/writing remote locations.

    When a local filepath is provided to this context manager, it is simply
    returned when the context is entered and no other operations are performed.

    When a remote filepath is provided, a temporary local filepath is returned
    when the context is entered, which is automatically deleted when the
    context exits. In addition:

    -   When ``mode == "r"``, the remote file is downloaded when the context is
        entered
    -   When ``mode == "w"``, the local file is uploaded to the remote filepath
        when the context exits

    Example usage::

        import fiftyone.core.storage as fos

        with fos.LocalFile("s3://bucket/file.txt", "w") as local_path:
            with open(local_path, "w") as f:
                f.write("Hello, world!")

        with fos.LocalFile("s3://bucket/file.txt", "r") as local_path:
            with open(local_path, "r") as f:
                print(r.read())

    Args:
        path: a filepath
        mode ("r"): the mode. Supported values are ``("r", "w")``
        basedir (None): an optional directory in which to create temporary
            local files
    """

    def __init__(self, path, mode="r", basedir=None):
        if mode not in ("r", "w"):
            raise ValueError("Unsupported mode '%s'" % mode)

        if basedir is not None and not is_local(basedir):
            raise ValueError("basedir must be local; found '%s'" % basedir)

        self._path = path
        self._mode = mode
        self._basedir = basedir
        self._local_path = None
        self._tmpdir = None

    def __enter__(self):
        if is_local(self._path):
            return self._path

        self._tmpdir = make_temp_dir(basedir=self._basedir)
        self._local_path = os.path.join(
            self._tmpdir, os.path.basename(self._path)
        )

        if self._mode == "r":
            copy_file(self._path, self._local_path)

        return self._local_path

    def __exit__(self, *args):
        if self._tmpdir is None:
            return

        try:
            if self._mode == "w":
                copy_file(self._local_path, self._path)
        finally:
            etau.delete_dir(self._tmpdir)


class LocalFiles(object):
    """Context manager that allows lists of remote filepaths to be processed as
    local filepaths that can be passed to methods that don't natively support
    reading/writing remote locations.

    When local filepaths are provided to this context manager, they are simply
    returned when the context is entered and no other operations are performed.

    When remote filepaths are provided, temporary local filepaths are returned
    when the context is entered, which are automatically deleted when the
    context exits. In addition:

    -   When ``mode == "r"``, remote files are downloaded when the context is
        entered
    -   When ``mode == "w"``, local files are uploaded to their corresponding
        remote filepaths when the context exits

    Example usage::

        import fiftyone.core.storage as fos

        remote_paths = [
            "s3://bucket/file1.txt",
            "s3://bucket/file2.txt",
        ]

        with fos.LocalFiles(remote_paths, "w") as local_paths:
            for local_path in local_paths:
                with open(local_path, "w") as f:
                    f.write("Hello, world!")

        with fos.LocalFile(remote_paths, "r") as local_path:
            for local_path in local_paths:
                with open(local_path, "r") as f:
                    print(r.read())

    Args:
        paths: a list of filepaths, or a dict mapping keys to filepaths
        mode ("r"): the mode. Supported values are ``("r", "w")``
        basedir (None): an optional directory in which to create temporary
            local files
        skip_failures (False): whether to gracefully continue without raising
            an error if a remote upload/download fails
        type_str ("files"): the type of file being processed. Used only for
            log messages. If None/empty, nothing will be logged
        quiet (None): whether to display (False) or not display (True) a
            progress bar tracking the status of any uploads/downloads. By
            default, ``fiftyone.config.show_progress_bars`` is used to set this
    """

    def __init__(
        self,
        paths,
        mode="r",
        basedir=None,
        skip_failures=False,
        type_str="files",
        quiet=None,
    ):
        if mode not in ("r", "w"):
            raise ValueError("Unsupported mode '%s'" % mode)

        if basedir is not None and not is_local(basedir):
            raise ValueError("basedir must be local; found '%s'" % basedir)

        self._paths = paths
        self._mode = mode
        self._basedir = basedir
        self._skip_failures = skip_failures
        self._type_str = type_str
        self._quiet = quiet
        self._tmpdir = None
        self._filename_maker = None
        self._local_paths = None
        self._remote_paths = None

    @property
    def quiet(self):
        """Whether this object will log the status of any uploads/downloads."""
        return _parse_quiet(self._quiet)

    def __enter__(self):
        local_paths = []
        remote_paths = []

        is_dict = isinstance(self._paths, dict)

        if is_dict:
            iter_paths = self._paths.items()
            _paths = {}
        else:
            iter_paths = self._paths
            _paths = []

        for path in iter_paths:
            if is_dict:
                key, path = path

            if not is_local(path):
                if self._tmpdir is None:
                    self._tmpdir = make_temp_dir(basedir=self._basedir)
                    self._filename_maker = fou.UniqueFilenameMaker()

                local_name = self._filename_maker.get_output_path(path)
                local_path = os.path.join(self._tmpdir, local_name)

                local_paths.append(local_path)
                remote_paths.append(path)
                path = local_path

            if is_dict:
                _paths[key] = path
            else:
                _paths.append(path)

        self._local_paths = local_paths
        self._remote_paths = remote_paths

        if self._mode == "r" and self._remote_paths:
            progress = not self.quiet

            if progress and self._type_str:
                logger.info("Downloading %s...", self._type_str)

            copy_files(
                self._remote_paths,
                self._local_paths,
                skip_failures=self._skip_failures,
                progress=progress,
            )

        return _paths

    def __exit__(self, *args):
        if self._tmpdir is None:
            return

        try:
            if self._mode == "w" and self._local_paths:
                progress = not self.quiet

                if progress and self._type_str:
                    logger.info("Uploading %s...", self._type_str)

                copy_files(
                    self._local_paths,
                    self._remote_paths,
                    skip_failures=self._skip_failures,
                    progress=progress,
                )
        finally:
            etau.delete_dir(self._tmpdir)


class FileWriter(object):
    """Context manager that allows writing remote files to disk locally first
    so that they can be efficiently uploaded to the remote destination in a
    batch.

    When local filepaths are provided to this context manager, they are simply
    returned verbatim.

    When remote filepaths are provided, temporary local filepaths are returned,
    which are then uploaded to their corresponding remote filepaths and then
    cleaned up when the context exits.

    Example usage::

        import fiftyone.core.storage as fos

        remote_paths = [
            "s3://bucket/file1.txt",
            "s3://bucket/file2.txt",
        ]

        with fos.FileWriter() as writer:
            for remote_path in remote_paths:
                local_path = writer.get_local_path(remote_path)
                with open(local_path, "w") as f:
                    f.write("Hello, world!")

    Args:
        basedir (None): an optional directory in which to create temporary
            local files
        skip_failures (False): whether to gracefully continue without raising
            an error if a remote upload fails
        type_str ("files"): the type of file being processed. Used only for
            log messages. If None/empty, nothing will be logged
        quiet (None): whether to display (False) or not display (True) a
            progress bar tracking the status of any uploads. By default,
            ``fiftyone.config.show_progress_bars`` is used to set this
    """

    def __init__(
        self, basedir=None, skip_failures=False, type_str="files", quiet=None
    ):
        if basedir is not None and not is_local(basedir):
            raise ValueError("basedir must be local; found '%s'" % basedir)

        self._basedir = basedir
        self._skip_failures = skip_failures
        self._type_str = type_str
        self._quiet = quiet
        self._tmpdir = None
        self._filename_maker = None
        self._inpaths = None
        self._outpaths = None

    @property
    def quiet(self):
        """Whether this writer will log the status of any uploads."""
        return _parse_quiet(self._quiet)

    def __enter__(self):
        self._tmpdir = None
        self._filename_maker = None
        self._inpaths = []
        self._outpaths = []
        return self

    def __exit__(self, *args):
        try:
            if self._inpaths:
                progress = not self.quiet

                if progress and self._type_str:
                    logger.info("Uploading %s...", self._type_str)

                copy_files(
                    self._inpaths,
                    self._outpaths,
                    skip_failures=self._skip_failures,
                    progress=progress,
                )
        finally:
            if self._tmpdir is not None:
                etau.delete_dir(self._tmpdir)

    def get_local_path(self, filepath):
        """Returns a local path on disk to write the given file.

        If the provided path is local, it is directly returned. If the path is
        remote, a temporary local path is returned.

        Args:
            filepath: a filepath

        Returns:
            the local filepath
        """
        if is_local(filepath):
            return filepath

        if self._tmpdir is None:
            self._tmpdir = make_temp_dir(basedir=self._basedir)
            self._filename_maker = fou.UniqueFilenameMaker()

        local_name = self._filename_maker.get_output_path(filepath)
        local_path = os.path.join(self._tmpdir, local_name)

        self._inpaths.append(local_path)
        self._outpaths.append(filepath)

        return local_path

    def get_local_paths(self, filepaths):
        """Returns local paths on disk for a list of filepaths.

        See :meth:`get_local_path` for details.

        Args:
            filepaths: a list of filepaths

        Returns:
            a list of local paths
        """
        return [self.get_local_path(p) for p in filepaths]


@contextmanager
def open_file(path, mode="r"):
    """Opens the given file for reading or writing.

    This function *must* be used as a context manager, and it assumes that any
    cloud files being read/written can fit into RAM.

    Example usage::

        with open_file("/tmp/file.txt", "w") as f:
            f.write("Hello, world!")

        with open_file("s3://tmp/file.txt", "w") as f:
            f.write("Hello, world!")

        with open_file("/tmp/file.txt", "r") as f:
            print(f.read())

        with open_file("s3://tmp/file.txt", "r") as f:
            print(f.read())

    Args:
        path: the path
        mode ("r"): the mode. Supported values are ``("r", "rb", "w", "wb")``
    """
    fs = get_file_system(path)

    if fs == FileSystem.LOCAL:
        f = open(path, mode)

        try:
            yield f
        finally:
            f.close()

        return

    client = get_client(fs)
    is_writing = mode in ("w", "wb")

    if mode == "r":
        b = client.download_bytes(path)
        f = io.StringIO(b.decode())
    elif mode == "rb":
        f = io.BytesIO()
        client.download_stream(path, f)
    elif is_writing:
        f = _BytesIO()
    else:
        raise ValueError("Unsupported mode '%s'" % mode)

    f.seek(0)

    try:
        yield f
    finally:
        if not is_writing:
            f.close()

    if not is_writing:
        return

    f.seek(0)
    content_type = etau.guess_mime_type(path)

    try:
        client.upload_stream(f, path, content_type=content_type)
    finally:
        f.close()


def read_file(path, binary=False):
    """Reads the file.

    Args:
        path: the filepath
        binary (False): whether to read the file in binary mode

    Returns:
        the file contents
    """
    mode = "rb" if binary else "r"
    with open_file(path, mode) as f:
        return f.read()


def write_file(str_or_bytes, path):
    """Writes the given string/bytes to a file.

    If a string is provided, it is encoded via ``.encode()``.

    Args:
        str_or_bytes: the string or bytes
        path: the filepath
    """
    ensure_basedir(path)
    with open_file(path, "wb") as f:
        f.write(_to_bytes(str_or_bytes))


def sep(path):
    """Returns the path separator for the given path.

    For local paths, ``os.path.sep`` is returned.

    For remote paths, ``"/"`` is returned.

    Args:
        path: the filepath

    Returns:
        the path separator
    """
    if is_local(path):
        return os.path.sep

    return "/"


def join(a, *p):
    """Joins the given path components into a single path.

    Args:
        a: the root
        *p: additional path components

    Returns:
        the joined path
    """
    if is_local(a):
        return os.path.join(a, *p)

    return posixpath.join(a, *p)


def isabs(path):
    """Determines whether the given path is absolute.

    Remote paths are always considered absolute.

    Args:
        path: the filepath

    Returns:
        True/False
    """
    if is_local(path):
        return os.path.isabs(path)

    return True


def abspath(path):
    """Converts the given path to an absolute path.

    Remote paths are returned unchanged.

    Args:
        path: the filepath

    Returns:
        the absolute path
    """
    if is_local(path):
        return os.path.abspath(path)

    return path


def normpath(path):
    """Normalizes the given filepath.

    Args:
        path: the filepath

    Returns:
        the normalized path
    """
    if is_local(path):
        return os.path.normpath(path)

    prefix, path = split_prefix(path)

    return prefix + posixpath.normpath(path.replace("\\", "/"))


def exists(path):
    """Determines whether the given file or directory exists.

    Args:
        path: the file or directory path

    Returns:
        True/False
    """
    fs = get_file_system(path)

    if fs == FileSystem.LOCAL:
        return os.path.exists(path)

    client = get_client(fs)

    if os.path.splitext(path)[1]:
        return client.is_file(path)

    return client.is_folder(path)


def isfile(path):
    """Determines whether the given file exists.

    Args:
        path: the filepath

    Returns:
        True/False
    """
    fs = get_file_system(path)

    if fs == FileSystem.LOCAL:
        return os.path.isfile(path)

    client = get_client(fs)
    return client.is_file(path)


def isdir(dirpath):
    """Determines whether the given directory exists.

    Cloud "folders" are deemed to exist only if they are non-empty.

    Args:
        dirpath: the directory path

    Returns:
        True/False
    """
    fs = get_file_system(dirpath)

    if fs == FileSystem.LOCAL:
        return os.path.isdir(dirpath)

    client = get_client(fs)
    return client.is_folder(dirpath)


def make_archive(dirpath, archive_path, cleanup=False):
    """Makes an archive containing the given directory.

    Supported formats include ``.zip``, ``.tar``, ``.tar.gz``, ``.tgz``,
    ``.tar.bz`` and ``.tbz``.

    Args:
        dirpath: the directory to archive
        archive_path: the archive path to write
        cleanup (False): whether to delete the directory after archiving it
    """
    with LocalDir(dirpath, "r", type_str=None) as local_dir:
        with LocalFile(archive_path, "w") as local_path:
            logger.info("Making archive...")
            etau.make_archive(local_dir, local_path)

    if cleanup:
        delete_dir(dirpath)


def extract_archive(archive_path, outdir=None, cleanup=False):
    """Extracts the contents of an archive.

    The following formats are guaranteed to work:
    ``.zip``, ``.tar``, ``.tar.gz``, ``.tgz``, ``.tar.bz``, ``.tbz``.

    If an archive *not* in the above list is found, extraction will be
    attempted via the ``patool`` package, which supports many formats but may
    require that additional system packages be installed.

    Args:
        archive_path: the archive path
        outdir (None): the directory into which to extract the archive. By
            default, the directory containing the archive is used
        cleanup (False): whether to delete the archive after extraction
    """
    if outdir is None:
        outdir = os.path.dirname(archive_path) or "."

    with LocalFile(archive_path, "r") as local_path:
        with LocalDir(outdir, "w", type_str=None) as local_dir:
            logger.info("Extracting archive...")
            etau.extract_archive(local_path, outdir=local_dir)

    if cleanup:
        delete_file(archive_path)


def ensure_empty_dir(dirpath, cleanup=False):
    """Ensures that the given directory exists and is empty.

    Args:
        dirpath: the directory path
        cleanup (False): whether to delete any existing directory contents

    Raises:
        ValueError: if the directory is not empty and ``cleanup`` is False
    """
    fs = get_file_system(dirpath)

    if fs == FileSystem.LOCAL:
        etau.ensure_empty_dir(dirpath, cleanup=cleanup)
        return

    client = get_client(fs)

    if cleanup:
        client.delete_folder(dirpath)
    elif client.list_files_in_folder(dirpath):
        raise ValueError("'%s' is not empty" % dirpath)


def ensure_basedir(path):
    """Makes the base directory of the given path, if necessary.

    Args:
        path: the filepath
    """
    if is_local(path):
        etau.ensure_basedir(path)


def ensure_dir(dirpath):
    """Makes the given directory, if necessary.

    Args:
        dirpath: the directory path
    """
    if is_local(dirpath):
        etau.ensure_dir(dirpath)


def load_json(path_or_str):
    """Loads JSON from the input argument.

    Args:
        path_or_str: the JSON path or string any of the above supported formats

    Returns:
        the loaded JSON
    """
    try:
        return json.loads(path_or_str)
    except ValueError:
        pass

    if isfile(path_or_str):
        return read_json(path_or_str)

    raise ValueError("Unable to load JSON from '%s'" % path_or_str)


def read_json(path):
    """Reads a JSON file.

    Args:
        path: the filepath

    Returns:
        the JSON data
    """
    try:
        with open_file(path, "r") as f:
            return json.load(f)
    except ValueError:
        raise ValueError("Unable to parse JSON file '%s'" % path)


def write_json(d, path, pretty_print=False):
    """Writes JSON object to file.

    Args:
        d: JSON data
        path: the filepath
        pretty_print (False): whether to render the JSON in human readable
            format with newlines and indentations
    """
    s = etase.json_to_str(d, pretty_print=pretty_print)
    write_file(s, path)


def read_ndjson(path):
    """Reads an NDJSON file.

    Args:
        path: the filepath

    Returns:
        a list of JSON dicts
    """
    with open_file(path, "r") as f:
        return ndjson.load(f)


def write_ndjson(obj, path):
    """Writes the list of JSON dicts in NDJSON format.

    Args:
        obj: a list of JSON dicts
        path: the filepath
    """
    s = ndjson.dumps(obj)
    write_file(s, path)


def read_yaml(path):
    """Reads a YAML file.

    Args:
        path: the filepath

    Returns:
        a list of JSON dicts
    """
    with open_file(path, "r") as f:
        return yaml.safe_load(f)


def write_yaml(obj, path, **kwargs):
    """Writes the object to a YAML file.

    Args:
        obj: a Python object
        path: the filepath
        **kwargs: optional arguments for ``yaml.dump(..., **kwargs)``
    """
    with open_file(path, "w") as f:
        return yaml.dump(obj, stream=f, **kwargs)


def list_files(
    dirpath,
    abs_paths=False,
    recursive=False,
    include_hidden_files=False,
    sort=True,
):
    """Lists the files in the given directory.

    If the directory does not exist, an empty list is returned.

    Args:
        dirpath: the path to the directory to list
        abs_paths (False): whether to return the absolute paths to the files
        recursive (False): whether to recursively traverse subdirectories
        include_hidden_files (False): whether to include dot files
        sort (True): whether to sort the list of files

    Returns:
        a list of filepaths
    """
    fs = get_file_system(dirpath)

    if fs == FileSystem.LOCAL:
        if not os.path.isdir(dirpath):
            return []

        return etau.list_files(
            dirpath,
            abs_paths=abs_paths,
            recursive=recursive,
            include_hidden_files=include_hidden_files,
            sort=sort,
        )

    client = get_client(fs)

    filepaths = client.list_files_in_folder(dirpath, recursive=recursive)

    if not abs_paths:
        filepaths = [os.path.relpath(f, dirpath) for f in filepaths]

    if not include_hidden_files:
        filepaths = [
            f for f in filepaths if not os.path.basename(f).startswith(".")
        ]

    if sort:
        filepaths = sorted(filepaths)

    return filepaths


def list_subdirs(dirpath, abs_paths=False, recursive=False):
    """Lists the subdirectories in the given directory, sorted alphabetically
    and excluding hidden directories.

    Args:
        dirpath: the path to the directory to list
        abs_paths (False): whether to return absolute paths
        recursive (False): whether to recursively traverse subdirectories

    Returns:
        a list of subdirectories
    """
    if is_local(dirpath):
        return etau.list_subdirs(
            dirpath, abs_paths=abs_paths, recursive=recursive
        )

    dirs = {os.path.dirname(p) for p in list_files(dirpath, recursive=True)}

    if not recursive:
        dirs = {d.split("/", 1)[0] for d in dirs}

    dirs = sorted(d for d in dirs if d and not d.startswith("."))

    if abs_paths:
        dirs = [join(dirpath, d) for d in dirs]

    return dirs


def get_glob_matches(glob_patt):
    """Returns a list of file paths matching the given glob pattern.

    The matches are returned in sorted order.

    Args:
        glob_patt: a glob pattern like ``/path/to/files-*.jpg`` or
            ``s3://path/to/files-*-*.jpg``

    Returns:
        a list of file paths
    """
    fs = get_file_system(glob_patt)

    if fs == FileSystem.LOCAL:
        return etau.get_glob_matches(glob_patt)

    client = get_client(fs)

    root, found_special = get_glob_root(glob_patt)

    if not found_special:
        return [glob_patt]

    filepaths = client.list_files_in_folder(root, recursive=True)
    return sorted(
        glob.globfilter(
            filepaths, glob_patt, flags=glob.GLOBSTAR | glob.FORCEUNIX
        )
    )


def get_glob_root(glob_patt):
    """Finds the root directory of the given glob pattern, i.e., the deepest
    subdirectory that contains no glob characters.

    Args:
        glob_patt: a glob pattern like ``/path/to/files-*.jpg`` or
            ``s3://path/to/files-*-*.jpg``

    Returns:
        a tuple of:

        -   the root
        -   True/False whether the pattern contains any special characters
    """
    special_chars = "*?[]"

    # Remove escapes around special characters
    replacers = [("[%s]" % s, s) for s in special_chars]
    glob_patt = etau.replace_strings(glob_patt, replacers)

    # @todo optimization: don't split on specials that were previously escaped,
    # as this could cause much more recursive listing than necessary
    split_patt = "|".join(map(re.escape, special_chars))
    root = re.split(split_patt, glob_patt, 1)[0]

    found_special = root != glob_patt
    root = os.path.dirname(root)

    return root, found_special


def copy_file(inpath, outpath):
    """Copies the input file to the output location.

    Args:
        inpath: the input path
        outpath: the output path
    """
    _copy_file(inpath, outpath, cleanup=False)


def copy_files(inpaths, outpaths, skip_failures=False, progress=False):
    """Copies the files to the given locations.

    Args:
        inpaths: a list of input paths
        outpaths: a list of output paths
        skip_failures (False): whether to gracefully continue without raising
            an error if a remote operation fails
        progress (False): whether to render a progress bar tracking the status
            of the operation
    """
    tasks = [(i, o, skip_failures) for i, o in zip(inpaths, outpaths)]
    if tasks:
        _run(_do_copy_file, tasks, progress=progress)


def copy_dir(
    indir, outdir, overwrite=True, skip_failures=False, progress=False
):
    """Copies the input directory to the output directory.

    Args:
        indir: the input directory
        outdir: the output directory
        overwrite (True): whether to delete an existing output directory (True)
            or merge its contents (False)
        skip_failures (False): whether to gracefully continue without raising
            an error if a remote operation fails
        progress (False): whether to render a progress bar tracking the status
            of the operation
    """
    if overwrite and isdir(outdir):
        delete_dir(outdir)

    files = list_files(
        indir, include_hidden_files=True, recursive=True, sort=False
    )
    inpaths = [join(indir, f) for f in files]
    outpaths = [join(outdir, f) for f in files]
    copy_files(
        inpaths, outpaths, skip_failures=skip_failures, progress=progress
    )


def move_file(inpath, outpath):
    """Moves the given file to a new location.

    Args:
        inpath: the input path
        outpath: the output path
    """
    _copy_file(inpath, outpath, cleanup=True)


def move_files(inpaths, outpaths, skip_failures=False, progress=False):
    """Moves the files to the given locations.

    Args:
        inpaths: a list of input paths
        outpaths: a list of output paths
        skip_failures (False): whether to gracefully continue without raising
            an error if a remote operation fails
        progress (False): whether to render a progress bar tracking the status
            of the operation
    """
    tasks = [(i, o, skip_failures) for i, o in zip(inpaths, outpaths)]
    if tasks:
        _run(_do_move_file, tasks, progress=progress)


def move_dir(
    indir, outdir, overwrite=True, skip_failures=False, progress=False
):
    """Moves the contents of the given directory into the given output
    directory.

    Args:
        indir: the input directory
        outdir: the output directory
        overwrite (True): whether to delete an existing output directory (True)
            or merge its contents (False)
        skip_failures (False): whether to gracefully continue without raising
            an error if a remote operation fails
        progress (False): whether to render a progress bar tracking the status
            of the operation
    """
    if overwrite and isdir(outdir):
        delete_dir(outdir)

    if overwrite and is_local(indir) and is_local(outdir):
        etau.ensure_basedir(outdir)
        shutil.move(indir, outdir)
        return

    files = list_files(
        indir, include_hidden_files=True, recursive=True, sort=False
    )
    inpaths = [join(indir, f) for f in files]
    outpaths = [join(outdir, f) for f in files]
    move_files(
        inpaths, outpaths, skip_failures=skip_failures, progress=progress
    )


def delete_file(path):
    """Deletes the file at the given path.

    For local paths, any empty directories are also recursively deleted from
    the resulting directory tree.

    Args:
        path: the filepath
    """
    _delete_file(path)


def delete_files(paths, skip_failures=False, progress=False):
    """Deletes the files from the given locations.

    For local paths, any empty directories are also recursively deleted from
    the resulting directory tree.

    Args:
        paths: a list of paths
        skip_failures (False): whether to gracefully continue without raising
            an error if a remote operation fails
        progress (False): whether to render a progress bar tracking the status
            of the operation
    """
    tasks = [(p, skip_failures) for p in paths]
    if tasks:
        _run(_do_delete_file, tasks, progress=progress)


def delete_dir(dirpath):
    """Deletes the given directory and recursively deletes any empty
    directories from the resulting directory tree.

    Args:
        dirpath: the directory path
    """
    fs = get_file_system(dirpath)

    if fs == FileSystem.LOCAL:
        etau.delete_dir(dirpath)
        return

    client = get_client(fs)
    client.delete_folder(dirpath)


def upload_media(
    sample_collection,
    remote_dir,
    rel_dir=None,
    update_filepaths=False,
    overwrite=False,
    skip_failures=False,
    progress=False,
):
    """Uploads the source media files for the given collection to the given
    remote directory.

    Providing a ``rel_dir`` enables writing nested subfolders within
    ``remote_dir`` matching the structure of the input collection's media. By
    default, the files are written directly to ``remote_dir`` using their
    basenames.

    Args:
        sample_collection: a
            :class:`fiftyone.core.collections.SampleCollection`
        remote_dir: a remote "folder" into which to upload
        rel_dir (None): an optional relative directory to strip from each
            filepath when constructing the corresponding remote path
        update_filepaths (False): whether to update the ``filepath`` of each
            sample in the collection to its remote path
        overwrite (False): whether to overwrite (True) or skip (False) existing
            remote files
        skip_failures (False): whether to gracefully continue without raising
            an error if a remote operation fails
        progress (False): whether to render a progress bar tracking the status
            of the upload

    Returns:
        the list of remote paths
    """
    filepaths = sample_collection.values("filepath")

    filename_maker = fou.UniqueFilenameMaker(
        output_dir=remote_dir,
        rel_dir=rel_dir,
        ignore_existing=True,
    )

    paths_map = {}
    for filepath in filepaths:
        if filepath not in paths_map:
            paths_map[filepath] = filename_maker.get_output_path(filepath)

    remote_paths = [paths_map[f] for f in filepaths]

    if not overwrite:
        fs = get_file_system(remote_dir)
        client = get_client(fs)
        existing = set(client.list_files_in_folder(remote_dir, recursive=True))
        paths_map = {f: r for f, r in paths_map.items() if r not in existing}

    if paths_map:
        inpaths, outpaths = zip(*paths_map.items())
        copy_files(
            inpaths, outpaths, skip_failures=skip_failures, progress=progress
        )

    if update_filepaths:
        sample_collection.set_values("filepath", remote_paths)

    return remote_paths


def run(fcn, tasks, num_workers=None, progress=False):
    """Applies the given function to each element of the given tasks.

    Args:
        fcn: a function that accepts a single argument
        tasks: an iterable of function aguments
        num_workers (None): the number of threads to use. By default,
            ``fiftyone.media_cache_config.num_workers`` is used
        progress (False): whether to render a progress bar tracking the status
            of the operation

    Returns:
        the list of function outputs
    """
    if num_workers is None:
        num_workers = fo.media_cache_config.num_workers

    try:
        num_tasks = len(tasks)
    except:
        num_tasks = None

    kwargs = dict(total=num_tasks, iters_str="files", quiet=not progress)

    if not num_workers or num_workers <= 1:
        with fou.ProgressBar(**kwargs) as pb:
            results = [fcn(task) for task in pb(tasks)]
    else:
        with multiprocessing.dummy.Pool(processes=num_workers) as pool:
            with fou.ProgressBar(**kwargs) as pb:
                results = list(pb(pool.imap(fcn, tasks)))

    return results


def _make_client(fs, num_workers=None):
    if num_workers is None:
        num_workers = fo.media_cache_config.num_workers

    kwargs = {}

    if num_workers is not None and num_workers > 10:
        kwargs["max_pool_connections"] = num_workers

    if fs == FileSystem.S3:
        credentials = _load_s3_credentials()
        return S3StorageClient(credentials=credentials, **kwargs)

    if fs == FileSystem.GCS:
        credentials = _load_gcs_credentials()
        return GoogleCloudStorageClient(credentials=credentials, **kwargs)

    if fs == FileSystem.MINIO:
        credentials = _load_minio_credentials()
        return MinIOStorageClient(credentials=credentials, **kwargs)

    if fs == FileSystem.HTTP:
        return HTTPStorageClient(**kwargs)

    raise ValueError("Unsupported file system '%s'" % fs)


def _load_s3_credentials():
    credentials, _ = S3StorageClient.load_credentials(
        credentials_path=fo.media_cache_config.aws_config_file,
        profile=fo.media_cache_config.aws_profile,
    )
    return credentials


def _load_gcs_credentials():
    credentials, _ = GoogleCloudStorageClient.load_credentials(
        credentials_path=fo.media_cache_config.google_application_credentials
    )
    return credentials


def _load_minio_credentials():
    credentials, _ = MinIOStorageClient.load_credentials(
        credentials_path=fo.media_cache_config.minio_config_file,
        profile=fo.media_cache_config.minio_profile,
    )
    return credentials


def _run(fcn, tasks, num_workers=None, progress=False):
    if num_workers is None:
        num_workers = fo.media_cache_config.num_workers

    try:
        num_tasks = len(tasks)
    except:
        num_tasks = None

    kwargs = dict(total=num_tasks, iters_str="files", quiet=not progress)

    if not num_workers or num_workers <= 1:
        with fou.ProgressBar(**kwargs) as pb:
            for task in pb(tasks):
                fcn(task)
    else:
        with multiprocessing.dummy.Pool(processes=num_workers) as pool:
            with fou.ProgressBar(**kwargs) as pb:
                for _ in pb(pool.imap_unordered(fcn, tasks)):
                    pass


def _do_copy_file(arg):
    inpath, outpath, skip_failures = arg

    try:
        _copy_file(inpath, outpath, cleanup=False)
    except Exception as e:
        if not skip_failures:
            raise

        if skip_failures != "ignore":
            logger.warning(e)


def _do_move_file(arg):
    inpath, outpath, skip_failures = arg

    try:
        _copy_file(inpath, outpath, cleanup=True)
    except Exception as e:
        if not skip_failures:
            raise

        if skip_failures != "ignore":
            logger.warning(e)


def _do_delete_file(arg):
    filepath, skip_failures = arg

    try:
        _delete_file(filepath)
    except Exception as e:
        if not skip_failures:
            raise

        if skip_failures != "ignore":
            logger.warning(e)


def _copy_file(inpath, outpath, cleanup=False):
    fsi = get_file_system(inpath)
    fso = get_file_system(outpath)

    if fsi == FileSystem.LOCAL:
        if fso == FileSystem.LOCAL:
            # Local -> local
            etau.ensure_basedir(outpath)
            if cleanup:
                shutil.move(inpath, outpath)
            else:
                shutil.copy(inpath, outpath)
        else:
            # Local -> remote
            client = get_client(fso)
            client.upload(inpath, outpath)
            if cleanup:
                os.remove(inpath)
    elif fso == FileSystem.LOCAL:
        # Remote -> local
        client = get_client(fsi)
        client.download(inpath, outpath)
        if cleanup:
            client.delete(inpath)
    else:
        # Remote -> remote
        clienti = get_client(fsi)
        b = clienti.download_bytes(inpath)
        cliento = get_client(fso)
        cliento.upload_bytes(b, outpath)
        if cleanup:
            clienti.delete(inpath)


def _delete_file(filepath):
    fs = get_file_system(filepath)

    if fs == FileSystem.LOCAL:
        etau.delete_file(filepath)
        return

    client = get_client(fs)
    client.delete(filepath)


class _BytesIO(io.BytesIO):
    def write(self, str_or_bytes):
        super().write(_to_bytes(str_or_bytes))


def _to_bytes(val, encoding="utf-8"):
    b = val.encode(encoding) if isinstance(val, six.text_type) else val
    if not isinstance(b, six.binary_type):
        raise TypeError("Failed to convert %s to bytes" % type(b))

    return b


def _parse_quiet(quiet):
    if quiet is None:
        return not fo.config.show_progress_bars

    return quiet<|MERGE_RESOLUTION|>--- conflicted
+++ resolved
@@ -54,15 +54,8 @@
     global minio_alias_prefix
     global minio_endpoint_prefix
 
-<<<<<<< HEAD
-    try:
-        d = _load_minio_credentials() or {}
-    except:
-        d = {}
-=======
     minio_alias_prefix = None
     minio_endpoint_prefix = None
->>>>>>> 66b6b9a2
 
     credentials = _load_minio_credentials()
     if not credentials:
