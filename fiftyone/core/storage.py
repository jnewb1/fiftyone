--- conflicted
+++ resolved
@@ -2105,12 +2105,6 @@
     Returns:
         the list of function outputs
     """
-<<<<<<< HEAD
-    if num_workers is None:
-        num_workers = fo.media_cache_config.num_workers
-
-=======
->>>>>>> 32caeea4
     num_workers = fou.recommend_thread_pool_workers(num_workers)
 
     try:
@@ -2386,12 +2380,6 @@
 
 
 def _run(fcn, tasks, num_workers=None, progress=False):
-<<<<<<< HEAD
-    if num_workers is None:
-        num_workers = fo.media_cache_config.num_workers
-
-=======
->>>>>>> 32caeea4
     num_workers = fou.recommend_thread_pool_workers(num_workers)
 
     try:
