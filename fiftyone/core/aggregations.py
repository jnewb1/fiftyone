"""
Aggregations.

| Copyright 2017-2022, Voxel51, Inc.
| `voxel51.com <https://voxel51.com/>`_
|
"""
from collections import defaultdict, OrderedDict
from copy import deepcopy
from datetime import date, datetime
import reprlib
import uuid

import numpy as np

import eta.core.utils as etau

import fiftyone.core.expressions as foe
from fiftyone.core.expressions import VALUE
from fiftyone.core.expressions import ViewExpression as E
from fiftyone.core.expressions import ViewField as F
import fiftyone.core.fields as fof
import fiftyone.core.labels as fol
import fiftyone.core.media as fom
import fiftyone.core.utils as fou


class Aggregation(object):
    """Abstract base class for all aggregations.

    :class:`Aggregation` instances represent an aggregation or reduction
    of a :class:`fiftyone.core.collections.SampleCollection` instance.

    Args:
        field_or_expr: a field name, ``embedded.field.name``,
            :class:`fiftyone.core.expressions.ViewExpression`, or
            `MongoDB expression <https://docs.mongodb.com/manual/meta/aggregation-quick-reference/#aggregation-expressions>`_
            defining the field or expression to aggregate
        expr (None): a :class:`fiftyone.core.expressions.ViewExpression` or
            `MongoDB expression <https://docs.mongodb.com/manual/meta/aggregation-quick-reference/#aggregation-expressions>`_
            to apply to ``field_or_expr`` (which must be a field) before
            aggregating
        safe (False): whether to ignore nan/inf values when dealing with
            floating point values
    """

    _uuid = None

    def __init__(self, field_or_expr, expr=None, safe=False):
        if field_or_expr is not None and not etau.is_str(field_or_expr):
            if expr is not None:
                raise ValueError(
                    "`field_or_expr` must be a field name when the `expr` "
                    "argument is provided"
                )

            field_name = None
            expr = field_or_expr
        else:
            field_name = field_or_expr

        self._field_name = field_name
        self._expr = expr
        self._safe = safe

    def __str__(self):
        return repr(self)

    def __repr__(self):
        kwargs_list = []
        for k, v in self._kwargs():
            if k.startswith("_"):
                continue

            v_repr = _repr.repr(v)
            # v_repr = etau.summarize_long_str(v_repr, 30)
            kwargs_list.append("%s=%s" % (k, v_repr))

        kwargs_str = ", ".join(kwargs_list)
        return "%s(%s)" % (self.__class__.__name__, kwargs_str)

    def __eq__(self, other):
        return type(self) == type(other) and self._kwargs() == other._kwargs()

    @property
    def field_name(self):
        """The name of the field being computed on, if any."""
        return self._field_name

    @property
    def expr(self):
        """The expression being computed, if any."""
        return self._expr

    @property
    def safe(self):
        """Whether nan/inf values will be ignored when dealing with floating
        point values.
        """
        return self._safe

    @property
    def _has_big_result(self):
        """Whether the aggregation's result is returned across multiple
        documents.

        This property affects the data passed to :meth:`to_mongo` at runtime.
        """
        return False

    @property
    def _is_big_batchable(self):
        """Whether the aggregation has big results and its pipeline is defined
        by a single ``$project`` stage and thus can be combined with other such
        aggregations.

        :class:`Aggregation` classes for which :meth:`_is_big_batchable` may be
        ``True`` must accept an optional ``big_field`` parameter in their
        :meth:`to_mongo` method that specifies the field name to use in its
        ``$project`` stage.
        """
        return False

    def to_mongo(self, sample_collection):
        """Returns the MongoDB aggregation pipeline for this aggregation.

        Args:
            sample_collection: the
                :class:`fiftyone.core.collections.SampleCollection` to which
                the aggregation is being applied

        Returns:
            a MongoDB aggregation pipeline (list of dicts)
        """
        raise NotImplementedError("subclasses must implement to_mongo()")

    def parse_result(self, d):
        """Parses the output of :meth:`to_mongo`.

        Args:
            d: the result dict, or, when :meth:`_is_big_batchable` is True, the
                iterable of result dicts

        Returns:
            the aggregation result
        """
        raise NotImplementedError("subclasses must implement parse_result()")

    def default_result(self):
        """Returns the default result for this aggregation.

        Default results are used when aggregations are applied to empty
        collections.

        Returns:
            the aggregation result
        """
        raise NotImplementedError("subclasses must implement default_result()")

    def _needs_frames(self, sample_collection):
        """Whether the aggregation requires frame labels of video samples to be
        attached.

        Args:
            sample_collection: the
                :class:`fiftyone.core.collections.SampleCollection` to which
                the aggregation is being applied

        Returns:
            True/False
        """
        if not sample_collection._contains_videos():
            return False

        if self._field_name is not None:
            expr = F(self._field_name)
        else:
            expr = self._expr

        if expr is not None:
            return foe.is_frames_expr(expr)

        return False

    def _needs_group_slices(self, sample_collection):
        """Whether the aggregation requires group slice(s) to be attached.

        Args:
            sample_collection: the
                :class:`fiftyone.core.collections.SampleCollection` to which
                the aggregation is being applied

        Returns:
            None, or a list of group slices
        """
        if sample_collection.media_type != fom.GROUP:
            return None

        if self._field_name is not None:
            return sample_collection._get_group_slices(self._field_name)

        if self._expr is not None:
            return foe.get_group_slices(self._expr)

        return None

    def _serialize(self, include_uuid=True):
        """Returns a JSON dict representation of the :class:`Aggregation`.

        Args:
            include_uuid (True): whether to include the aggregation's UUID in
                the JSON representation

        Returns:
            a JSON dict
        """
        d = {
            "_cls": etau.get_class_name(self),
            "kwargs": self._kwargs(),
        }

        if include_uuid:
            if self._uuid is None:
                self._uuid = str(uuid.uuid4())

            d["_uuid"] = self._uuid

        return d

    def _kwargs(self):
        """Returns a list of ``[name, value]`` lists describing the parameters
        of this aggregation instance.

        Returns:
            a list of ``[name, value]`` lists
        """
        return [
            ["field_or_expr", self._field_name],
            ["expr", self._expr],
            ["safe", self._safe],
        ]

    @classmethod
    def _from_dict(cls, d):
        """Creates an :class:`Aggregation` instance from a serialized JSON dict
        representation of it.

        Args:
            d: a JSON dict

        Returns:
            an :class:`Aggregation`
        """
        aggregation_cls = etau.get_class(d["_cls"])
        agg = aggregation_cls(**dict(d["kwargs"]))
        agg._uuid = d.get("_uuid", None)
        return agg


class AggregationError(Exception):
    """An error raised during the execution of an :class:`Aggregation`."""


class Bounds(Aggregation):
    """Computes the bounds of a numeric field of a collection.

    ``None``-valued fields are ignored.

    This aggregation is typically applied to *numeric* or *date* field types
    (or lists of such types):

    -   :class:`fiftyone.core.fields.IntField`
    -   :class:`fiftyone.core.fields.FloatField`
    -   :class:`fiftyone.core.fields.DateField`
    -   :class:`fiftyone.core.fields.DateTimeField`

    Examples::

        import fiftyone as fo
        from fiftyone import ViewField as F

        dataset = fo.Dataset()
        dataset.add_samples(
            [
                fo.Sample(
                    filepath="/path/to/image1.png",
                    numeric_field=1.0,
                    numeric_list_field=[1, 2, 3],
                ),
                fo.Sample(
                    filepath="/path/to/image2.png",
                    numeric_field=4.0,
                    numeric_list_field=[1, 2],
                ),
                fo.Sample(
                    filepath="/path/to/image3.png",
                    numeric_field=None,
                    numeric_list_field=None,
                ),
            ]
        )

        #
        # Compute the bounds of a numeric field
        #

        aggregation = fo.Bounds("numeric_field")
        bounds = dataset.aggregate(aggregation)
        print(bounds)  # (min, max)

        #
        # Compute the a bounds of a numeric list field
        #

        aggregation = fo.Bounds("numeric_list_field")
        bounds = dataset.aggregate(aggregation)
        print(bounds)  # (min, max)

        #
        # Compute the bounds of a transformation of a numeric field
        #

        aggregation = fo.Bounds(2 * (F("numeric_field") + 1))
        bounds = dataset.aggregate(aggregation)
        print(bounds)  # (min, max)

    Args:
        field_or_expr: a field name, ``embedded.field.name``,
            :class:`fiftyone.core.expressions.ViewExpression`, or
            `MongoDB expression <https://docs.mongodb.com/manual/meta/aggregation-quick-reference/#aggregation-expressions>`_
            defining the field or expression to aggregate
        expr (None): a :class:`fiftyone.core.expressions.ViewExpression` or
            `MongoDB expression <https://docs.mongodb.com/manual/meta/aggregation-quick-reference/#aggregation-expressions>`_
            to apply to ``field_or_expr`` (which must be a field) before
            aggregating
        safe (False): whether to ignore nan/inf values when dealing with
            floating point values
    """

    def __init__(
        self, field_or_expr, expr=None, safe=False, _count_nonfinites=False
    ):
        super().__init__(field_or_expr, expr=expr, safe=safe)
        self._count_nonfinites = _count_nonfinites

    def _kwargs(self):
        return super()._kwargs() + [
            ["_count_nonfinites", self._count_nonfinites]
        ]

    def default_result(self):
        """Returns the default result for this aggregation.

        Returns:
            ``(None, None)``
        """
        return None, None

    def parse_result(self, d):
        """Parses the output of :meth:`to_mongo`.

        Args:
            d: the result dict

        Returns:
            the ``(min, max)`` bounds
        """
        bounds = d["min"], d["max"]

        if self._field_type is not None:
            p = self._field_type.to_python
            bounds = p(bounds[0]), p(bounds[1])

        if self._count_nonfinites:
            return {
                "bounds": bounds,
                "inf": d["inf"],
                "-inf": d["-inf"],
                "nan": d["nan"],
            }

        return bounds

    def to_mongo(self, sample_collection):
        path, pipeline, _, id_to_str, field_type = _parse_field_and_expr(
            sample_collection,
            self._field_name,
            expr=self._expr,
            safe=self._safe and not self._count_nonfinites,
        )

        self._field_type = field_type

        if id_to_str:
            value = {"$toString": "$" + path}
        else:
            value = "$" + path

        if self._safe and self._count_nonfinites:
            safe_value = _to_safe_expr(F(value), self._field_type).to_mongo()
        else:
            safe_value = value

        pipeline.append(
            {
                "$group": {
                    "_id": None,
                    "min": {"$min": safe_value},
                    "max": {"$max": safe_value},
                }
            }
        )

        if self._count_nonfinites:
            for nonfinite in (float("inf"), -float("inf"), float("nan")):
                pipeline[-1]["$group"][str(nonfinite)] = {
                    "$sum": {
                        "$cond": {
                            "if": {"$eq": [value, nonfinite]},
                            "then": 1,
                            "else": 0,
                        }
                    }
                }

        return pipeline


class Count(Aggregation):
    """Counts the number of field values in a collection.

    ``None``-valued fields are ignored.

    If no field or expression is provided, the samples themselves are counted.

    Examples::

        import fiftyone as fo
        from fiftyone import ViewField as F

        dataset = fo.Dataset()
        dataset.add_samples(
            [
                fo.Sample(
                    filepath="/path/to/image1.png",
                    predictions=fo.Detections(
                        detections=[
                            fo.Detection(label="cat"),
                            fo.Detection(label="dog"),
                        ]
                    ),
                ),
                fo.Sample(
                    filepath="/path/to/image2.png",
                    predictions=fo.Detections(
                        detections=[
                            fo.Detection(label="cat"),
                            fo.Detection(label="rabbit"),
                            fo.Detection(label="squirrel"),
                        ]
                    ),
                ),
                fo.Sample(
                    filepath="/path/to/image3.png",
                    predictions=None,
                ),
            ]
        )

        #
        # Count the number of samples in the dataset
        #

        aggregation = fo.Count()
        count = dataset.aggregate(aggregation)
        print(count)  # the count

        #
        # Count the number of samples with `predictions`
        #

        aggregation = fo.Count("predictions")
        count = dataset.aggregate(aggregation)
        print(count)  # the count

        #
        # Count the number of objects in the `predictions` field
        #

        aggregation = fo.Count("predictions.detections")
        count = dataset.aggregate(aggregation)
        print(count)  # the count

        #
        # Count the number of objects in samples with > 2 predictions
        #

        aggregation = fo.Count(
            (F("predictions.detections").length() > 2).if_else(
                F("predictions.detections"), None
            )
        )
        count = dataset.aggregate(aggregation)
        print(count)  # the count

    Args:
        field_or_expr (None): a field name, ``embedded.field.name``,
            :class:`fiftyone.core.expressions.ViewExpression`, or
            `MongoDB expression <https://docs.mongodb.com/manual/meta/aggregation-quick-reference/#aggregation-expressions>`_
            defining the field or expression to aggregate. If neither
            ``field_or_expr`` or ``expr`` is provided, the samples themselves
            are counted
        expr (None): a :class:`fiftyone.core.expressions.ViewExpression` or
            `MongoDB expression <https://docs.mongodb.com/manual/meta/aggregation-quick-reference/#aggregation-expressions>`_
            to apply to ``field_or_expr`` (which must be a field) before
            aggregating
        safe (False): whether to ignore nan/inf values when dealing with
            floating point values
    """

    def __init__(
        self, field_or_expr=None, expr=None, safe=False, _unwind=True
    ):
        super().__init__(field_or_expr, expr=expr, safe=safe)
        self._unwind = _unwind

    def _kwargs(self):
        return super()._kwargs() + [["_unwind", self._unwind]]

    def default_result(self):
        """Returns the default result for this aggregation.

        Returns:
            ``0``
        """
        return 0

    def parse_result(self, d):
        """Parses the output of :meth:`to_mongo`.

        Args:
            d: the result dict

        Returns:
            the count
        """
        return d["count"]

    def to_mongo(self, sample_collection):
        if self._field_name is None and self._expr is None:
            return [{"$count": "count"}]

        path, pipeline, _, _, _ = _parse_field_and_expr(
            sample_collection,
            self._field_name,
            expr=self._expr,
            safe=self._safe,
            unwind=self._unwind,
        )

        if not sample_collection._contains_videos() or path != "frames":
            pipeline.append({"$match": {"$expr": {"$gt": ["$" + path, None]}}})

        pipeline.append({"$count": "count"})

        return pipeline


class CountValues(Aggregation):
    """Counts the occurrences of field values in a collection.

    This aggregation is typically applied to *countable* field types (or lists
    of such types):

    -   :class:`fiftyone.core.fields.BooleanField`
    -   :class:`fiftyone.core.fields.IntField`
    -   :class:`fiftyone.core.fields.StringField`
    -   :class:`fiftyone.core.fields.DateField`
    -   :class:`fiftyone.core.fields.DateTimeField`

    Examples::

        import fiftyone as fo
        from fiftyone import ViewField as F

        dataset = fo.Dataset()
        dataset.add_samples(
            [
                fo.Sample(
                    filepath="/path/to/image1.png",
                    tags=["sunny"],
                    predictions=fo.Detections(
                        detections=[
                            fo.Detection(label="cat"),
                            fo.Detection(label="dog"),
                        ]
                    ),
                ),
                fo.Sample(
                    filepath="/path/to/image2.png",
                    tags=["cloudy"],
                    predictions=fo.Detections(
                        detections=[
                            fo.Detection(label="cat"),
                            fo.Detection(label="rabbit"),
                        ]
                    ),
                ),
                fo.Sample(
                    filepath="/path/to/image3.png",
                    predictions=None,
                ),
            ]
        )

        #
        # Compute the tag counts in the dataset
        #

        aggregation = fo.CountValues("tags")
        counts = dataset.aggregate(aggregation)
        print(counts)  # dict mapping values to counts

        #
        # Compute the predicted label counts in the dataset
        #

        aggregation = fo.CountValues("predictions.detections.label")
        counts = dataset.aggregate(aggregation)
        print(counts)  # dict mapping values to counts

        #
        # Compute the predicted label counts after some normalization
        #

        aggregation = fo.CountValues(
            F("predictions.detections.label").map_values(
                {"cat": "pet", "dog": "pet"}
            ).upper()
        )
        counts = dataset.aggregate(aggregation)
        print(counts)  # dict mapping values to counts

    Args:
        field_or_expr: a field name, ``embedded.field.name``,
            :class:`fiftyone.core.expressions.ViewExpression`, or
            `MongoDB expression <https://docs.mongodb.com/manual/meta/aggregation-quick-reference/#aggregation-expressions>`_
            defining the field or expression to aggregate
        expr (None): a :class:`fiftyone.core.expressions.ViewExpression` or
            `MongoDB expression <https://docs.mongodb.com/manual/meta/aggregation-quick-reference/#aggregation-expressions>`_
            to apply to ``field_or_expr`` (which must be a field) before
            aggregating
        safe (False): whether to treat nan/inf values as None when dealing with
            floating point values
    """

    def __init__(
        self,
        field_or_expr,
        expr=None,
        safe=False,
        _first=None,
        _sort_by="count",
        _asc=True,
        _include=None,
        _search="",
        _selected=[],
    ):
        super().__init__(field_or_expr, expr=expr, safe=safe)
        self._first = _first
        self._sort_by = _sort_by
        self._asc = _asc
        self._include = _include
        self._search = _search
        self._selected = _selected

        self._field_type = None

    def _kwargs(self):
        return super()._kwargs() + [
            ["_first", self._first],
            ["_sort_by", self._sort_by],
            ["_asc", self._asc],
            ["_include", self._include],
            ["_search", self._search],
            ["_selected", self._selected],
        ]

    def default_result(self):
        """Returns the default result for this aggregation.

        Returns:
            ``{}``
        """
        if self._first is not None:
            return 0, []

        return {}

    def parse_result(self, d):
        """Parses the output of :meth:`to_mongo`.

        Args:
            d: the result dict

        Returns:
            a dict mapping values to counts
        """
        if self._field_type is not None:
            p = self._field_type.to_python
        else:
            p = lambda x: x

        if self._first is not None:
            count = d["count"]
            if not count:
                return (0, [])

            return (
                count[0]["count"],
                [
                    [p(i["k"]), i["count"]]
                    for i in d["result"][0]["result"]
                    if i["k"] is not None
                ],
            )

        return {p(i["k"]): i["count"] for i in d["result"]}

    def to_mongo(self, sample_collection):
        path, pipeline, _, id_to_str, field_type = _parse_field_and_expr(
            sample_collection,
            self._field_name,
            expr=self._expr,
            safe=self._safe,
        )

        self._field_type = field_type

        if id_to_str:
            value = {"$toString": "$" + path}
        else:
            value = "$" + path

        pipeline += [
            {"$group": {"_id": value, "count": {"$sum": 1}}},
        ]

        if self._first is None:
            return pipeline + [
                {
                    "$group": {
                        "_id": None,
                        "result": {"$push": {"k": "$_id", "count": "$count"}},
                    }
                }
            ]

        if self._search or self._selected:
            pipeline += [
                {
                    "$match": {
                        "$expr": {
                            "$and": [
                                {"$not": {"$in": ["$_id", self._selected]}},
                                {
                                    "$regexMatch": {
                                        "input": "$_id",
                                        "regex": self._search,
                                        "options": None,
                                    }
                                },
                            ]
                        }
                    }
                }
            ]

        sort = OrderedDict()
        limit = self._first

        if self._include is not None:
            limit = max(limit, len(self._include))
            pipeline += [
                {"$set": {"included": {"$in": ["$_id", self._include]}}},
            ]
            sort["included"] = -1

        order = 1 if self._asc else -1
        sort[self._sort_by] = order
        sort["count" if self._sort_by != "count" else "_id"] = order

        result = [
            {"$sort": sort},
            {"$limit": limit},
            {
                "$group": {
                    "_id": None,
                    "result": {"$push": {"k": "$_id", "count": "$count"}},
                }
            },
        ]

        return pipeline + [
            {"$facet": {"count": [{"$count": "count"}], "result": result}}
        ]


class Distinct(Aggregation):
    """Computes the distinct values of a field in a collection.

    ``None``-valued fields are ignored.

    This aggregation is typically applied to *countable* field types (or lists
    of such types):

    -   :class:`fiftyone.core.fields.BooleanField`
    -   :class:`fiftyone.core.fields.IntField`
    -   :class:`fiftyone.core.fields.StringField`
    -   :class:`fiftyone.core.fields.DateField`
    -   :class:`fiftyone.core.fields.DateTimeField`

    Examples::

        import fiftyone as fo
        from fiftyone import ViewField as F

        dataset = fo.Dataset()
        dataset.add_samples(
            [
                fo.Sample(
                    filepath="/path/to/image1.png",
                    tags=["sunny"],
                    predictions=fo.Detections(
                        detections=[
                            fo.Detection(label="cat"),
                            fo.Detection(label="dog"),
                        ]
                    ),
                ),
                fo.Sample(
                    filepath="/path/to/image2.png",
                    tags=["sunny", "cloudy"],
                    predictions=fo.Detections(
                        detections=[
                            fo.Detection(label="cat"),
                            fo.Detection(label="rabbit"),
                        ]
                    ),
                ),
                fo.Sample(
                    filepath="/path/to/image3.png",
                    predictions=None,
                ),
            ]
        )

        #
        # Get the distinct tags in a dataset
        #

        aggregation = fo.Distinct("tags")
        values = dataset.aggregate(aggregation)
        print(values)  # list of distinct values

        #
        # Get the distinct predicted labels in a dataset
        #

        aggregation = fo.Distinct("predictions.detections.label")
        values = dataset.aggregate(aggregation)
        print(values)  # list of distinct values

        #
        # Get the distinct predicted labels after some normalization
        #

        aggregation = fo.Distinct(
            F("predictions.detections.label").map_values(
                {"cat": "pet", "dog": "pet"}
            ).upper()
        )
        values = dataset.aggregate(aggregation)
        print(values)  # list of distinct values

    Args:
        field_or_expr: a field name, ``embedded.field.name``,
            :class:`fiftyone.core.expressions.ViewExpression`, or
            `MongoDB expression <https://docs.mongodb.com/manual/meta/aggregation-quick-reference/#aggregation-expressions>`_
            defining the field or expression to aggregate
        expr (None): a :class:`fiftyone.core.expressions.ViewExpression` or
            `MongoDB expression <https://docs.mongodb.com/manual/meta/aggregation-quick-reference/#aggregation-expressions>`_
            to apply to ``field_or_expr`` (which must be a field) before
            aggregating
        safe (False): whether to ignore nan/inf values when dealing with
            floating point values
    """

    def __init__(self, field_or_expr, expr=None, safe=False):
        super().__init__(field_or_expr, expr=expr, safe=safe)

        self._field_type = None

    def default_result(self):
        """Returns the default result for this aggregation.

        Returns:
            ``[]``
        """
        return []

    def parse_result(self, d):
        """Parses the output of :meth:`to_mongo`.

        Args:
            d: the result dict

        Returns:
            a sorted list of distinct values
        """
        values = d["values"]

        if self._field_type is not None:
            p = self._field_type.to_python
            return [p(v) for v in values]

        return values

    def to_mongo(self, sample_collection):
        path, pipeline, _, id_to_str, field_type = _parse_field_and_expr(
            sample_collection,
            self._field_name,
            expr=self._expr,
            safe=self._safe,
        )

        self._field_type = field_type

        if id_to_str:
            value = {"$toString": "$" + path}
        else:
            value = "$" + path

        pipeline += [
            {"$match": {"$expr": {"$gt": ["$" + path, None]}}},
            {"$group": {"_id": None, "values": {"$addToSet": value}}},
            {"$unwind": "$values"},
            {"$sort": {"values": 1}},
            {"$group": {"_id": None, "values": {"$push": "$values"}}},
        ]

        return pipeline


class HistogramValues(Aggregation):
    """Computes a histogram of the field values in a collection.

    This aggregation is typically applied to *numeric* or *date* field types
    (or lists of such types):

    -   :class:`fiftyone.core.fields.IntField`
    -   :class:`fiftyone.core.fields.FloatField`
    -   :class:`fiftyone.core.fields.DateField`
    -   :class:`fiftyone.core.fields.DateTimeField`

    Examples::

        import numpy as np
        import matplotlib.pyplot as plt

        import fiftyone as fo
        from fiftyone import ViewField as F

        samples = []
        for idx in range(100):
            samples.append(
                fo.Sample(
                    filepath="/path/to/image%d.png" % idx,
                    numeric_field=np.random.randn(),
                    numeric_list_field=list(np.random.randn(10)),
                )
            )

        dataset = fo.Dataset()
        dataset.add_samples(samples)

        def plot_hist(counts, edges):
            counts = np.asarray(counts)
            edges = np.asarray(edges)
            left_edges = edges[:-1]
            widths = edges[1:] - edges[:-1]
            plt.bar(left_edges, counts, width=widths, align="edge")

        #
        # Compute a histogram of a numeric field
        #

        aggregation = fo.HistogramValues("numeric_field", bins=50)
        counts, edges, other = dataset.aggregate(aggregation)

        plot_hist(counts, edges)
        plt.show(block=False)

        #
        # Compute the histogram of a numeric list field
        #

        aggregation = fo.HistogramValues("numeric_list_field", bins=50)
        counts, edges, other = dataset.aggregate(aggregation)

        plot_hist(counts, edges)
        plt.show(block=False)

        #
        # Compute the histogram of a transformation of a numeric field
        #

        aggregation = fo.HistogramValues(2 * (F("numeric_field") + 1), bins=50)
        counts, edges, other = dataset.aggregate(aggregation)

        plot_hist(counts, edges)
        plt.show(block=False)

    Args:
        field_or_expr: a field name, ``embedded.field.name``,
            :class:`fiftyone.core.expressions.ViewExpression`, or
            `MongoDB expression <https://docs.mongodb.com/manual/meta/aggregation-quick-reference/#aggregation-expressions>`_
            defining the field or expression to aggregate
        expr (None): a :class:`fiftyone.core.expressions.ViewExpression` or
            `MongoDB expression <https://docs.mongodb.com/manual/meta/aggregation-quick-reference/#aggregation-expressions>`_
            to apply to ``field_or_expr`` (which must be a field) before
            aggregating
        bins (None): can be either an integer number of bins to generate or a
            monotonically increasing sequence specifying the bin edges to use.
            By default, 10 bins are created. If ``bins`` is an integer and no
            ``range`` is specified, bin edges are automatically computed from
            the bounds of the field
        range (None): a ``(lower, upper)`` tuple specifying a range in which to
            generate equal-width bins. Only applicable when ``bins`` is an
            integer or ``None``
        auto (False): whether to automatically choose bin edges in an attempt
            to evenly distribute the counts in each bin. If this option is
            chosen, ``bins`` will only be used if it is an integer, and the
            ``range`` parameter is ignored
    """

    def __init__(
        self, field_or_expr, expr=None, bins=None, range=None, auto=False
    ):
        super().__init__(field_or_expr, expr=expr)
        self._bins = bins
        self._range = range
        self._auto = auto

        self._field_type = None
        self._is_datetime = False
        self._num_bins = None
        self._edges = None
        self._last_edges = None

        self._parse_args()

    def _kwargs(self):
        return [
            ["field_or_expr", self._field_name],
            ["expr", self._expr],
            ["bins", self._bins],
            ["range", self._range],
            ["auto", self._auto],
        ]

    def default_result(self):
        """Returns the default result for this aggregation.

        Returns:
            a tuple of

            -   **counts**: ``[]``
            -   **edges**: ``[]``
            -   **other**: ``0``
        """
        return [], [], 0

    def parse_result(self, d):
        """Parses the output of :meth:`to_mongo`.

        Args:
            d: the result dict

        Returns:
            a tuple of

            -   **counts**: a list of counts in each bin
            -   **edges**: an increasing list of bin edges of length
                ``len(counts) + 1``. Note that each bin is treated as having an
                inclusive lower boundary and exclusive upper boundary,
                ``[lower, upper)``, including the rightmost bin
            -   **other**: the number of items outside the bins
        """
        if self._auto:
            return self._parse_result_auto(d)

        return self._parse_result_edges(d)

    def to_mongo(self, sample_collection):
        path, pipeline, _, id_to_str, field_type = _parse_field_and_expr(
            sample_collection, self._field_name, expr=self._expr
        )

        self._field_type = field_type

        if id_to_str:
            value = {"$toString": "$" + path}
        else:
            value = "$" + path

        if self._auto:
            pipeline.append(
                {
                    "$bucketAuto": {
                        "groupBy": value,
                        "buckets": self._num_bins,
                        "output": {"count": {"$sum": 1}},
                    }
                }
            )
        else:
            if self._edges is not None:
                edges = self._edges
            else:
                edges = self._compute_bin_edges(sample_collection)

            self._last_edges = edges

            if self._is_datetime:
                edges = [{"$toDate": e} for e in edges]

            pipeline.append(
                {
                    "$bucket": {
                        "groupBy": value,
                        "boundaries": edges,
                        "default": "other",  # counts documents outside of bins
                        "output": {"count": {"$sum": 1}},
                    }
                }
            )

        pipeline.append({"$group": {"_id": None, "bins": {"$push": "$$ROOT"}}})

        return pipeline

    def _parse_args(self):
        if self._range is not None:
            self._range, self._is_datetime = _handle_dates(self._range)

        if self._bins is not None and etau.is_container(self._bins):
            self._bins, self._is_datetime = _handle_dates(self._bins)

        if self._bins is None:
            bins = 10
        else:
            bins = int(self._bins)

        if self._auto:
            if etau.is_numeric(bins):
                self._num_bins = int(bins)
            else:
                self._num_bins = 10

            return

        if not etau.is_numeric(bins):
            # User-provided bin edges
            self._edges = list(bins)
            return

        if self._range is not None:
            # Linearly-spaced bins within `range`
            self._edges = list(
                np.linspace(self._range[0], self._range[1], bins + 1)
            )
        else:
            # Compute bin edges from bounds
            self._num_bins = bins

    def _compute_bin_edges(self, sample_collection):
        bounds = sample_collection.bounds(
            self._field_name, expr=self._expr, safe=True
        )

        if any(b is None for b in bounds):
            bounds = [-1, -1]

        bounds, self._is_datetime = _handle_dates(bounds)
        db = 1 if self._is_datetime else 1e-6

        return list(np.linspace(bounds[0], bounds[1] + db, self._num_bins + 1))

    def _parse_result_edges(self, d):
        edges = self._last_edges
        edges_array = np.array(edges)

        counts = [0] * (len(edges) - 1)
        other = 0
        for di in d["bins"]:
            left = di["_id"]
            if left == "other":
                other = di["count"]
            else:
                left, _ = _handle_dates(left)
                idx = np.abs(edges_array - left).argmin()
                counts[idx] = di["count"]

        edges = self._parse_edges(edges)

        return counts, edges, other

    def _parse_result_auto(self, d):
        counts = []
        edges = []
        for di in d["bins"]:
            counts.append(di["count"])
            edges.append(di["_id"]["min"])

        edges.append(di["_id"]["max"])

        edges = self._parse_edges(edges)

        return counts, edges, 0

    def _parse_edges(self, edges):
        if self._is_datetime:
            edges = [fou.timestamp_to_datetime(e) for e in edges]
        elif self._field_type is not None:
            # Note that we don't do this for datetimes, since we need datetimes
            # rather than dates to handle sub-day resolution
            p = self._field_type.to_python
            edges = [p(e) for e in edges]

        return edges


class Mean(Aggregation):
    """Computes the arithmetic mean of the field values of a collection.

    ``None``-valued fields are ignored.

    This aggregation is typically applied to *numeric* field types (or lists of
    such types):

    -   :class:`fiftyone.core.fields.IntField`
    -   :class:`fiftyone.core.fields.FloatField`

    Examples::

        import fiftyone as fo
        from fiftyone import ViewField as F

        dataset = fo.Dataset()
        dataset.add_samples(
            [
                fo.Sample(
                    filepath="/path/to/image1.png",
                    numeric_field=1.0,
                    numeric_list_field=[1, 2, 3],
                ),
                fo.Sample(
                    filepath="/path/to/image2.png",
                    numeric_field=4.0,
                    numeric_list_field=[1, 2],
                ),
                fo.Sample(
                    filepath="/path/to/image3.png",
                    numeric_field=None,
                    numeric_list_field=None,
                ),
            ]
        )

        #
        # Compute the mean of a numeric field
        #

        aggregation = fo.Mean("numeric_field")
        mean = dataset.aggregate(aggregation)
        print(mean)  # the mean

        #
        # Compute the mean of a numeric list field
        #

        aggregation = fo.Mean("numeric_list_field")
        mean = dataset.aggregate(aggregation)
        print(mean)  # the mean

        #
        # Compute the mean of a transformation of a numeric field
        #

        aggregation = fo.Mean(2 * (F("numeric_field") + 1))
        mean = dataset.aggregate(aggregation)
        print(mean)  # the mean

    Args:
        field_or_expr: a field name, ``embedded.field.name``,
            :class:`fiftyone.core.expressions.ViewExpression`, or
            `MongoDB expression <https://docs.mongodb.com/manual/meta/aggregation-quick-reference/#aggregation-expressions>`_
            defining the field or expression to aggregate
        expr (None): a :class:`fiftyone.core.expressions.ViewExpression` or
            `MongoDB expression <https://docs.mongodb.com/manual/meta/aggregation-quick-reference/#aggregation-expressions>`_
            to apply to ``field_or_expr`` (which must be a field) before
            aggregating
        safe (False): whether to ignore nan/inf values when dealing with
            floating point values
    """

    def default_result(self):
        """Returns the default result for this aggregation.

        Returns:
            ``0``
        """
        return 0

    def parse_result(self, d):
        """Parses the output of :meth:`to_mongo`.

        Args:
            d: the result dict

        Returns:
            the mean
        """
        return d["mean"]

    def to_mongo(self, sample_collection):
        path, pipeline, _, id_to_str, _ = _parse_field_and_expr(
            sample_collection,
            self._field_name,
            expr=self._expr,
            safe=self._safe,
        )

        if id_to_str:
            value = {"$toString": "$" + path}
        else:
            value = "$" + path

        pipeline.append({"$group": {"_id": None, "mean": {"$avg": value}}})

        return pipeline


<<<<<<< HEAD
class Schema(Aggregation):
    """Extracts the names and types of the attributes of a specified embedded
    document field across all samples in a collection.

    Schema aggregations are useful for detecting the presence and types of
    dynamic attributes of :class:`fiftyone.core.labels.Label` fields in across
    a collection.
=======
class Quantiles(Aggregation):
    """Computes the quantile(s) of the field values of a collection.

    ``None``-valued fields are ignored.

    This aggregation is typically applied to *numeric* field types (or lists of
    such types):

    -   :class:`fiftyone.core.fields.IntField`
    -   :class:`fiftyone.core.fields.FloatField`
>>>>>>> 5be79007

    Examples::

        import fiftyone as fo
<<<<<<< HEAD
        import fiftyone.core.aggregations as foa

        dataset = fo.Dataset()

        sample1 = fo.Sample(
            filepath="image1.png",
            ground_truth=fo.Detections(
                detections=[
                    fo.Detection(
                        label="cat",
                        bounding_box=[0.1, 0.1, 0.4, 0.4],
                        foo="bar",
                        hello=True,
                    ),
                    fo.Detection(
                        label="dog",
                        bounding_box=[0.5, 0.5, 0.4, 0.4],
                        hello=None,
                    )
                ]
            )
        )

        sample2 = fo.Sample(
            filepath="image2.png",
            ground_truth=fo.Detections(
                detections=[
                    fo.Detection(
                        label="rabbit",
                        bounding_box=[0.1, 0.1, 0.4, 0.4],
                        foo=None,
                    ),
                    fo.Detection(
                        label="squirrel",
                        bounding_box=[0.5, 0.5, 0.4, 0.4],
                        hello="there",
                    ),
                ]
            )
        )

        dataset.add_samples([sample1, sample2])

        #
        # Get schema of all dynamic attributes on the detections in a
        # `Detections` field
        #

        aggregation = foa.Schema("ground_truth", dynamic_only=True)
        print(dataset.aggregate(aggregation))
        # {'foo': StringField, 'hello': [BooleanField, StringField]}
=======
        from fiftyone import ViewField as F

        dataset = fo.Dataset()
        dataset.add_samples(
            [
                fo.Sample(
                    filepath="/path/to/image1.png",
                    numeric_field=1.0,
                    numeric_list_field=[1, 2, 3],
                ),
                fo.Sample(
                    filepath="/path/to/image2.png",
                    numeric_field=4.0,
                    numeric_list_field=[1, 2],
                ),
                fo.Sample(
                    filepath="/path/to/image3.png",
                    numeric_field=None,
                    numeric_list_field=None,
                ),
            ]
        )

        #
        # Compute the quantiles of a numeric field
        #

        aggregation = fo.Quantiles("numeric_field", [0.1, 0.5, 0.9])
        quantiles = dataset.aggregate(aggregation)
        print(quantiles)  # the quantiles

        #
        # Compute the quantiles of a numeric list field
        #

        aggregation = fo.Quantiles("numeric_list_field", [0.1, 0.5, 0.9])
        quantiles = dataset.aggregate(aggregation)
        print(quantiles)  # the quantiles

        #
        # Compute the mean of a transformation of a numeric field
        #

        aggregation = fo.Quantiles(2 * (F("numeric_field") + 1), [0.1, 0.5, 0.9])
        quantiles = dataset.aggregate(aggregation)
        print(quantiles)  # the quantiles
>>>>>>> 5be79007

    Args:
        field_or_expr: a field name, ``embedded.field.name``,
            :class:`fiftyone.core.expressions.ViewExpression`, or
            `MongoDB expression <https://docs.mongodb.com/manual/meta/aggregation-quick-reference/#aggregation-expressions>`_
            defining the field or expression to aggregate
<<<<<<< HEAD
=======
        quantiles: the quantile or iterable of quantiles to compute. Each
            quantile must be a numeric value in ``[0, 1]``
>>>>>>> 5be79007
        expr (None): a :class:`fiftyone.core.expressions.ViewExpression` or
            `MongoDB expression <https://docs.mongodb.com/manual/meta/aggregation-quick-reference/#aggregation-expressions>`_
            to apply to ``field_or_expr`` (which must be a field) before
            aggregating
<<<<<<< HEAD
        dynamic_only (False): whether to only include dynamically added
            attributes
    """

    def __init__(
        self,
        field_or_expr,
        expr=None,
        dynamic_only=False,
        _include_private=False,
        _raw=False,
    ):
        super().__init__(field_or_expr, expr=expr)
        self.dynamic_only = dynamic_only
        self._include_private = _include_private
        self._raw = _raw
        self._doc_type = None
=======
        safe (False): whether to ignore nan/inf values when dealing with
            floating point values
    """

    def __init__(self, field_or_expr, quantiles, expr=None, safe=False):
        quantiles_list, is_scalar = self._parse_quantiles(quantiles)

        super().__init__(field_or_expr, expr=expr, safe=safe)
        self._quantiles = quantiles

        self._quantiles_list = quantiles_list
        self._is_scalar = is_scalar

    def _kwargs(self):
        return [
            ["field_or_expr", self._field_name],
            ["quantiles", self._quantiles],
            ["expr", self._expr],
            ["safe", self._safe],
        ]
>>>>>>> 5be79007

    def default_result(self):
        """Returns the default result for this aggregation.

        Returns:
<<<<<<< HEAD
            ``{}``
        """
        return {}
=======
            ``None`` or ``[None, None, None]``
        """
        if self._is_scalar:
            return None

        return [None] * len(self._quantiles_list)
>>>>>>> 5be79007

    def parse_result(self, d):
        """Parses the output of :meth:`to_mongo`.

        Args:
            d: the result dict

        Returns:
<<<<<<< HEAD
            a dict mapping field names to :class:`fiftyone.core.fields.Field`
            instances. If a field's values takes multiple non-None types, the
            list of observed types will be returned
        """
        if self._doc_type is not None:
            doc_fields = self._doc_type._fields
        else:
            doc_fields = {}

        raw_schema = defaultdict(set)
        for name_and_type in d["schema"]:
            name, _type = name_and_type.split(".", 1)

            if _type == "objectId" and name.startswith("_"):
                name = name[1:]  # "_id" -> "id"

            if self.dynamic_only and name in doc_fields:
                continue

            if name in doc_fields:
                field = doc_fields[name]
            else:
                field_cls = _MONGO_TO_FIFTYONE_TYPES.get(_type, None)
                field = field_cls() if field_cls is not None else None

            if not self._include_private and name.startswith("_"):
                continue

            raw_schema[name].add(field)

        schema = {}
        for name, types in raw_schema.items():
            if len(types) > 1:
                types = [t for t in types if t != None]
            else:
                types = list(types)

            schema[name] = types[0] if len(types) == 1 else types

        return schema

    def to_mongo(self, sample_collection):
        field_name = self._field_name
        doc_type = None

        if self._expr is None:
            if not self._raw:
                # Coerce label list fields, if necessary
                try:
                    label_type = sample_collection._get_label_field_type(
                        field_name
                    )
                    if issubclass(label_type, fol._LABEL_LIST_FIELDS):
                        field_name += "." + label_type._LABEL_LIST_FIELD
                except:
                    pass

            field_type = _get_field_type(sample_collection, field_name)
            if isinstance(field_type, fof.ListField):
                field_type = field_type.field

            if isinstance(field_type, fof.EmbeddedDocumentField):
                doc_type = field_type.document_type

        self._doc_type = doc_type

        path, pipeline, _, _, _ = _parse_field_and_expr(
            sample_collection, field_name, expr=self._expr
        )

        pipeline.extend(
            [
                {"$project": {"fields": {"$objectToArray": "$" + path}}},
                {"$unwind": "$fields"},
                {
                    "$group": {
                        "_id": None,
                        "schema": {
                            "$addToSet": {
                                "$concat": [
                                    "$fields.k",
                                    ".",
                                    {"$type": "$fields.v"},
                                ]
                            }
                        },
                    }
                },
=======
            the quantile or list of quantiles
        """
        if self._is_scalar:
            return d["quantiles"][0]

        return d["quantiles"]

    def to_mongo(self, sample_collection):
        path, pipeline, _, id_to_str, _ = _parse_field_and_expr(
            sample_collection,
            self._field_name,
            expr=self._expr,
            safe=self._safe,
        )

        if id_to_str:
            value = {"$toString": "$" + path}
        else:
            value = "$" + path

        # Compute quantile
        # Note that we don't need to explicitly handle empty `values` here
        # because the `group` stage only outputs a document if there's at least
        # one value to compute on!
        array = F("values").sort(numeric=True)
        idx = ((F() * array.length()).ceil() - 1).max(0)
        quantile_expr = array.let_in(E(self._quantiles_list).map(array[idx]))

        pipeline.extend(
            [
                {"$match": {"$expr": {"$isNumber": value}}},
                {"$group": {"_id": None, "values": {"$push": value}}},
                {"$project": {"quantiles": quantile_expr.to_mongo()}},
>>>>>>> 5be79007
            ]
        )

        return pipeline

<<<<<<< HEAD
=======
    def _parse_quantiles(self, quantiles):
        is_scalar = not etau.is_container(quantiles)

        if is_scalar:
            quantiles = [quantiles]
        else:
            quantiles = list(quantiles)

        if any(not etau.is_numeric(q) or q < 0 or q > 1 for q in quantiles):
            raise ValueError(
                "Quantiles must be numbers in [0, 1]; found %s" % quantiles
            )

        return quantiles, is_scalar

>>>>>>> 5be79007

class Std(Aggregation):
    """Computes the standard deviation of the field values of a collection.

    ``None``-valued fields are ignored.

    This aggregation is typically applied to *numeric* field types (or lists of
    such types):

    -   :class:`fiftyone.core.fields.IntField`
    -   :class:`fiftyone.core.fields.FloatField`

    Examples::

        import fiftyone as fo
        from fiftyone import ViewField as F

        dataset = fo.Dataset()
        dataset.add_samples(
            [
                fo.Sample(
                    filepath="/path/to/image1.png",
                    numeric_field=1.0,
                    numeric_list_field=[1, 2, 3],
                ),
                fo.Sample(
                    filepath="/path/to/image2.png",
                    numeric_field=4.0,
                    numeric_list_field=[1, 2],
                ),
                fo.Sample(
                    filepath="/path/to/image3.png",
                    numeric_field=None,
                    numeric_list_field=None,
                ),
            ]
        )

        #
        # Compute the standard deviation of a numeric field
        #

        aggregation = fo.Std("numeric_field")
        std = dataset.aggregate(aggregation)
        print(std)  # the standard deviation

        #
        # Compute the standard deviation of a numeric list field
        #

        aggregation = fo.Std("numeric_list_field")
        std = dataset.aggregate(aggregation)
        print(std)  # the standard deviation

        #
        # Compute the standard deviation of a transformation of a numeric field
        #

        aggregation = fo.Std(2 * (F("numeric_field") + 1))
        std = dataset.aggregate(aggregation)
        print(std)  # the standard deviation

    Args:
        field_or_expr: a field name, ``embedded.field.name``,
            :class:`fiftyone.core.expressions.ViewExpression`, or
            `MongoDB expression <https://docs.mongodb.com/manual/meta/aggregation-quick-reference/#aggregation-expressions>`_
            defining the field or expression to aggregate
        expr (None): a :class:`fiftyone.core.expressions.ViewExpression` or
            `MongoDB expression <https://docs.mongodb.com/manual/meta/aggregation-quick-reference/#aggregation-expressions>`_
            to apply to ``field_or_expr`` (which must be a field) before
            aggregating
        safe (False): whether to ignore nan/inf values when dealing with
            floating point values
        sample (False): whether to compute the sample standard deviation rather
            than the population standard deviation
    """

    def __init__(self, field_or_expr, expr=None, safe=False, sample=False):
        super().__init__(field_or_expr, expr=expr, safe=safe)
        self._sample = sample

    def _kwargs(self):
        return super()._kwargs() + [["sample", self._sample]]

    def default_result(self):
        """Returns the default result for this aggregation.

        Returns:
            ``0``
        """
        return 0

    def parse_result(self, d):
        """Parses the output of :meth:`to_mongo`.

        Args:
            d: the result dict

        Returns:
            the standard deviation
        """
        return d["std"]

    def to_mongo(self, sample_collection):
        path, pipeline, _, id_to_str, _ = _parse_field_and_expr(
            sample_collection,
            self._field_name,
            expr=self._expr,
            safe=self._safe,
        )

        if id_to_str:
            value = {"$toString": "$" + path}
        else:
            value = "$" + path

        op = "$stdDevSamp" if self._sample else "$stdDevPop"
        pipeline.append({"$group": {"_id": None, "std": {op: value}}})

        return pipeline


class Sum(Aggregation):
    """Computes the sum of the field values of a collection.

    ``None``-valued fields are ignored.

    This aggregation is typically applied to *numeric* field types (or lists of
    such types):

    -   :class:`fiftyone.core.fields.IntField`
    -   :class:`fiftyone.core.fields.FloatField`

    Examples::

        import fiftyone as fo
        from fiftyone import ViewField as F

        dataset = fo.Dataset()
        dataset.add_samples(
            [
                fo.Sample(
                    filepath="/path/to/image1.png",
                    numeric_field=1.0,
                    numeric_list_field=[1, 2, 3],
                ),
                fo.Sample(
                    filepath="/path/to/image2.png",
                    numeric_field=4.0,
                    numeric_list_field=[1, 2],
                ),
                fo.Sample(
                    filepath="/path/to/image3.png",
                    numeric_field=None,
                    numeric_list_field=None,
                ),
            ]
        )

        #
        # Compute the sum of a numeric field
        #

        aggregation = fo.Sum("numeric_field")
        total = dataset.aggregate(aggregation)
        print(total)  # the sum

        #
        # Compute the sum of a numeric list field
        #

        aggregation = fo.Sum("numeric_list_field")
        total = dataset.aggregate(aggregation)
        print(total)  # the sum

        #
        # Compute the sum of a transformation of a numeric field
        #

        aggregation = fo.Sum(2 * (F("numeric_field") + 1))
        total = dataset.aggregate(aggregation)
        print(total)  # the sum

    Args:
        field_or_expr: a field name, ``embedded.field.name``,
            :class:`fiftyone.core.expressions.ViewExpression`, or
            `MongoDB expression <https://docs.mongodb.com/manual/meta/aggregation-quick-reference/#aggregation-expressions>`_
            defining the field or expression to aggregate
        expr (None): a :class:`fiftyone.core.expressions.ViewExpression` or
            `MongoDB expression <https://docs.mongodb.com/manual/meta/aggregation-quick-reference/#aggregation-expressions>`_
            to apply to ``field_or_expr`` (which must be a field) before
            aggregating
        safe (False): whether to ignore nan/inf values when dealing with
            floating point values
    """

    def default_result(self):
        """Returns the default result for this aggregation.

        Returns:
            ``0``
        """
        return 0

    def parse_result(self, d):
        """Parses the output of :meth:`to_mongo`.

        Args:
            d: the result dict

        Returns:
            the sum
        """
        return d["sum"]

    def to_mongo(self, sample_collection):
        path, pipeline, _, id_to_str, _ = _parse_field_and_expr(
            sample_collection,
            self._field_name,
            expr=self._expr,
            safe=self._safe,
        )

        if id_to_str:
            value = {"$toString": "$" + path}
        else:
            value = "$" + path

        pipeline.append({"$group": {"_id": None, "sum": {"$sum": value}}})

        return pipeline


class Values(Aggregation):
    """Extracts the values of the field from all samples in a collection.

    Values aggregations are useful for efficiently extracting a slice of field
    or embedded field values across all samples in a collection. See the
    examples below for more details.

    The dual function of :class:`Values` is
    :meth:`set_values() <fiftyone.core.collections.SampleCollection.set_values>`,
    which can be used to efficiently set a field or embedded field of all
    samples in a collection by providing lists of values of same structure
    returned by this aggregation.

    .. note::

        Unlike other aggregations, :class:`Values` does not automatically
        unwind list fields, which ensures that the returned values match the
        potentially-nested structure of the documents.

        You can opt-in to unwinding specific list fields using the ``[]``
        syntax, or you can pass the optional ``unwind=True`` parameter to
        unwind all supported list fields. See :ref:`aggregations-list-fields`
        for more information.

    Examples::

        import fiftyone as fo
        import fiftyone.zoo as foz
        from fiftyone import ViewField as F

        dataset = fo.Dataset()
        dataset.add_samples(
            [
                fo.Sample(
                    filepath="/path/to/image1.png",
                    numeric_field=1.0,
                    numeric_list_field=[1, 2, 3],
                ),
                fo.Sample(
                    filepath="/path/to/image2.png",
                    numeric_field=4.0,
                    numeric_list_field=[1, 2],
                ),
                fo.Sample(
                    filepath="/path/to/image3.png",
                    numeric_field=None,
                    numeric_list_field=None,
                ),
            ]
        )

        #
        # Get all values of a field
        #

        aggregation = fo.Values("numeric_field")
        values = dataset.aggregate(aggregation)
        print(values)  # [1.0, 4.0, None]

        #
        # Get all values of a list field
        #

        aggregation = fo.Values("numeric_list_field")
        values = dataset.aggregate(aggregation)
        print(values)  # [[1, 2, 3], [1, 2], None]

        #
        # Get all values of transformed field
        #

        aggregation = fo.Values(2 * (F("numeric_field") + 1))
        values = dataset.aggregate(aggregation)
        print(values)  # [4.0, 10.0, None]

        #
        # Get values from a label list field
        #

        dataset = foz.load_zoo_dataset("quickstart")

        # list of `Detections`
        aggregation = fo.Values("ground_truth")
        detections = dataset.aggregate(aggregation)

        # list of lists of `Detection` instances
        aggregation = fo.Values("ground_truth.detections")
        detections = dataset.aggregate(aggregation)

        # list of lists of detection labels
        aggregation = fo.Values("ground_truth.detections.label")
        labels = dataset.aggregate(aggregation)

    Args:
        field_or_expr: a field name, ``embedded.field.name``,
            :class:`fiftyone.core.expressions.ViewExpression`, or
            `MongoDB expression <https://docs.mongodb.com/manual/meta/aggregation-quick-reference/#aggregation-expressions>`_
            defining the field or expression to aggregate
        expr (None): a :class:`fiftyone.core.expressions.ViewExpression` or
            `MongoDB expression <https://docs.mongodb.com/manual/meta/aggregation-quick-reference/#aggregation-expressions>`_
            to apply to ``field_or_expr`` (which must be a field) before
            aggregating
        missing_value (None): a value to insert for missing or ``None``-valued
            fields
        unwind (False): whether to automatically unwind all recognized list
            fields (True) or unwind all list fields except the top-level sample
            field (-1)
    """

    def __init__(
        self,
        field_or_expr,
        expr=None,
        missing_value=None,
        unwind=False,
        _allow_missing=False,
        _big_result=True,
        _raw=False,
    ):
        super().__init__(field_or_expr, expr=expr)
        self._missing_value = missing_value
        self._unwind = unwind
        self._allow_missing = _allow_missing
        self._big_result = _big_result
        self._raw = _raw

        self._field_type = None
        self._big_field = None
        self._num_list_fields = None

    def _kwargs(self):
        return [
            ["field_or_expr", self._field_name],
            ["expr", self._expr],
            ["missing_value", self._missing_value],
            ["unwind", self._unwind],
            ["_allow_missing", self._allow_missing],
            ["_big_result", self._big_result],
            ["_raw", self._raw],
        ]

    @property
    def _has_big_result(self):
        return self._big_result

    @property
    def _is_big_batchable(self):
        return (
            self._big_result
            and not self._unwind
            and self._expr is None
            and self._field_name is not None
            and "[]" not in self._field_name
        )

    def default_result(self):
        """Returns the default result for this aggregation.

        Returns:
            ``[]``
        """
        return []

    def parse_result(self, d):
        """Parses the output of :meth:`to_mongo`.

        Args:
            d: the result dict

        Returns:
            the list of field values
        """
        if self._big_result:
            values = [di[self._big_field] for di in d]
        else:
            values = d["values"]

        if self._raw:
            return values

        if self._field is not None:
            fcn = self._field.to_python
            level = 1 + self._num_list_fields

            return _transform_values(values, fcn, level=level)

        return values

    def to_mongo(self, sample_collection, big_field="values"):
        (
            path,
            pipeline,
            list_fields,
            id_to_str,
            field,
        ) = _parse_field_and_expr(
            sample_collection,
            self._field_name,
            expr=self._expr,
            unwind=self._unwind,
            allow_missing=self._allow_missing,
        )

        self._big_field = big_field
        self._field = field
        self._num_list_fields = len(list_fields)

        pipeline.extend(
            _make_extract_values_pipeline(
                path,
                list_fields,
                id_to_str,
                self._missing_value,
                self._big_result,
                big_field,
            )
        )

        return pipeline


<<<<<<< HEAD
_MONGO_TO_FIFTYONE_TYPES = {
    "string": fof.StringField,
    "bool": fof.BooleanField,
    "int": fof.IntField,
    "long": fof.IntField,
    "double": fof.FloatField,
    "decimal": fof.FloatField,
    "array": fof.ListField,
    "object": fof.DictField,
    "objectId": fof.ObjectIdField,
}
=======
class _AggregationRepr(reprlib.Repr):
    def repr_ViewExpression(self, expr, level):
        return self.repr1(expr.to_mongo(), level=level - 1)


_repr = _AggregationRepr()
_repr.maxlevel = 2
_repr.maxdict = 3
_repr.maxlist = 3
_repr.maxtuple = 3
_repr.maxset = 3
_repr.maxstring = 30
_repr.maxother = 30
>>>>>>> 5be79007


def _transform_values(values, fcn, level=1):
    if values is None:
        return None

    if level < 1:
        return fcn(values)

    return [_transform_values(v, fcn, level=level - 1) for v in values]


def _make_extract_values_pipeline(
    path, list_fields, id_to_str, missing_value, big_result, big_field
):
    if not list_fields:
        root = path
    else:
        root = list_fields[0]

    expr = F().to_string() if id_to_str else F()

    # This is important, even if `missing_value` is None, since we need to
    # insert `None` for documents with missing fields
    expr = (F() != None).if_else(expr, missing_value)

    if list_fields:
        subfield = path[len(list_fields[-1]) + 1 :]
        expr = _extract_list_values(subfield, expr)

    if len(list_fields) > 1:
        for list_field1, list_field2 in zip(
            reversed(list_fields[:-1]), reversed(list_fields[1:])
        ):
            inner_list_field = list_field2[len(list_field1) + 1 :]
            expr = _extract_list_values(inner_list_field, expr)

    if big_result:
        return [{"$project": {big_field: expr.to_mongo(prefix="$" + root)}}]

    return [
        {"$project": {"value": expr.to_mongo(prefix="$" + root)}},
        {"$group": {"_id": None, "values": {"$push": "$value"}}},
    ]


def _extract_list_values(subfield, expr):
    if subfield:
        map_expr = F(subfield).apply(expr)
    else:
        map_expr = expr

    return F().map(map_expr)


def _parse_field_and_expr(
    sample_collection,
    field_name,
    expr=None,
    safe=False,
    unwind=True,
    allow_missing=False,
):
    # unwind can be {True, False, -1}
    auto_unwind = unwind != False
    keep_top_level = unwind < 0
    omit_terminal_lists = unwind == False

    if field_name is None and expr is None:
        raise ValueError(
            "You must provide a field or an expression in order to define an "
            "aggregation"
        )

    if field_name is None:
        field_name, expr = _extract_prefix_from_expr(expr)

    if field_name is None:
        root = True
        field_type = None
    else:
        root = "." not in field_name
        field_type = _get_field_type(
            sample_collection, field_name, unwind=auto_unwind
        )

    found_expr = expr is not None

    if safe:
        expr = _to_safe_expr(expr, field_type)

    if expr is not None:
        if field_name is None:
            field_name = "value"
            embedded_root = True
            allow_missing = True
        else:
            embedded_root = False
            allow_missing = False

        pipeline, _ = sample_collection._make_set_field_pipeline(
            field_name,
            expr,
            embedded_root=embedded_root,
            allow_missing=allow_missing,
        )
    else:
        pipeline = []

    (
        path,
        is_frame_field,
        unwind_list_fields,
        other_list_fields,
        id_to_str,
    ) = sample_collection._parse_field_name(
        field_name,
        auto_unwind=auto_unwind,
        omit_terminal_lists=omit_terminal_lists,
        allow_missing=allow_missing,
    )

    if found_expr:
        # We have no way of knowing what type `expr` outputs...
        id_to_str = False
        field_type = None

    if id_to_str or type(field_type) in fof._PRIMITIVE_FIELDS:
        field_type = None

    if keep_top_level:
        if is_frame_field:
            if not root:
                prefix = "frames."
                path = prefix + path
                unwind_list_fields = [prefix + f for f in unwind_list_fields]
                other_list_fields = [prefix + f for f in other_list_fields]

            other_list_fields.insert(0, "frames")
        elif unwind_list_fields:
            first_field = unwind_list_fields.pop(0)
            other_list_fields = sorted([first_field] + other_list_fields)

        pipeline.append({"$project": {path: True}})
    elif auto_unwind:
        if is_frame_field:
            pipeline.append({"$unwind": "$frames"})
            if not root:
                pipeline.extend(
                    [
                        {"$project": {"frames." + path: True}},
                        {"$replaceRoot": {"newRoot": "$frames"}},
                    ]
                )
        else:
            pipeline.append({"$project": {path: True}})
    elif unwind_list_fields:
        pipeline.append({"$project": {path: True}})

    (
        _reduce_pipeline,
        _path,
        _unwind_list_fields,
        _other_list_fields,
    ) = _handle_reduce_unwinds(path, unwind_list_fields, other_list_fields)

    if _reduce_pipeline:
        pipeline.extend(_reduce_pipeline)
        path = _path
        unwind_list_fields = _unwind_list_fields
        other_list_fields = _other_list_fields

    for list_field in unwind_list_fields:
        pipeline.append({"$unwind": "$" + list_field})

    return path, pipeline, other_list_fields, id_to_str, field_type


def _to_safe_expr(expr, field_type):
    if (
        expr is None
        and field_type is not None
        and not isinstance(field_type, fof.FloatField)
    ):
        return None

    to_finite = (
        F()
        .is_in([float("nan"), float("inf"), -float("inf")])
        .if_else(None, F())
    )

    if expr is None:
        return to_finite

    return expr.apply(to_finite)


def _handle_reduce_unwinds(path, unwind_list_fields, other_list_fields):
    pipeline = []

    list_fields = sorted(
        [(f, True) for f in unwind_list_fields]
        + [(f, False) for f in other_list_fields],
        key=lambda kv: kv[0],
    )
    num_list_fields = len(list_fields)

    for idx in range(1, num_list_fields):
        list_field, unwind = list_fields[idx]

        # If we're unwinding a list field that is preceeded by another list
        # field that is *not* unwound, we must use `reduce()` to achieve it
        if unwind and not list_fields[idx - 1][1]:
            prev_list = list_fields[idx - 1][0]
            leaf = list_field[len(prev_list) + 1 :]
            reduce_expr = F(prev_list).reduce(
                (F(leaf) != None).if_else(VALUE.extend(F(leaf)), VALUE),
                init_val=[],
            )
            pipeline.append({"$set": {prev_list: reduce_expr.to_mongo()}})
            path, list_fields = _replace_list(
                path, list_fields, list_field, prev_list
            )

    if pipeline:
        unwind_list_fields = []
        other_list_fields = []
        for field, unwind in list_fields:
            if field is not None:
                if unwind:
                    unwind_list_fields.append(field)
                else:
                    other_list_fields.append(field)

    return pipeline, path, unwind_list_fields, other_list_fields


def _replace_list(path, list_fields, old, new):
    new_path = new + path[len(old) :]

    new_list_fields = []
    for field, unwind in list_fields:
        if field == old:
            field = None
        elif field.startswith(old):
            field = new + field[len(old) :]

        new_list_fields.append((field, unwind))

    return new_path, new_list_fields


def _extract_prefix_from_expr(expr):
    prefixes = []
    _find_prefixes(expr, prefixes)

    common = _get_common_prefix(prefixes)
    if common:
        expr = deepcopy(expr)
        _remove_prefix(expr, common)

    return common, expr


def _find_prefixes(expr, prefixes):
    if isinstance(expr, foe.ViewExpression):
        if expr.is_frozen:
            return

        if isinstance(expr, foe.ViewField):
            prefixes.append(expr._expr)
        else:
            _find_prefixes(expr._expr, prefixes)

    elif isinstance(expr, (list, tuple)):
        for e in expr:
            _find_prefixes(e, prefixes)

    elif isinstance(expr, dict):
        for e in expr.values():
            _find_prefixes(e, prefixes)


def _get_common_prefix(prefixes):
    if not prefixes:
        return None

    chunks = [p.split(".") for p in prefixes]
    min_chunks = min(len(c) for c in chunks)

    common = None
    idx = 0
    pre = [c[0] for c in chunks]
    while len(set(pre)) == 1:
        common = pre[0]
        idx += 1

        if idx >= min_chunks:
            break

        pre = [common + "." + c[idx] for c in chunks]

    return common


def _remove_prefix(expr, prefix):
    if isinstance(expr, foe.ViewExpression):
        if expr.is_frozen:
            return

        if isinstance(expr, foe.ViewField):
            if expr._expr == prefix:
                expr._expr = ""
            elif expr._expr.startswith(prefix + "."):
                expr._expr = expr._expr[len(prefix) + 1 :]
        else:
            _remove_prefix(expr._expr, prefix)

    elif isinstance(expr, (list, tuple)):
        for e in expr:
            _remove_prefix(e, prefix)

    elif isinstance(expr, dict):
        for e in expr.values():
            _remove_prefix(e, prefix)


def _get_field_type(sample_collection, field_name, unwind=True):
    # Remove array references
    field_name = "".join(field_name.split("[]"))

    field_type = sample_collection.get_field(field_name)

    if unwind:
        while isinstance(field_type, fof.ListField):
            field_type = field_type.field

    return field_type


def _handle_dates(arg):
    is_scalar = not etau.is_container(arg)

    if is_scalar:
        arg = [arg]

    is_datetime = any(isinstance(x, (date, datetime)) for x in arg)

    if is_datetime:
        arg = [fou.datetime_to_timestamp(a) for a in arg]

    if is_scalar:
        arg = arg[0]

    return arg, is_datetime<|MERGE_RESOLUTION|>--- conflicted
+++ resolved
@@ -1352,7 +1352,171 @@
         return pipeline
 
 
-<<<<<<< HEAD
+class Quantiles(Aggregation):
+    """Computes the quantile(s) of the field values of a collection.
+
+    ``None``-valued fields are ignored.
+
+    This aggregation is typically applied to *numeric* field types (or lists of
+    such types):
+
+    -   :class:`fiftyone.core.fields.IntField`
+    -   :class:`fiftyone.core.fields.FloatField`
+
+    Examples::
+
+        import fiftyone as fo
+        from fiftyone import ViewField as F
+
+        dataset = fo.Dataset()
+        dataset.add_samples(
+            [
+                fo.Sample(
+                    filepath="/path/to/image1.png",
+                    numeric_field=1.0,
+                    numeric_list_field=[1, 2, 3],
+                ),
+                fo.Sample(
+                    filepath="/path/to/image2.png",
+                    numeric_field=4.0,
+                    numeric_list_field=[1, 2],
+                ),
+                fo.Sample(
+                    filepath="/path/to/image3.png",
+                    numeric_field=None,
+                    numeric_list_field=None,
+                ),
+            ]
+        )
+
+        #
+        # Compute the quantiles of a numeric field
+        #
+
+        aggregation = fo.Quantiles("numeric_field", [0.1, 0.5, 0.9])
+        quantiles = dataset.aggregate(aggregation)
+        print(quantiles)  # the quantiles
+
+        #
+        # Compute the quantiles of a numeric list field
+        #
+
+        aggregation = fo.Quantiles("numeric_list_field", [0.1, 0.5, 0.9])
+        quantiles = dataset.aggregate(aggregation)
+        print(quantiles)  # the quantiles
+
+        #
+        # Compute the mean of a transformation of a numeric field
+        #
+
+        aggregation = fo.Quantiles(2 * (F("numeric_field") + 1), [0.1, 0.5, 0.9])
+        quantiles = dataset.aggregate(aggregation)
+        print(quantiles)  # the quantiles
+
+    Args:
+        field_or_expr: a field name, ``embedded.field.name``,
+            :class:`fiftyone.core.expressions.ViewExpression`, or
+            `MongoDB expression <https://docs.mongodb.com/manual/meta/aggregation-quick-reference/#aggregation-expressions>`_
+            defining the field or expression to aggregate
+        quantiles: the quantile or iterable of quantiles to compute. Each
+            quantile must be a numeric value in ``[0, 1]``
+        expr (None): a :class:`fiftyone.core.expressions.ViewExpression` or
+            `MongoDB expression <https://docs.mongodb.com/manual/meta/aggregation-quick-reference/#aggregation-expressions>`_
+            to apply to ``field_or_expr`` (which must be a field) before
+            aggregating
+        safe (False): whether to ignore nan/inf values when dealing with
+            floating point values
+    """
+
+    def __init__(self, field_or_expr, quantiles, expr=None, safe=False):
+        quantiles_list, is_scalar = self._parse_quantiles(quantiles)
+
+        super().__init__(field_or_expr, expr=expr, safe=safe)
+        self._quantiles = quantiles
+
+        self._quantiles_list = quantiles_list
+        self._is_scalar = is_scalar
+
+    def _kwargs(self):
+        return [
+            ["field_or_expr", self._field_name],
+            ["quantiles", self._quantiles],
+            ["expr", self._expr],
+            ["safe", self._safe],
+        ]
+
+    def default_result(self):
+        """Returns the default result for this aggregation.
+
+        Returns:
+            ``None`` or ``[None, None, None]``
+        """
+        if self._is_scalar:
+            return None
+
+        return [None] * len(self._quantiles_list)
+
+    def parse_result(self, d):
+        """Parses the output of :meth:`to_mongo`.
+
+        Args:
+            d: the result dict
+
+        Returns:
+            the quantile or list of quantiles
+        """
+        if self._is_scalar:
+            return d["quantiles"][0]
+
+        return d["quantiles"]
+
+    def to_mongo(self, sample_collection):
+        path, pipeline, _, id_to_str, _ = _parse_field_and_expr(
+            sample_collection,
+            self._field_name,
+            expr=self._expr,
+            safe=self._safe,
+        )
+
+        if id_to_str:
+            value = {"$toString": "$" + path}
+        else:
+            value = "$" + path
+
+        # Compute quantile
+        # Note that we don't need to explicitly handle empty `values` here
+        # because the `group` stage only outputs a document if there's at least
+        # one value to compute on!
+        array = F("values").sort(numeric=True)
+        idx = ((F() * array.length()).ceil() - 1).max(0)
+        quantile_expr = array.let_in(E(self._quantiles_list).map(array[idx]))
+
+        pipeline.extend(
+            [
+                {"$match": {"$expr": {"$isNumber": value}}},
+                {"$group": {"_id": None, "values": {"$push": value}}},
+                {"$project": {"quantiles": quantile_expr.to_mongo()}},
+            ]
+        )
+
+        return pipeline
+
+    def _parse_quantiles(self, quantiles):
+        is_scalar = not etau.is_container(quantiles)
+
+        if is_scalar:
+            quantiles = [quantiles]
+        else:
+            quantiles = list(quantiles)
+
+        if any(not etau.is_numeric(q) or q < 0 or q > 1 for q in quantiles):
+            raise ValueError(
+                "Quantiles must be numbers in [0, 1]; found %s" % quantiles
+            )
+
+        return quantiles, is_scalar
+
+
 class Schema(Aggregation):
     """Extracts the names and types of the attributes of a specified embedded
     document field across all samples in a collection.
@@ -1360,23 +1524,10 @@
     Schema aggregations are useful for detecting the presence and types of
     dynamic attributes of :class:`fiftyone.core.labels.Label` fields in across
     a collection.
-=======
-class Quantiles(Aggregation):
-    """Computes the quantile(s) of the field values of a collection.
-
-    ``None``-valued fields are ignored.
-
-    This aggregation is typically applied to *numeric* field types (or lists of
-    such types):
-
-    -   :class:`fiftyone.core.fields.IntField`
-    -   :class:`fiftyone.core.fields.FloatField`
->>>>>>> 5be79007
 
     Examples::
 
         import fiftyone as fo
-<<<<<<< HEAD
         import fiftyone.core.aggregations as foa
 
         dataset = fo.Dataset()
@@ -1428,70 +1579,16 @@
         aggregation = foa.Schema("ground_truth", dynamic_only=True)
         print(dataset.aggregate(aggregation))
         # {'foo': StringField, 'hello': [BooleanField, StringField]}
-=======
-        from fiftyone import ViewField as F
-
-        dataset = fo.Dataset()
-        dataset.add_samples(
-            [
-                fo.Sample(
-                    filepath="/path/to/image1.png",
-                    numeric_field=1.0,
-                    numeric_list_field=[1, 2, 3],
-                ),
-                fo.Sample(
-                    filepath="/path/to/image2.png",
-                    numeric_field=4.0,
-                    numeric_list_field=[1, 2],
-                ),
-                fo.Sample(
-                    filepath="/path/to/image3.png",
-                    numeric_field=None,
-                    numeric_list_field=None,
-                ),
-            ]
-        )
-
-        #
-        # Compute the quantiles of a numeric field
-        #
-
-        aggregation = fo.Quantiles("numeric_field", [0.1, 0.5, 0.9])
-        quantiles = dataset.aggregate(aggregation)
-        print(quantiles)  # the quantiles
-
-        #
-        # Compute the quantiles of a numeric list field
-        #
-
-        aggregation = fo.Quantiles("numeric_list_field", [0.1, 0.5, 0.9])
-        quantiles = dataset.aggregate(aggregation)
-        print(quantiles)  # the quantiles
-
-        #
-        # Compute the mean of a transformation of a numeric field
-        #
-
-        aggregation = fo.Quantiles(2 * (F("numeric_field") + 1), [0.1, 0.5, 0.9])
-        quantiles = dataset.aggregate(aggregation)
-        print(quantiles)  # the quantiles
->>>>>>> 5be79007
 
     Args:
         field_or_expr: a field name, ``embedded.field.name``,
             :class:`fiftyone.core.expressions.ViewExpression`, or
             `MongoDB expression <https://docs.mongodb.com/manual/meta/aggregation-quick-reference/#aggregation-expressions>`_
             defining the field or expression to aggregate
-<<<<<<< HEAD
-=======
-        quantiles: the quantile or iterable of quantiles to compute. Each
-            quantile must be a numeric value in ``[0, 1]``
->>>>>>> 5be79007
         expr (None): a :class:`fiftyone.core.expressions.ViewExpression` or
             `MongoDB expression <https://docs.mongodb.com/manual/meta/aggregation-quick-reference/#aggregation-expressions>`_
             to apply to ``field_or_expr`` (which must be a field) before
             aggregating
-<<<<<<< HEAD
         dynamic_only (False): whether to only include dynamically added
             attributes
     """
@@ -1509,45 +1606,14 @@
         self._include_private = _include_private
         self._raw = _raw
         self._doc_type = None
-=======
-        safe (False): whether to ignore nan/inf values when dealing with
-            floating point values
-    """
-
-    def __init__(self, field_or_expr, quantiles, expr=None, safe=False):
-        quantiles_list, is_scalar = self._parse_quantiles(quantiles)
-
-        super().__init__(field_or_expr, expr=expr, safe=safe)
-        self._quantiles = quantiles
-
-        self._quantiles_list = quantiles_list
-        self._is_scalar = is_scalar
-
-    def _kwargs(self):
-        return [
-            ["field_or_expr", self._field_name],
-            ["quantiles", self._quantiles],
-            ["expr", self._expr],
-            ["safe", self._safe],
-        ]
->>>>>>> 5be79007
 
     def default_result(self):
         """Returns the default result for this aggregation.
 
         Returns:
-<<<<<<< HEAD
             ``{}``
         """
         return {}
-=======
-            ``None`` or ``[None, None, None]``
-        """
-        if self._is_scalar:
-            return None
-
-        return [None] * len(self._quantiles_list)
->>>>>>> 5be79007
 
     def parse_result(self, d):
         """Parses the output of :meth:`to_mongo`.
@@ -1556,7 +1622,6 @@
             d: the result dict
 
         Returns:
-<<<<<<< HEAD
             a dict mapping field names to :class:`fiftyone.core.fields.Field`
             instances. If a field's values takes multiple non-None types, the
             list of observed types will be returned
@@ -1645,64 +1710,11 @@
                         },
                     }
                 },
-=======
-            the quantile or list of quantiles
-        """
-        if self._is_scalar:
-            return d["quantiles"][0]
-
-        return d["quantiles"]
-
-    def to_mongo(self, sample_collection):
-        path, pipeline, _, id_to_str, _ = _parse_field_and_expr(
-            sample_collection,
-            self._field_name,
-            expr=self._expr,
-            safe=self._safe,
-        )
-
-        if id_to_str:
-            value = {"$toString": "$" + path}
-        else:
-            value = "$" + path
-
-        # Compute quantile
-        # Note that we don't need to explicitly handle empty `values` here
-        # because the `group` stage only outputs a document if there's at least
-        # one value to compute on!
-        array = F("values").sort(numeric=True)
-        idx = ((F() * array.length()).ceil() - 1).max(0)
-        quantile_expr = array.let_in(E(self._quantiles_list).map(array[idx]))
-
-        pipeline.extend(
-            [
-                {"$match": {"$expr": {"$isNumber": value}}},
-                {"$group": {"_id": None, "values": {"$push": value}}},
-                {"$project": {"quantiles": quantile_expr.to_mongo()}},
->>>>>>> 5be79007
             ]
         )
 
         return pipeline
 
-<<<<<<< HEAD
-=======
-    def _parse_quantiles(self, quantiles):
-        is_scalar = not etau.is_container(quantiles)
-
-        if is_scalar:
-            quantiles = [quantiles]
-        else:
-            quantiles = list(quantiles)
-
-        if any(not etau.is_numeric(q) or q < 0 or q > 1 for q in quantiles):
-            raise ValueError(
-                "Quantiles must be numbers in [0, 1]; found %s" % quantiles
-            )
-
-        return quantiles, is_scalar
-
->>>>>>> 5be79007
 
 class Std(Aggregation):
     """Computes the standard deviation of the field values of a collection.
@@ -2157,7 +2169,21 @@
         return pipeline
 
 
-<<<<<<< HEAD
+class _AggregationRepr(reprlib.Repr):
+    def repr_ViewExpression(self, expr, level):
+        return self.repr1(expr.to_mongo(), level=level - 1)
+
+
+_repr = _AggregationRepr()
+_repr.maxlevel = 2
+_repr.maxdict = 3
+_repr.maxlist = 3
+_repr.maxtuple = 3
+_repr.maxset = 3
+_repr.maxstring = 30
+_repr.maxother = 30
+
+
 _MONGO_TO_FIFTYONE_TYPES = {
     "string": fof.StringField,
     "bool": fof.BooleanField,
@@ -2169,21 +2195,6 @@
     "object": fof.DictField,
     "objectId": fof.ObjectIdField,
 }
-=======
-class _AggregationRepr(reprlib.Repr):
-    def repr_ViewExpression(self, expr, level):
-        return self.repr1(expr.to_mongo(), level=level - 1)
-
-
-_repr = _AggregationRepr()
-_repr.maxlevel = 2
-_repr.maxdict = 3
-_repr.maxlist = 3
-_repr.maxtuple = 3
-_repr.maxset = 3
-_repr.maxstring = 30
-_repr.maxother = 30
->>>>>>> 5be79007
 
 
 def _transform_values(values, fcn, level=1):
