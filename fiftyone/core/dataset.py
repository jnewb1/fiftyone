--- conflicted
+++ resolved
@@ -2224,7 +2224,6 @@
 
         self._doc.save()
 
-<<<<<<< HEAD
     @property
     def has_views(self):
         """Whether this dataset has any saved views."""
@@ -2457,17 +2456,12 @@
 
         return url_name
 
-    def clone(self, name=None):
-        """Creates a clone of the dataset containing deep copies of all samples
-        and dataset-level information in this dataset.
-=======
     def clone(self, name=None, persistent=False):
         """Creates a copy of the dataset.
 
         Dataset clones contain deep copies of all samples and dataset-level
         information in the source dataset. The source *media files*, however,
         are not copied.
->>>>>>> e4b1c3b0
 
         Args:
             name (None): a name for the cloned dataset. By default,
