"""
FiftyOne datasets.

| Copyright 2017-2020, Voxel51, Inc.
| `voxel51.com <https://voxel51.com/>`_
|
"""
# pragma pylint: disable=redefined-builtin
# pragma pylint: disable=unused-wildcard-import
# pragma pylint: disable=wildcard-import
from __future__ import absolute_import
from __future__ import division
from __future__ import print_function
from __future__ import unicode_literals
from builtins import *

# pragma pylint: enable=redefined-builtin
# pragma pylint: enable=unused-wildcard-import
# pragma pylint: enable=wildcard-import

from copy import deepcopy
import datetime
import inspect
import logging
import numbers
import os

from bson import ObjectId
from mongoengine.errors import DoesNotExist, FieldDoesNotExist

import eta.core.serial as etas
import eta.core.utils as etau

import fiftyone as fo
import fiftyone.core.collections as foc
import fiftyone.core.odm as foo
import fiftyone.core.sample as fos
from fiftyone.core.singleton import DatasetSingleton
import fiftyone.core.view as fov
import fiftyone.core.utils as fou
import fiftyone.utils.data as foud


logger = logging.getLogger(__name__)


def list_dataset_names():
    """Returns the list of available FiftyOne datasets.

    Returns:
        a list of :class:`Dataset` names
    """
    # pylint: disable=no-member
    return sorted(foo.DatasetDocument.objects.distinct("name"))


def dataset_exists(name):
    """Checks if the dataset exists.

    Args:
        name: the name of the dataset

    Returns:
        True/False
    """
    try:
        # pylint: disable=no-member
        foo.DatasetDocument.objects.get(name=name)
        return True
    except DoesNotExist:
        return False


def load_dataset(name):
    """Loads the FiftyOne dataset with the given name.

    Note that :class:`Dataset` instances are singletons keyed by ``name``, so
    all calls to this function with a given dataset ``name`` in a program will
    return the same object.

    To create a new dataset, use the :class:`Dataset` constructor.

    Args:
        name: the name of the dataset

    Returns:
        a :class:`Dataset`

    Raises:
        ValueError: if no dataset exists with the given name
    """
    return Dataset(name, _create=False)


def get_default_dataset_name():
    """Returns a default dataset name based on the current time.

    Returns:
        a dataset name
    """
    now = datetime.datetime.now()
    name = now.strftime("%Y.%m.%d.%H.%M.%S")
    if name in list_dataset_names():
        name = now.strftime("%Y.%m.%d.%H.%M.%S.%f")

    return name


def get_default_dataset_dir(name):
    """Returns the default dataset directory for the dataset with the given
    name.

    Args:
        name: the dataset name

    Returns:
        the default directory for the dataset
    """
    return os.path.join(fo.config.default_dataset_dir, name)


def delete_dataset(name):
    """Deletes the FiftyOne dataset with the given name.

    If reference to the dataset exists in memory, only `Dataset.name` and
    `Dataset.deleted` will be valid attributes. Accessing any other attributes
    or methods will raise a :class:`DatasetError`

    If reference to a sample exists in memory, the sample's dataset will be
    "unset" such that `sample.in_dataset == False`

    Args:
        name: the name of the dataset

    Raises:
        ValueError: if the dataset is not found
    """
    dataset = fo.load_dataset(name)
    dataset.delete()


def delete_non_persistent_datasets():
    """Deletes all non-persistent datasets."""
    for dataset_name in list_dataset_names():
        dataset = load_dataset(dataset_name)
        if not dataset.persistent:
            dataset.delete()


class Dataset(foc.SampleCollection, metaclass=DatasetSingleton):
    """A FiftyOne dataset.

    Datasets represent a homogeneous collection of
    :class:`fiftyone.core.sample.Sample` instances that describe a particular
    type of raw media (e.g., images) together with a user-defined set of
    fields.

    FiftyOne datasets ingest and store the labels for all samples internally;
    raw media is stored on disk and the dataset provides paths to the data.

    Args:
        name (None): the name of the dataset. By default,
            :func:`get_default_dataset_name` is used
        persistent (False): whether the dataset will persist in the database
            once the session terminates.

    Raises:
        ValueError: if ``create == False`` and the dataset does not exist
    """

    # Batch size used when commiting samples to the database
    _BATCH_SIZE = 128

    def __init__(self, name=None, persistent=False, _create=True):
        if name is None:
            name = get_default_dataset_name()

        self._name = name
        self._deleted = False

        if _create:
            self._meta, self._sample_doc_cls = _create_dataset(
                name, persistent=persistent
            )
        else:
            self._meta, self._sample_doc_cls = _load_dataset(name)

    def __len__(self):
        return self._collection.count_documents({})

    def __getitem__(self, sample_id):
        if isinstance(sample_id, numbers.Integral):
            raise ValueError(
                "Accessing dataset samples by numeric index is not supported. "
                "Use sample IDs instead"
            )

        if isinstance(sample_id, slice):
            raise ValueError(
                "Slicing datasets is not supported. Use `view()` to "
                "obtain a DatasetView if you want to slice your samples"
            )

        try:
            doc = self._get_query_set().get(id=sample_id)
            return self._load_sample_from_doc(doc)
        except DoesNotExist:
            raise KeyError("No sample found with ID '%s'" % sample_id)

    def __delitem__(self, sample_id):
        self.remove_sample(sample_id)

    def __getattribute__(self, name):
        if name in ["name", "deleted", "_name", "_deleted"]:
            return super().__getattribute__(name)

        if getattr(self, "_deleted", False):
            raise DoesNotExistError("Dataset '%s' is deleted" % self.name)

        return super().__getattribute__(name)

    @property
    def name(self):
        """The name of the dataset."""
        return self._name

    @property
    def persistent(self):
        """Whether the dataset persists in the database after a session is
        terminated.
        """
        return self._meta.persistent

    @persistent.setter
    def persistent(self, value):
        self._meta.persistent = value
        self._meta.save()

    @property
    def deleted(self):
        """Whether the dataset is deleted."""
        return self._deleted

    def summary(self):
        """Returns a string summary of the dataset.

        Returns:
            a string summary
        """
        return "\n".join(
            [
                "Name:           %s" % self.name,
                "Persistent:     %s" % self.persistent,
                "Num samples:    %d" % len(self),
                "Tags:           %s" % list(self.get_tags()),
                "Sample fields:",
                self._get_fields_str(),
            ]
        )

    def view(self):
        """Returns a :class:`fiftyone.core.view.DatasetView` containing the
        entire dataset.

        Returns:
            a :class:`fiftyone.core.view.DatasetView`
        """
        return fov.DatasetView(self)

    def get_field_schema(self, ftype=None, embedded_doc_type=None):
        """Returns a schema dictionary describing the fields of the samples in
        the dataset.

        Args:
            ftype (None): an optional field type to which to restrict the
                returned schema. Must be a subclass of
                :class:``fiftyone.core.fields.Field``
            embedded_doc_type (None): an optional embedded document type to
                which to restrict the returned schema. Must be a subclass of
                :class:``fiftyone.core.odm.BaseEmbeddedDocument``

        Returns:
             a dictionary mapping field names to field types
        """
        return self._sample_doc_cls.get_field_schema(
            ftype=ftype, embedded_doc_type=embedded_doc_type
        )

    def add_sample_field(
        self, field_name, ftype, embedded_doc_type=None, subfield=None
    ):
        """Adds a new sample field to the dataset.

        Args:
            field_name: the field name
            ftype: the field type to create. Must be a subclass of
                :class:``fiftyone.core.fields.Field``
            embedded_doc_type (None): the
                ``fiftyone.core.odm.BaseEmbeddedDocument`` type of the field.
                Used only when ``ftype`` is
                :class:``fiftyone.core.fields.EmbeddedDocumentField``
            subfield (None): the type of the contained field. Used only when
                `ftype` is a list or dict type
        """
        self._sample_doc_cls.add_field(
            field_name,
            ftype,
            embedded_doc_type=embedded_doc_type,
            subfield=subfield,
        )

    def delete_sample_field(self, field_name):
        """Deletes the field from all samples in the dataset.

        Args:
            field_name: the field name

        Raises:
            AttributeError: if the field does not exist
        """
        self._sample_doc_cls.delete_field(field_name)
        fos.Sample._purge_field(self.name, field_name)

    def get_tags(self):
        """Returns the set of tags in the dataset.

        Returns:
            a set of tags
        """
        return self.distinct("tags")

    def distinct(self, field):
        """Finds all distinct values of a sample field across the dataset.

        If the field is a list, the distinct values will be distinct elements
        across all sample field lists.

        Args:
            field: a sample field like ``"tags"`` or a subfield like
                ``"ground_truth.label"``

        Returns:
            the set of distinct values
        """
        return set(self._collection.distinct(field))

    def iter_samples(self):
        """Returns an iterator over the samples in the dataset.

        Returns:
            an iterator over :class:`fiftyone.core.sample.Sample` instances
        """
        for doc in self._get_query_set():
            yield self._load_sample_from_doc(doc)

    def add_sample(self, sample, expand_schema=True):
        """Adds the given sample to the dataset.

        If the sample instance does not belong to a dataset, it is updated
        in-place to reflect its membership in this dataset. If the sample
        instance belongs to another dataset, it is not modified.

        Args:
            sample: a :class:`fiftyone.core.sample.Sample`
            expand_schema (True): whether to dynamically add new sample fields
                encountered to the dataset schema. If False, an error is raised
                if the sample's schema is not a subset of the dataset schema

        Returns:
            the ID of the sample in the dataset

        Raises:
            :class:`mongoengine.errors.ValidationError` if a field of the
            sample has a type that is inconsistent with the dataset schema, or
            if ``expand_schema == False`` and a new field is encountered
        """
        if expand_schema:
            self._expand_schema([sample])

        if sample._in_db:
            sample = sample.copy()

        self._validate_sample(sample)

        d = sample.to_mongo_dict()
        d.pop("_id", None)  # remove the ID if in DB
        self._collection.insert_one(d)  # adds "_id" to `d`

        if not sample._in_db:
            doc = self._sample_doc_cls.from_dict(d, extended=False)
            sample._set_backing_doc(doc)

        return str(d["_id"])

    def add_samples(self, samples, expand_schema=True, num_samples=None):
        """Adds the given samples to the dataset.

        Any sample instances that do not belong to a dataset are updated
        in-place to reflect membership in this dataset. Any sample instances
        that belong to other datasets are not modified.

        Args:
            samples: an iterable of :class:`fiftyone.core.sample.Sample`
                instances. For example, ``samples`` may be a :class:`Dataset`
                or a :class:`fiftyone.core.views.DatasetView`
            expand_schema (True): whether to dynamically add new sample fields
                encountered to the dataset schema. If False, an error is raised
                if a sample's schema is not a subset of the dataset schema
            num_samples (None): the number of samples in ``samples``. If not
                provided, this is computed via ``len(samples)``, if possible.
                This value is optional and is used only for optimization and
                progress tracking

        Returns:
            a list of IDs of the samples in the dataset

        Raises:
            :class:`mongoengine.errors.ValidationError` if a field of a sample
            has a type that is inconsistent with the dataset schema, or if
            ``expand_schema == False`` and a new field is encountered
        """
        if num_samples is None:
            try:
                num_samples = len(samples)
            except:
                pass

        sample_ids = []
        with fou.ProgressBar(total=num_samples) as pb:
            for batch in fou.iter_batches(samples, self._BATCH_SIZE):
                sample_ids.extend(
                    self._add_samples_batch(batch, expand_schema)
                )
                pb.update(count=len(batch))

        return sample_ids

    def _add_samples_batch(self, samples, expand_schema):
        if expand_schema:
            self._expand_schema(samples)

        for sample in samples:
            self._validate_sample(sample)

        dicts = [sample.to_mongo_dict() for sample in samples]
        for d in dicts:
            d.pop("_id", None)  # remove the ID if in DB
        self._collection.insert_many(dicts)  # adds "_id" to `d`

        for sample, d in zip(samples, dicts):
            if not sample._in_db:
                doc = self._sample_doc_cls.from_dict(d, extended=False)
                sample._set_backing_doc(doc)

        return [str(d["_id"]) for d in dicts]

    def remove_sample(self, sample_or_id):
        """Removes the given sample from the dataset.

        If reference to a sample exists in memory, the sample object will be
        updated such that ``sample.in_dataset == False``.

        Args:
            sample_or_id: the :class:`fiftyone.core.sample.Sample` or sample
                ID to remove
        """
        if not isinstance(sample_or_id, fos.Sample):
            sample_id = sample_or_id
        else:
            sample_id = sample_or_id.id

        self._collection.delete_one({"_id": ObjectId(sample_id)})

        fos.Sample._reset_backing_docs(
            dataset_name=self.name, sample_ids=[sample_id]
        )

    def remove_samples(self, samples_or_ids):
        """Removes the given samples from the dataset.

        If reference to a sample exists in memory, the sample object will be
        updated such that ``sample.in_dataset == False``.

        Args:
            samples: an iterable of :class:`fiftyone.core.sample.Sample`
                instances or sample IDs. For example, ``samples`` may be a
                :class:`fiftyone.core.views.DatasetView`
        """
        sample_ids = [
            sample_or_id.id
            if isinstance(sample_or_id, fos.Sample)
            else sample_or_id
            for sample_or_id in samples_or_ids
        ]

        sample_object_ids = [ObjectId(id) for id in sample_ids]
        self._collection.delete_many({"_id": {"$in": sample_object_ids}})

        fos.Sample._reset_backing_docs(
            dataset_name=self.name, sample_ids=sample_ids
        )

    def clone_field(self, field_name, new_field_name, samples=None):
        """Clones the field values of the samples into a new field of this
        dataset.

        Any samples in ``samples`` that are not in this dataset (i.e., their
        sample ID does not match any samples in this dataset) are skipped.

        The fields of the input samples are **deep copied**.

        Args:
            field_name: the field name to clone
            new_field_name: the new field name to populate
            samples (None): an iterable of :class:`fiftyone.core.sample.Sample`
                instances whose fields to clone. For example, ``samples`` may
                be a :class:`fiftyone.core.views.DatasetView`. By default, this
                dataset itself is used

        Returns:
            tuple of

            -   num_cloned: the number of samples that were cloned
            -   num_skipped: the number of samples that were skipped
        """
        if samples is None:
            samples = self

        num_cloned = 0
        num_skipped = 0
        with fou.ProgressBar() as pb:
            for sample in pb(samples):
                try:
                    _sample = self[sample.id]
                except KeyError:
                    num_skipped += 1
                    continue

                _sample[new_field_name] = deepcopy(sample[field_name])
                _sample.save()
                num_cloned += 1

        return num_cloned, num_skipped

    def save(self):
        """Saves all modified in-memory samples in the dataset to the database.

        Only samples with non-persisted changes will be processed.
        """
        fos.Sample._save_dataset_samples(self.name)

    def reload(self):
        """Reloads all in-memory samples in the dataset from the database."""
        fos.Sample._reload_dataset_samples(self.name)

    def clear(self):
        """Removes all samples from the dataset.

        If reference to a sample exists in memory, the sample object will be
        updated such that ``sample.in_dataset == False``.
        """
        self._sample_doc_cls.drop_collection()
        fos.Sample._reset_all_backing_docs(dataset_name=self.name)

    def delete(self):
        """Deletes the dataset.

        Once deleted, only the ``name`` and ``deleted`` attributes of a dataset
        may be accessed.

        If reference to a sample exists in memory, the sample object will be
        updated such that ``sample.in_dataset == False``.
        """
        self.clear()
        self._meta.delete()
        self._deleted = True

    def add_dir(
        self,
        dataset_dir,
        dataset_type,
        label_field="ground_truth",
        tags=None,
        expand_schema=True,
        **kwargs
    ):
        """Adds the contents of the given directory to the dataset.

<<<<<<< HEAD
=======
        See :doc:`this guide </user_guide/dataset_creation/datasets>` for
        descriptions of available dataset types.

>>>>>>> 17805a45
        Args:
            dataset_dir: the dataset directory
            dataset_type (None): the
                :class:`fiftyone.types.dataset_types.Dataset` type of the
                dataset in ``dataset_dir``
            label_field ("ground_truth"): the name of the field to use for the
                labels (if applicable)
            tags (None): an optional list of tags to attach to each sample
            expand_schema (True): whether to dynamically add new sample fields
                encountered to the dataset schema. If False, an error is raised
                if a sample's schema is not a subset of the dataset schema
            **kwargs: optional keyword arguments to pass to the constructor of
                the :class:`fiftyone.utils.data.importers.DatasetImporter` for
                the specified ``dataset_type`` via the syntax
                ``DatasetImporter(dataset_dir, **kwargs)``

        Returns:
            a list of IDs of the samples that were added to the dataset
        """
        if inspect.isclass(dataset_type):
            dataset_type = dataset_type()

        dataset_importer_cls = dataset_type.get_dataset_importer_cls()
        dataset_importer = dataset_importer_cls(dataset_dir, **kwargs)

        return self.add_importer(
            dataset_importer,
            label_field=label_field,
            tags=tags,
            expand_schema=expand_schema,
        )

    def add_importer(
        self,
        dataset_importer,
        label_field="ground_truth",
        tags=None,
        expand_schema=True,
    ):
        """Adds the samples from the given
        :class:`fiftyone.utils.data.importers.DatasetImporter` to the dataset.

<<<<<<< HEAD
=======
        See :ref:`this guide <custom-dataset-importer>` for more details about
        importing datasets in custom formats by defining your own
        :class:`DatasetImporter <fiftyone.utils.data.importers.DatasetImporter>`.

>>>>>>> 17805a45
        Args:
            dataset_importer: a
                :class:`fiftyone.utils.data.importers.DatasetImporter`
            label_field ("ground_truth"): the name of the field to use for the
                labels (if applicable)
            tags (None): an optional list of tags to attach to each sample
            expand_schema (True): whether to dynamically add new sample fields
                encountered to the dataset schema. If False, an error is raised
                if a sample's schema is not a subset of the dataset schema

        Returns:
            a list of IDs of the samples that were added to the dataset
        """
        if isinstance(dataset_importer, foud.UnlabeledImageDatasetImporter):

            def parse_sample(sample):
                image_path, image_metadata = sample
                filepath = os.path.abspath(os.path.expanduser(image_path))

                return fos.Sample(
                    filepath=filepath, metadata=image_metadata, tags=tags,
                )

        elif isinstance(dataset_importer, foud.LabeledImageDatasetImporter):

            def parse_sample(sample):
                image_path, image_metadata, label = sample
                filepath = os.path.abspath(os.path.expanduser(image_path))

                sample = fos.Sample(
                    filepath=filepath, metadata=image_metadata, tags=tags,
                )

                if label is not None:
                    sample[label_field] = label

                return sample

        else:
            raise ValueError(
                "Unsupported DatasetImporter type %s" % type(dataset_importer)
            )

        with dataset_importer:
            try:
                num_samples = len(dataset_importer)
            except:
                num_samples = None

            samples = map(parse_sample, iter(dataset_importer))
            return self.add_samples(
                samples, expand_schema=expand_schema, num_samples=num_samples
            )

    def add_images(self, samples, sample_parser, tags=None):
        """Adds the given images to the dataset.

        This operation does not read the images.

<<<<<<< HEAD
=======
        See :ref:`this guide <custom-sample-parser>` for more details about
        adding images to a dataset by defining your own
        :class:`UnlabeledImageSampleParser <fiftyone.utils.data.parsers.UnlabeledImageSampleParser>`.

>>>>>>> 17805a45
        Args:
            samples: an iterable of samples
            sample_parser: a
                :class:`fiftyone.utils.data.parsers.UnlabeledImageSampleParser`
                instance to use to parse the samples
            tags (None): an optional list of tags to attach to each sample

        Returns:
            a list of IDs of the samples in the dataset
        """
        if not sample_parser.has_image_path:
            raise ValueError(
                "Sample parser must have `has_image_path == True` to add its "
                "samples to the dataset"
            )

        def parse_sample(sample):
            sample_parser.with_sample(sample)
            image_path = sample_parser.get_image_path()

            filepath = os.path.abspath(os.path.expanduser(image_path))

            return fos.Sample(filepath=filepath, tags=tags)

        try:
            num_samples = len(samples)
        except:
            num_samples = None

        _samples = map(parse_sample, samples)
        return self.add_samples(_samples, num_samples=num_samples)

    def add_labeled_images(
        self,
        samples,
        sample_parser,
        label_field="ground_truth",
        tags=None,
        expand_schema=True,
    ):
        """Adds the given labeled images to the dataset.

        This operation will iterate over all provided samples, but the images
        will not be read.

<<<<<<< HEAD
=======
        See :ref:`this guide <custom-sample-parser>` for more details about
        adding labeled images to a dataset by defining your own
        :class:`LabeledImageSampleParser <fiftyone.utils.data.parsers.LabeledImageSampleParser>`.

>>>>>>> 17805a45
        Args:
            samples: an iterable of samples
            sample_parser: a
                :class:`fiftyone.utils.data.parsers.LabeledImageSampleParser`
                instance to use to parse the samples
            label_field ("ground_truth"): the name of the field to use for the
                labels
            tags (None): an optional list of tags to attach to each sample
            expand_schema (True): whether to dynamically add new sample fields
                encountered to the dataset schema. If False, an error is raised
                if a sample's schema is not a subset of the dataset schema

        Returns:
            a list of IDs of the samples in the dataset
        """
        if not sample_parser.has_image_path:
            raise ValueError(
                "Sample parser must have `has_image_path == True` to add its "
                "samples to the dataset"
            )

        def parse_sample(sample):
            sample_parser.with_sample(sample)
            image_path = sample_parser.get_image_path()
            label = sample_parser.get_label()

            sample = fos.Sample(
                filepath=filepath, metadata=metadata, tags=tags,
            )

            if label is not None:
                sample[label_field] = label

            return sample

        try:
            num_samples = len(samples)
        except:
            num_samples = None

        _samples = map(parse_sample, samples)
        return self.add_samples(
            _samples, expand_schema=expand_schema, num_samples=num_samples
        )

    def add_images_dir(self, images_dir, tags=None, recursive=True):
        """Adds the given directory of images to the dataset.

        See :class:`fiftyone.types.dataset_types.ImageDirectory` for format
        details. In particular, note that files with non-image MIME types are
        omitted.

        This operation does not read the images.

        Args:
            images_dir: a directory of images
            tags (None): an optional list of tags to attach to each sample
            recursive (True): whether to recursively traverse subdirectories

        Returns:
            a list of IDs of the samples in the dataset
        """
        image_paths = foud.parse_images_dir(images_dir, recursive=recursive)
        sample_parser = foud.ImageSampleParser()
        return self.add_images(image_paths, sample_parser, tags=tags)

    def add_images_patt(self, image_patt, tags=None):
        """Adds the given glob pattern of images to the dataset.

        This operation does not read the images.

        Args:
            image_patt: a glob pattern of images like ``/path/to/images/*.jpg``
            tags (None): an optional list of tags to attach to each sample

        Returns:
            a list of IDs of the samples in the dataset
        """
        image_paths = etau.parse_glob_pattern(image_patt)
        sample_parser = foud.ImageSampleParser()
        return self.add_images(image_paths, sample_parser, tags=tags)

    def ingest_images(
        self,
        samples,
        sample_parser,
        tags=None,
        dataset_dir=None,
        image_format=None,
    ):
        """Ingests the given iterable of images into the dataset.

        The images are read in-memory and written to ``dataset_dir``.

<<<<<<< HEAD
=======
        See :ref:`this guide <custom-sample-parser>` for more details about
        ingesting images into a dataset by defining your own
        :class:`UnlabeledImageSampleParser <fiftyone.utils.data.parsers.UnlabeledImageSampleParser>`.

>>>>>>> 17805a45
        Args:
            samples: an iterable of samples
            sample_parser: a
                :class:`fiftyone.utils.data.parsers.UnlabeledImageSampleParser`
                instance to use to parse the samples
            tags (None): an optional list of tags to attach to each sample
            dataset_dir (None): the directory in which the images will be
                written. By default, :func:`get_default_dataset_dir` is used
            image_format (None): the image format to use to write the images to
                disk. By default, ``fiftyone.config.default_image_ext`` is used

        Returns:
            a list of IDs of the samples in the dataset
        """
        if dataset_dir is None:
            dataset_dir = get_default_dataset_dir(self.name)

        dataset_ingestor = foud.UnlabeledImageDatasetIngestor(
            dataset_dir, samples, sample_parser, image_format=image_format,
        )

        return self.add_importer(dataset_ingestor, tags=tags)

    def ingest_labeled_images(
        self,
        samples,
        sample_parser,
        label_field="ground_truth",
        tags=None,
        expand_schema=True,
        dataset_dir=None,
        image_format=None,
    ):
        """Ingests the given iterable of labeled image samples into the
        dataset.

        The images are read in-memory and written to ``dataset_dir``.

<<<<<<< HEAD
=======
        See :ref:`this guide <custom-sample-parser>` for more details about
        ingesting labeled images into a dataset by defining your own
        :class:`LabeledImageSampleParser <fiftyone.utils.data.parsers.LabeledImageSampleParser>`.

>>>>>>> 17805a45
        Args:
            samples: an iterable of samples
            sample_parser: a
                :class:`fiftyone.utils.data.parsers.LabeledImageSampleParser`
                instance to use to parse the samples
            label_field ("ground_truth"): the name of the field to use for the
                labels
            tags (None): an optional list of tags to attach to each sample
            expand_schema (True): whether to dynamically add new sample fields
                encountered to the dataset schema. If False, an error is raised
                if the sample's schema is not a subset of the dataset schema
            dataset_dir (None): the directory in which the images will be
                written. By default, :func:`get_default_dataset_dir` is used
            image_format (None): the image format to use to write the images to
                disk. By default, ``fiftyone.config.default_image_ext`` is used

        Returns:
            a list of IDs of the samples in the dataset
        """
        if dataset_dir is None:
            dataset_dir = get_default_dataset_dir(self.name)

        dataset_ingestor = foud.LabeledImageDatasetIngestor(
            dataset_dir, samples, sample_parser, image_format=image_format,
        )

        return self.add_importer(
            dataset_ingestor,
            label_field=label_field,
            tags=tags,
            expand_schema=expand_schema,
        )

    @classmethod
    def from_dir(
        cls,
        dataset_dir,
        dataset_type,
        name=None,
        label_field="ground_truth",
        tags=None,
        **kwargs
    ):
        """Creates a :class:`Dataset` from the contents of the given directory.

<<<<<<< HEAD
=======
        See :doc:`this guide </user_guide/dataset_creation/datasets>` for
        descriptions of available dataset types.

>>>>>>> 17805a45
        Args:
            dataset_dir: the dataset directory
            dataset_type: the :class:`fiftyone.types.dataset_types.Dataset`
                type of the dataset in ``dataset_dir``
            name (None): a name for the dataset. By default,
                :func:`get_default_dataset_name` is used
            label_field ("ground_truth"): the name of the field to use for the
                labels (if applicable)
            tags (None): an optional list of tags to attach to each sample
            **kwargs: optional keyword arguments to pass to the constructor of
                the :class:`fiftyone.utils.data.importers.DatasetImporter` for
                the specified ``dataset_type`` via the syntax
                ``DatasetImporter(dataset_dir, **kwargs)``

        Returns:
            a :class:`Dataset`
        """
        dataset = cls(name)
        dataset.add_dir(
            dataset_dir,
            dataset_type,
            label_field=label_field,
            tags=tags,
            **kwargs,
        )
        return dataset

    @classmethod
    def from_importer(
        cls, dataset_importer, name=None, label_field="ground_truth", tags=None
    ):
        """Creates a :class:`Dataset` by importing the samples in the given
        :class:`fiftyone.utils.data.importers.DatasetImporter`.

<<<<<<< HEAD
=======
        See :ref:`this guide <custom-dataset-importer>` for more details about
        providing a custom
        :class:`DatasetImporter <fiftyone.utils.data.importers.DatasetImporter>`
        to import datasets into FiftyOne.

>>>>>>> 17805a45
        Args:
            dataset_importer: a
                :class:`fiftyone.utils.data.importers.DatasetImporter`
            name (None): a name for the dataset. By default,
                :func:`get_default_dataset_name` is used
            label_field ("ground_truth"): the name of the field to use for the
                labels (if applicable)
            tags (None): an optional list of tags to attach to each sample

        Returns:
            a :class:`Dataset`
        """
        dataset = cls(name)
        dataset.add_importer(
            dataset_importer, label_field=label_field, tags=tags
        )
        return dataset

    @classmethod
    def from_images(cls, samples, sample_parser, name=None, tags=None):
        """Creates a :class:`Dataset` from the given images.

        This operation does not read the images.

<<<<<<< HEAD
=======
        See :ref:`this guide <custom-sample-parser>` for more details about
        providing a custom
        :class:`UnlabeledImageSampleParser <fiftyone.utils.data.parsers.UnlabeledImageSampleParser>`
        to load image samples into FiftyOne.

>>>>>>> 17805a45
        Args:
            samples: an iterable of samples
            sample_parser: a
                :class:`fiftyone.utils.data.parsers.UnlabeledImageSampleParser`
                instance to use to parse the samples
            name (None): a name for the dataset. By default,
                :func:`get_default_dataset_name` is used
            tags (None): an optional list of tags to attach to each sample

        Returns:
            a :class:`Dataset`
        """
        dataset = cls(name)
        dataset.add_images(samples, sample_parser, tags=tags)
        return dataset

    @classmethod
    def from_labeled_images(
        cls,
        samples,
        sample_parser,
        name=None,
        label_field="ground_truth",
        tags=None,
    ):
        """Creates a :class:`Dataset` from the given labeled images.

        This operation will iterate over all provided samples, but the images
        will not be read.

<<<<<<< HEAD
=======
        See :ref:`this guide <custom-sample-parser>` for more details about
        providing a custom
        :class:`LabeledImageSampleParser <fiftyone.utils.data.parsers.LabeledImageSampleParser>`
        to load labeled image samples into FiftyOne.

>>>>>>> 17805a45
        Args:
            samples: an iterable of samples
            sample_parser: a
                :class:`fiftyone.utils.data.parsers.LabeledImageSampleParser`
                instance to use to parse the samples
            name (None): a name for the dataset. By default,
                :func:`get_default_dataset_name` is used
            label_field ("ground_truth"): the name of the field to use for the
                labels
            tags (None): an optional list of tags to attach to each sample

        Returns:
            a :class:`Dataset`
        """
        dataset = cls(name)
        dataset.add_labeled_images(
            samples, sample_parser, label_field=label_field, tags=tags,
        )
        return dataset

    @classmethod
    def from_images_dir(cls, images_dir, name=None, tags=None, recursive=True):
        """Creates a :class:`Dataset` from the given directory of images.

        This operation does not read the images.

        Args:
            images_dir: a directory of images
            name (None): a name for the dataset. By default,
                :func:`get_default_dataset_name` is used
            tags (None): an optional list of tags to attach to each sample
            recursive (True): whether to recursively traverse subdirectories

        Returns:
            a :class:`Dataset`
        """
        dataset = cls(name)
        dataset.add_images_dir(images_dir, tags=tags, recursive=recursive)
        return dataset

    @classmethod
    def from_images_patt(cls, image_patt, name=None, tags=None):
        """Creates a :class:`Dataset` from the given glob pattern of images.

        This operation does not read the images.

        Args:
            image_patt: a glob pattern of images like ``/path/to/images/*.jpg``
            name (None): a name for the dataset. By default,
                :func:`get_default_dataset_name` is used
            tags (None): an optional list of tags to attach to each sample

        Returns:
            a :class:`Dataset`
        """
        dataset = cls(name)
        dataset.add_images_patt(image_patt, tags=tags)
        return dataset

    def aggregate(self, pipeline=None):
        """Calls the current MongoDB aggregation pipeline on the dataset.

        Args:
            pipeline (None): an optional aggregation pipeline (list of dicts)
                to aggregate on

        Returns:
            an iterable over the aggregation result
        """
        if pipeline is None:
            pipeline = []

        return self._collection.aggregate(pipeline)

    def serialize(self):
        """Serializes the dataset.

        Returns:
            a JSON representation of the dataset
        """
        return {"name": self.name}

    def to_dict(self):
        """Returns a JSON dictionary representation of the dataset.

        Returns:
            a JSON dict
        """
        d = {
            "name": self.name,
            "num_samples": len(self),
            "tags": list(self.get_tags()),
            "sample_fields": self._get_fields_dict(),
        }
        d.update(super().to_dict())
        return d

    @classmethod
    def from_dict(cls, d, name=None):
        """Loads a :class:`Dataset` from a JSON dictionary generated by
        :func:`fiftyone.core.collections.SampleCollection.to_dict`.

        The JSON dictionary can contain an export of any
        :class:`fiftyone.core.collections.SampleCollection`, e.g.,
        :class:`Dataset` or :class:`fiftyone.core.view.DatasetView`.

        Args:
            d: a JSON dictionary
            name (None): a name for the new dataset. By default, ``d["name"]``
                is used

        Returns:
            a :class:`Dataset`
        """
        if name is None:
            name = d["name"]

        dataset = cls(name)
        dataset.add_samples([fos.Sample.from_dict(s) for s in d["samples"]])
        return dataset

    @classmethod
    def from_json(cls, path_or_str, name=None):
        """Loads a :class:`Dataset` from JSON generated by
        :func:`fiftyone.core.collections.SampleCollection.write_json` or
        :func:`fiftyone.core.collections.SampleCollection.to_json`.

        The JSON file can contain an export of any
        :class:`fiftyone.core.collections.SampleCollection`, e.g.,
        :class:`Dataset` or :class:`fiftyone.core.view.DatasetView`.

        Args:
            path_or_str: the path to a JSON file on disk or a JSON string
            name (None): a name for the new dataset. By default, ``d["name"]``
                is used

        Returns:
            a :class:`Dataset`
        """
        d = etas.load_json(path_or_str)
        return cls.from_dict(d, name=name)

    @property
    def _collection_name(self):
        return self._sample_doc_cls._meta["collection"]

    @property
    def _collection(self):
        return foo.get_db_conn()[self._collection_name]

    def _expand_schema(self, samples):
        fields = self.get_field_schema()
        for sample in samples:
            for field_name in sample.field_names:
                if field_name not in fields:
                    self._sample_doc_cls.add_implied_field(
                        field_name, sample[field_name]
                    )
                    fields = self.get_field_schema()

    def _load_sample_from_dict(self, d):
        doc = self._sample_doc_cls.from_dict(d, extended=False)
        return self._load_sample_from_doc(doc)

    @staticmethod
    def _load_sample_from_doc(doc):
        return fos.Sample.from_doc(doc)

    def _get_query_set(self, **kwargs):
        # pylint: disable=no-member
        return self._sample_doc_cls.objects(**kwargs)

    def _get_fields_dict(self):
        fields = self.get_field_schema()
        return {field_name: str(field) for field_name, field in fields.items()}

    def _get_fields_str(self):
        fields_dict = self._get_fields_dict()
        max_len = max([len(field_name) for field_name in fields_dict]) + 1
        return "\n".join(
            "    %s %s" % ((field_name + ":").ljust(max_len), field)
            for field_name, field in fields_dict.items()
        )

    def _validate_sample(self, sample):
        fields = self.get_field_schema()

        non_existest_fields = {
            fn for fn in sample.field_names if fn not in fields
        }

        if non_existest_fields:
            msg = "The fields %s do not exist on the dataset '%s'" % (
                non_existest_fields,
                self.name,
            )
            raise FieldDoesNotExist(msg)

        for field_name, value in sample.iter_fields():
            field = fields[field_name]
            if value is None and field.null:
                continue
            field.validate(value)


class DoesNotExistError(Exception):
    """Exception raised when a dataset that does not exist is encountered."""

    pass


def _create_dataset(name, persistent=False):
    if dataset_exists(name):
        raise ValueError(
            (
                "Dataset '%s' already exists; use `fiftyone.load_dataset()` "
                "to load an existing dataset"
            )
            % name
        )

    # Create sample class
    _sample_doc_cls = type(name, (foo.DatasetSampleDocument,), {})

    # Create dataset meta document
    _meta = foo.DatasetDocument(
        name=name,
        sample_fields=foo.SampleFieldDocument.list_from_field_schema(
            _sample_doc_cls.get_field_schema()
        ),
        persistent=persistent,
    )
    _meta.save()

    # Create indexes
    collection_name = _sample_doc_cls._meta["collection"]
    collection = foo.get_db_conn()[collection_name]
    collection.create_index("filepath", unique=True)

    return _meta, _sample_doc_cls


def _load_dataset(name):
    try:
        # pylint: disable=no-member
        _meta = foo.DatasetDocument.objects.get(name=name)
    except DoesNotExist:
        raise DoesNotExistError("Dataset '%s' not found" % name)

    _sample_doc_cls = type(name, (foo.DatasetSampleDocument,), {})

    num_default_fields = len(_sample_doc_cls.get_field_schema())

    for sample_field in _meta.sample_fields[num_default_fields:]:
        subfield = (
            etau.get_class(sample_field.subfield)
            if sample_field.subfield
            else None
        )
        embedded_doc_type = (
            etau.get_class(sample_field.embedded_doc_type)
            if sample_field.embedded_doc_type
            else None
        )

        _sample_doc_cls.add_field(
            sample_field.name,
            etau.get_class(sample_field.ftype),
            subfield=subfield,
            embedded_doc_type=embedded_doc_type,
            save=False,
        )

    return _meta, _sample_doc_cls<|MERGE_RESOLUTION|>--- conflicted
+++ resolved
@@ -586,12 +586,9 @@
     ):
         """Adds the contents of the given directory to the dataset.
 
-<<<<<<< HEAD
-=======
         See :doc:`this guide </user_guide/dataset_creation/datasets>` for
         descriptions of available dataset types.
 
->>>>>>> 17805a45
         Args:
             dataset_dir: the dataset directory
             dataset_type (None): the
@@ -634,13 +631,11 @@
         """Adds the samples from the given
         :class:`fiftyone.utils.data.importers.DatasetImporter` to the dataset.
 
-<<<<<<< HEAD
-=======
+
         See :ref:`this guide <custom-dataset-importer>` for more details about
         importing datasets in custom formats by defining your own
         :class:`DatasetImporter <fiftyone.utils.data.importers.DatasetImporter>`.
 
->>>>>>> 17805a45
         Args:
             dataset_importer: a
                 :class:`fiftyone.utils.data.importers.DatasetImporter`
@@ -700,13 +695,11 @@
 
         This operation does not read the images.
 
-<<<<<<< HEAD
-=======
+
         See :ref:`this guide <custom-sample-parser>` for more details about
         adding images to a dataset by defining your own
         :class:`UnlabeledImageSampleParser <fiftyone.utils.data.parsers.UnlabeledImageSampleParser>`.
 
->>>>>>> 17805a45
         Args:
             samples: an iterable of samples
             sample_parser: a
@@ -752,13 +745,11 @@
         This operation will iterate over all provided samples, but the images
         will not be read.
 
-<<<<<<< HEAD
-=======
+
         See :ref:`this guide <custom-sample-parser>` for more details about
         adding labeled images to a dataset by defining your own
         :class:`LabeledImageSampleParser <fiftyone.utils.data.parsers.LabeledImageSampleParser>`.
 
->>>>>>> 17805a45
         Args:
             samples: an iterable of samples
             sample_parser: a
@@ -853,13 +844,11 @@
 
         The images are read in-memory and written to ``dataset_dir``.
 
-<<<<<<< HEAD
-=======
+
         See :ref:`this guide <custom-sample-parser>` for more details about
         ingesting images into a dataset by defining your own
         :class:`UnlabeledImageSampleParser <fiftyone.utils.data.parsers.UnlabeledImageSampleParser>`.
 
->>>>>>> 17805a45
         Args:
             samples: an iterable of samples
             sample_parser: a
@@ -898,13 +887,11 @@
 
         The images are read in-memory and written to ``dataset_dir``.
 
-<<<<<<< HEAD
-=======
+
         See :ref:`this guide <custom-sample-parser>` for more details about
         ingesting labeled images into a dataset by defining your own
         :class:`LabeledImageSampleParser <fiftyone.utils.data.parsers.LabeledImageSampleParser>`.
 
->>>>>>> 17805a45
         Args:
             samples: an iterable of samples
             sample_parser: a
@@ -950,12 +937,10 @@
     ):
         """Creates a :class:`Dataset` from the contents of the given directory.
 
-<<<<<<< HEAD
-=======
+
         See :doc:`this guide </user_guide/dataset_creation/datasets>` for
         descriptions of available dataset types.
 
->>>>>>> 17805a45
         Args:
             dataset_dir: the dataset directory
             dataset_type: the :class:`fiftyone.types.dataset_types.Dataset`
@@ -990,14 +975,12 @@
         """Creates a :class:`Dataset` by importing the samples in the given
         :class:`fiftyone.utils.data.importers.DatasetImporter`.
 
-<<<<<<< HEAD
-=======
+
         See :ref:`this guide <custom-dataset-importer>` for more details about
         providing a custom
         :class:`DatasetImporter <fiftyone.utils.data.importers.DatasetImporter>`
         to import datasets into FiftyOne.
 
->>>>>>> 17805a45
         Args:
             dataset_importer: a
                 :class:`fiftyone.utils.data.importers.DatasetImporter`
@@ -1022,14 +1005,12 @@
 
         This operation does not read the images.
 
-<<<<<<< HEAD
-=======
+
         See :ref:`this guide <custom-sample-parser>` for more details about
         providing a custom
         :class:`UnlabeledImageSampleParser <fiftyone.utils.data.parsers.UnlabeledImageSampleParser>`
         to load image samples into FiftyOne.
 
->>>>>>> 17805a45
         Args:
             samples: an iterable of samples
             sample_parser: a
@@ -1060,14 +1041,12 @@
         This operation will iterate over all provided samples, but the images
         will not be read.
 
-<<<<<<< HEAD
-=======
+
         See :ref:`this guide <custom-sample-parser>` for more details about
         providing a custom
         :class:`LabeledImageSampleParser <fiftyone.utils.data.parsers.LabeledImageSampleParser>`
         to load labeled image samples into FiftyOne.
 
->>>>>>> 17805a45
         Args:
             samples: an iterable of samples
             sample_parser: a
