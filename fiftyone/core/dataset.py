"""
FiftyOne datasets.

| Copyright 2017-2024, Voxel51, Inc.
| `voxel51.com <https://voxel51.com/>`_
|
"""

from collections import defaultdict
import contextlib
from datetime import datetime
import fnmatch
import itertools
import logging
import numbers
import os
import random
import re
import string

from bson import json_util, ObjectId, DBRef
import cachetools
from deprecated import deprecated
import mongoengine.errors as moe
from pymongo import DeleteMany, InsertOne, ReplaceOne, UpdateMany, UpdateOne
from pymongo.errors import CursorNotFound, BulkWriteError

import eta.core.utils as etau

import fiftyone as fo
import fiftyone.constants as focn
import fiftyone.core.collections as foc
import fiftyone.core.expressions as foe
import fiftyone.core.fields as fof
import fiftyone.core.frame as fofr
import fiftyone.core.groups as fog
import fiftyone.core.labels as fol
import fiftyone.core.media as fom
import fiftyone.core.metadata as fome
from fiftyone.core.odm.dataset import SampleFieldDocument
from fiftyone.core.odm.dataset import DatasetAppConfig
import fiftyone.migrations as fomi
import fiftyone.core.odm as foo
from fiftyone.core.readonly import mutates_data
import fiftyone.core.sample as fos
from fiftyone.core.singletons import DatasetSingleton
import fiftyone.core.storage as fost
import fiftyone.core.utils as fou
import fiftyone.core.view as fov

fot = fou.lazy_import("fiftyone.core.stages")
foud = fou.lazy_import("fiftyone.utils.data")


logger = logging.getLogger(__name__)


class DatasetNotFoundError(ValueError):
    """Exception raised when a dataset is not found."""
    def __init__(self, name):
        self._dataset_name = name
        super().__init__(f"Dataset {name} not found")


def list_datasets(glob_patt=None, tags=None, info=False):
    """Lists the available FiftyOne datasets.

    Args:
        glob_patt (None): an optional glob pattern of names to return
        tags (None): only include datasets that have the specified tag or list
            of tags
        info (False): whether to return info dicts describing each dataset
            rather than just their names

    Returns:
        a list of dataset names or info dicts
    """
    if info:
        return _list_datasets_info(glob_patt=glob_patt, tags=tags)

    return _list_datasets(glob_patt=glob_patt, tags=tags)


def dataset_exists(name):
    """Checks if the dataset exists.

    Args:
        name: the name of the dataset

    Returns:
        True/False
    """
    conn = foo.get_db_conn()
    return bool(list(conn.datasets.find({"name": name}, {"_id": 1}).limit(1)))


def _validate_dataset_name(name, skip=None):
    """Validates that the given dataset name is available.

    Args:
        name: a dataset name
        skip (None): an optional :class:`Dataset` to ignore

    Returns:
        the slug

    Raises:
        ValueError: if the name is not available
    """
    slug = fou.to_slug(name)

    query = {"$or": [{"name": name}, {"slug": slug}]}
    if skip is not None:
        query = {"$and": [query, {"_id": {"$ne": skip._doc.id}}]}

    conn = foo.get_db_conn()

    clashing_name_doc = conn.datasets.find_one(
        query, {"name": True, "_id": False}
    )
    if clashing_name_doc is not None:
        clashing_name = clashing_name_doc["name"]
        if clashing_name == name:
            raise ValueError(f"Dataset name '{name}' is not available")
        else:
            raise ValueError(
                f"Dataset name '{name}' is not available: slug '{slug}' "
                f"in use by dataset '{clashing_name}'"
            )

    return slug


<<<<<<< HEAD
_SNAPSHOT_MATERIALIZED_NAME_RE = re.compile(r"_snapshot__([a-z0-9]{24})_(.*)$")


def _snapshot_to_materialized_dataset_name(dataset_id, snapshot_name):
    """Create materialized dataset snapshot name from dataset_id, snapshot"""
    return f"_snapshot__{str(dataset_id)}_{snapshot_name}"


def _parse_materialized_dataset_name(materialized_dataset_name):
    """Parse materialized dataset snapshot into dataset_id,snapshot"""
    match = _SNAPSHOT_MATERIALIZED_NAME_RE.match(materialized_dataset_name)
    return (match.group(1), match.group(2)) if match else None


def _load_snapshot_dataset(materialized_name, head_name, snapshot_name):
    try:
        return Dataset(
            materialized_name,
            _create=False,
            _head_name=head_name,
            _snapshot_name=snapshot_name,
        )
    except ValueError:
        raise ValueError(
            "Snapshot '%s' for dataset '%s' not found"
            % (snapshot_name, head_name)
        ) from None


def load_dataset(name, snapshot=None):
    """Loads the FiftyOne dataset or snapshot with the given name.
=======
def load_dataset(name, create_if_necessary=False):
    """Loads the FiftyOne dataset with the given name.
>>>>>>> ff96f24d

    To create a new dataset, use the :class:`Dataset` constructor.

    .. note::

        :class:`Dataset` instances are singletons keyed by their name, so all
        calls to this method with a given dataset ``name`` in a program will
        return the same object.

    Args:
        name: the name of the dataset
<<<<<<< HEAD
        snapshot(None): an optional snapshot name
=======
        create_if_necessary (False): if no dataset exists, create an empty one

    Raises:
        DatasetNotFoundError: if the dataset does not exist and
            `create_if_necessary` is False
>>>>>>> ff96f24d

    Returns:
        a :class:`Dataset`
    """
<<<<<<< HEAD
    parsed_snapshot = _parse_materialized_dataset_name(name)

    if snapshot is not None:
        # Explicitly passed snapshot name
        head_name = name

        head_dataset = Dataset(head_name, _create=False)
        dataset_id = str(head_dataset._doc.id)
        name = _snapshot_to_materialized_dataset_name(dataset_id, snapshot)
        return _load_snapshot_dataset(name, head_name, snapshot)
    elif parsed_snapshot is not None:
        # Name passed is in the form of a materialized dataset name
        dataset_id, snapshot = parsed_snapshot
        conn = foo.get_db_conn()
        dataset_doc = conn.datasets.find_one(
            {"_id": ObjectId(dataset_id)}, {"name": True}
        )
        if not dataset_doc:
            raise ValueError(
                "Could not find dataset id '%s'" % dataset_id
            ) from None
        head_name = dataset_doc["name"]
        return _load_snapshot_dataset(name, head_name, snapshot)

    return Dataset(name, _create=False)
=======
    try:
        return Dataset(name, _create=False)
    except DatasetNotFoundError as ex:
        if create_if_necessary:
            return Dataset(name, _create=True)
        else:
            raise ex
>>>>>>> ff96f24d


def get_default_dataset_name():
    """Returns a default dataset name based on the current time.

    Returns:
        a dataset name
    """
    now = datetime.now()
    name = now.strftime("%Y.%m.%d.%H.%M.%S")
    if name in _list_datasets(include_private=True):
        name = now.strftime("%Y.%m.%d.%H.%M.%S.%f")

    return name


def make_unique_dataset_name(root):
    """Makes a unique dataset name with the given root name.

    Args:
        root: the root name for the dataset

    Returns:
        the dataset name
    """
    if not root:
        return get_default_dataset_name()

    name = root
    dataset_names = _list_datasets(include_private=True)

    if name in dataset_names:
        name += "_" + _get_random_characters(6)

    while name in dataset_names:
        name += _get_random_characters(1)

    return name


def get_default_dataset_dir(name):
    """Returns the default dataset directory for the dataset with the given
    name.

    Args:
        name: the dataset name

    Returns:
        the default directory for the dataset
    """
    return os.path.join(fo.config.default_dataset_dir, name)


def delete_dataset(name, verbose=False):
    """Deletes the FiftyOne dataset with the given name.

    Args:
        name: the name of the dataset
        verbose (False): whether to log the name of the deleted dataset
    """
    dataset = load_dataset(name)
    dataset.delete()
    if verbose:
        logger.info("Dataset '%s' deleted", name)


def delete_datasets(glob_patt, verbose=False):
    """Deletes all FiftyOne datasets whose names match the given glob pattern.

    Args:
        glob_patt: a glob pattern of datasets to delete
        verbose (False): whether to log the names of deleted datasets
    """
    for name in _list_datasets(glob_patt=glob_patt):
        delete_dataset(name, verbose=verbose)


def delete_non_persistent_datasets(verbose=False):
    """Deletes all non-persistent datasets.

    Args:
        verbose (False): whether to log the names of deleted datasets
    """
    _delete_non_persistent_datasets(verbose=verbose)


def _delete_non_persistent_datasets(min_age=None, verbose=False):
    conn = foo.get_db_conn()

    if min_age is not None:
        now = datetime.utcnow()
        is_old_enough = lambda ca: ca is None or now - ca >= min_age
    else:
        is_old_enough = lambda ca: True

    for name in conn.datasets.find({"persistent": False}).distinct("name"):
        try:
            dataset = Dataset(name, _create=False, _virtual=True)
        except:
            # If the dataset can't be loaded, it likely requires migration,
            # which means it is persistent, so we don't worry about it here
            continue

        if (
            not dataset.persistent
            and not dataset.deleted
            and is_old_enough(dataset.created_at)
        ):
            dataset._delete()
            if verbose:
                logger.info("Dataset '%s' deleted", name)


class Dataset(foc.SampleCollection, metaclass=DatasetSingleton):
    """A FiftyOne dataset.

    Datasets represent an ordered collection of
    :class:`fiftyone.core.sample.Sample` instances that describe a particular
    type of raw media (e.g., images or videos) together with a user-defined set
    of fields.

    FiftyOne datasets ingest and store the labels for all samples internally;
    raw media is stored on disk and the dataset provides paths to the data.

    See :ref:`this page <using-datasets>` for an overview of working with
    FiftyOne datasets.

    Args:
        name (None): the name of the dataset. By default,
            :func:`get_default_dataset_name` is used
        persistent (False): whether the dataset should persist in the database
            after the session terminates
        overwrite (False): whether to overwrite an existing dataset of the same
            name
    """

    def __init__(
        self,
        name=None,
        persistent=False,
        overwrite=False,
        _create=True,
        _virtual=False,
        _head_name=None,
        _snapshot_name=None,
        **kwargs,
    ):
        if name is None and _create:
            name = get_default_dataset_name()

        self._head_name = _head_name
        self._snapshot_name = _snapshot_name

        if overwrite and dataset_exists(name):
            delete_dataset(name)

        if _create:
            doc, sample_doc_cls, frame_doc_cls = _create_dataset(
                self, name, persistent=persistent, **kwargs
            )
        else:
            doc, sample_doc_cls, frame_doc_cls = _load_dataset(
                self, name, virtual=_virtual
            )

        self._doc = doc
        self._sample_doc_cls = sample_doc_cls
        self._frame_doc_cls = frame_doc_cls

        self._group_slice = doc.default_group_slice

        self._annotation_cache = cachetools.LRUCache(5)
        self._brain_cache = cachetools.LRUCache(5)
        self._evaluation_cache = cachetools.LRUCache(5)
        self._run_cache = cachetools.LRUCache(5)

        self._deleted = False

        if not _virtual:
            self._update_last_loaded_at()

    def __eq__(self, other):
        return type(other) == type(self) and self.name == other.name

    def __copy__(self):
        return self  # datasets are singletons

    def __deepcopy__(self, memo):
        return self  # datasets are singletons

    def __len__(self):
        return self.count()

    def __getitem__(self, id_filepath_slice):
        if isinstance(id_filepath_slice, numbers.Integral):
            raise ValueError(
                "Accessing dataset samples by numeric index is not supported. "
                "Use sample IDs, filepaths, slices, boolean arrays, or a "
                "boolean ViewExpression instead"
            )

        if isinstance(id_filepath_slice, slice):
            return self.view()[id_filepath_slice]

        if isinstance(id_filepath_slice, foe.ViewExpression):
            return self.view()[id_filepath_slice]

        if etau.is_container(id_filepath_slice):
            return self.view()[id_filepath_slice]

        try:
            oid = ObjectId(id_filepath_slice)
            query = {"_id": oid}
        except:
            oid = None
            query = {"filepath": id_filepath_slice}

        d = self._sample_collection.find_one(query)

        if d is None:
            field = "ID" if oid is not None else "filepath"
            raise KeyError(
                "No sample found with %s '%s'" % (field, id_filepath_slice)
            )

        doc = self._sample_dict_to_doc(d)
        return fos.Sample.from_doc(doc, dataset=self)

    def __delitem__(self, samples_or_ids):
        self.delete_samples(samples_or_ids)

    def __getattribute__(self, name):
        #
        # The attributes necessary to determine a dataset's name and whether
        # it is deleted are always available. If a dataset is deleted, no other
        # methods are available
        #
        if name.startswith("__") or name in (
            "name",
            "deleted",
            "_deleted",
            "_doc",
        ):
            return super().__getattribute__(name)

        if getattr(self, "_deleted", False):
            raise ValueError("Dataset '%s' is deleted" % self.name)

        return super().__getattribute__(name)

    @property
    def _dataset(self):
        return self

    @property
    def _root_dataset(self):
        return self

    @property
    def _is_generated(self):
        return self._is_patches or self._is_frames or self._is_clips

    @property
    def _is_patches(self):
        return self._sample_collection_name.startswith("patches.")

    @property
    def _is_frames(self):
        return self._sample_collection_name.startswith(
            ("frames.", "patches.frames")
        )

    @property
    def _is_clips(self):
        return self._sample_collection_name.startswith("clips.")

    @property
    def _is_dynamic_groups(self):
        return False

    @property
    def media_type(self):
        """The media type of the dataset."""
        return self._doc.media_type

    @media_type.setter
    @mutates_data
    def media_type(self, media_type):
        if media_type == self._doc.media_type:
            return

        if media_type not in fom.MEDIA_TYPES and media_type != fom.GROUP:
            raise ValueError(
                "Invalid media_type '%s'. Supported values are %s"
                % (media_type, fom.MEDIA_TYPES)
            )

        if len(self) > 0:
            raise ValueError("Cannot set media type of a non-empty dataset")

        self._set_media_type(media_type)

    def _set_media_type(self, media_type):
        self._doc.media_type = media_type

        if self._contains_videos(any_slice=True):
            self._init_frames()

        if media_type == fom.GROUP:
            # The `metadata` field of group datasets always stays as the
            # generic `Metadata` type because slices may have different types
            self.save()
        else:
            self._update_metadata_field(media_type)

            self.save()
            self.reload()

    def _update_metadata_field(self, media_type):
        idx = None
        for i, field in enumerate(self._doc.sample_fields):
            if field.name == "metadata":
                idx = i

        if idx is not None:
            if media_type == fom.IMAGE:
                doc_type = fome.ImageMetadata
            elif media_type == fom.VIDEO:
                doc_type = fome.VideoMetadata
            else:
                doc_type = fome.Metadata

            field = foo.create_field(
                "metadata",
                fof.EmbeddedDocumentField,
                embedded_doc_type=doc_type,
            )
            field_doc = foo.SampleFieldDocument.from_field(field)
            self._doc.sample_fields[idx] = field_doc

    def _init_frames(self):
        if self._frame_doc_cls is not None:
            # Legacy datasets may not have frame fields declared yet
            if not self._doc.frame_fields:
                self._doc.frame_fields = [
                    foo.SampleFieldDocument.from_field(field)
                    for field in self._frame_doc_cls._fields.values()
                ]

            return

        frame_collection_name = _make_frame_collection_name(
            self._sample_collection_name
        )
        frame_doc_cls = _create_frame_document_cls(
            self, frame_collection_name, field_docs=self._doc.frame_fields
        )

        _create_indexes(None, frame_collection_name)

        self._doc.frame_collection_name = frame_collection_name
        self._doc.frame_fields = [
            foo.SampleFieldDocument.from_field(field)
            for field in frame_doc_cls._fields.values()
        ]
        self._frame_doc_cls = frame_doc_cls

    @property
    def group_field(self):
        """The group field of the dataset, or None if the dataset is not
        grouped.

        Examples::

            import fiftyone as fo
            import fiftyone.zoo as foz

            dataset = foz.load_zoo_dataset("quickstart-groups")

            print(dataset.group_field)
            # group
        """
        return self._doc.group_field

    @property
    def group_slice(self):
        """The current group slice of the dataset, or None if the dataset is
        not grouped.

        Examples::

            import fiftyone as fo
            import fiftyone.zoo as foz

            dataset = foz.load_zoo_dataset("quickstart-groups")

            print(dataset.group_slices)
            # ['left', 'right', 'pcd']

            print(dataset.group_slice)
            # left

            # Change the current group slice
            dataset.group_slice = "right"

            print(dataset.group_slice)
            # right
        """
        return self._group_slice

    @group_slice.setter
    def group_slice(self, slice_name):
        if self.media_type != fom.GROUP:
            raise ValueError("Dataset has no groups")

        if slice_name is None:
            slice_name = self._doc.default_group_slice

        if slice_name not in self._doc.group_media_types:
            raise ValueError("Dataset has no group slice '%s'" % slice_name)

        self._group_slice = slice_name

    @property
    def group_slices(self):
        """The list of group slices of the dataset, or None if the dataset is
        not grouped.

        Examples::

            import fiftyone as fo
            import fiftyone.zoo as foz

            dataset = foz.load_zoo_dataset("quickstart-groups")

            print(dataset.group_slices)
            # ['left', 'right', 'pcd']
        """
        if self.media_type != fom.GROUP:
            return None

        return list(self._doc.group_media_types.keys())

    @property
    def group_media_types(self):
        """A dict mapping group slices to media types, or None if the dataset
        is not grouped.

        Examples::

            import fiftyone as fo
            import fiftyone.zoo as foz

            dataset = foz.load_zoo_dataset("quickstart-groups")

            print(dataset.group_media_types)
            # {'left': 'image', 'right': 'image', 'pcd': 'point-cloud'}
        """
        if self.media_type != fom.GROUP:
            return None

        return self._doc.group_media_types

    @property
    def default_group_slice(self):
        """The default group slice of the dataset, or None if the dataset is
        not grouped.

        Examples::

            import fiftyone as fo
            import fiftyone.zoo as foz

            dataset = foz.load_zoo_dataset("quickstart-groups")

            print(dataset.default_group_slice)
            # left

            # Change the default group slice
            dataset.default_group_slice = "right"

            print(dataset.default_group_slice)
            # right
        """
        if self.media_type != fom.GROUP:
            return None

        return self._doc.default_group_slice

    @default_group_slice.setter
    @mutates_data
    def default_group_slice(self, slice_name):
        if self.media_type != fom.GROUP:
            raise ValueError("Dataset has no groups")

        if slice_name not in self._doc.group_media_types:
            raise ValueError("Dataset has no group slice '%s'" % slice_name)

        self._doc.default_group_slice = slice_name
        self.save()

        if self._group_slice is None:
            self._group_slice = slice_name

    @property
    def version(self):
        """The version of the ``fiftyone`` package for which the dataset is
        formatted.
        """
        return self._doc.version

    @property
    def name(self):
        """The name of the dataset."""
        return self._doc.name

    @name.setter
    @mutates_data
    def name(self, name):
        _name = self._doc.name

        if name == _name:
            return

        slug = _validate_dataset_name(name, skip=self)

        self._doc.name = name
        self._doc.slug = slug
        self.save()

        # Update singleton
        self._instances.pop(_name, None)
        self._instances[name] = self

    @property
    def head_name(self):
        return self._head_name or self.name

    @property
    def snapshot_name(self):
        return self._snapshot_name

    @property
    def _readonly(self):
        return self.is_snapshot

    @property
    def slug(self):
        """The slug of the dataset."""
        return self._doc.slug

    @property
    def created_at(self):
        """The datetime that the dataset was created."""
        return self._doc.created_at

    @property
    def last_loaded_at(self):
        """The datetime that the dataset was last loaded."""
        return self._doc.last_loaded_at

    @property
    def persistent(self):
        """Whether the dataset persists in the database after a session is
        terminated.
        """
        return self._doc.persistent

    @persistent.setter
    @mutates_data
    def persistent(self, value):
        self._doc.persistent = value
        self.save()

    @property
    def tags(self):
        """A list of tags on the dataset.

        Examples::

            import fiftyone as fo

            dataset = fo.Dataset()

            # Add some tags
            dataset.tags = ["test", "projectA"]

            # Edit the tags
            dataset.tags.pop()
            dataset.tags.append("projectB")
            dataset.save()  # must save after edits
        """
        return self._doc.tags

    @tags.setter
    @mutates_data
    def tags(self, value):
        self._doc.tags = value
        self.save()

    @property
    def description(self):
        """A string description on the dataset.

        Examples::

            import fiftyone as fo

            dataset = fo.Dataset()

            # Store a description on the dataset
            dataset.description = "Your description here"
        """
        return self._doc.description

    @description.setter
    @mutates_data
    def description(self, description):
        self._doc.description = description
        self.save()

    @property
    def info(self):
        """A user-facing dictionary of information about the dataset.

        Examples::

            import fiftyone as fo

            dataset = fo.Dataset()

            # Store a class list in the dataset's info
            dataset.info = {"classes": ["cat", "dog"]}

            # Edit the info
            dataset.info["other_classes"] = ["bird", "plane"]
            dataset.save()  # must save after edits
        """
        return self._doc.info

    @info.setter
    @mutates_data
    def info(self, info):
        self._doc.info = info
        self.save()

    @property
    def app_config(self):
        """A :class:`fiftyone.core.odm.dataset.DatasetAppConfig` that
        customizes how this dataset is visualized in the
        :ref:`FiftyOne App <fiftyone-app>`.

        Examples::

            import fiftyone as fo
            import fiftyone.utils.image as foui
            import fiftyone.zoo as foz

            dataset = foz.load_zoo_dataset("quickstart")

            # View the dataset's current App config
            print(dataset.app_config)

            # Generate some thumbnail images
            foui.transform_images(
                dataset,
                size=(-1, 32),
                output_field="thumbnail_path",
                output_dir="/tmp/thumbnails",
            )

            # Modify the dataset's App config
            dataset.app_config.media_fields = ["filepath", "thumbnail_path"]
            dataset.app_config.grid_media_field = "thumbnail_path"
            dataset.save()  # must save after edits

            session = fo.launch_app(dataset)
        """
        return self._doc.app_config

    @app_config.setter
    @mutates_data
    def app_config(self, config):
        if config is None:
            config = DatasetAppConfig()

        self._doc.app_config = config
        self.save()

    @property
    def classes(self):
        """A dict mapping field names to list of class label strings for the
        corresponding fields of the dataset.

        Examples::

            import fiftyone as fo

            dataset = fo.Dataset()

            # Set classes for the `ground_truth` and `predictions` fields
            dataset.classes = {
                "ground_truth": ["cat", "dog"],
                "predictions": ["cat", "dog", "other"],
            }

            # Edit an existing classes list
            dataset.classes["ground_truth"].append("other")
            dataset.save()  # must save after edits
        """
        return self._doc.classes

    @classes.setter
    @mutates_data
    def classes(self, classes):
        self._doc.classes = classes
        self.save()

    @property
    def default_classes(self):
        """A list of class label strings for all
        :class:`fiftyone.core.labels.Label` fields of this dataset that do not
        have customized classes defined in :meth:`classes`.

        Examples::

            import fiftyone as fo

            dataset = fo.Dataset()

            # Set default classes
            dataset.default_classes = ["cat", "dog"]

            # Edit the default classes
            dataset.default_classes.append("rabbit")
            dataset.save()  # must save after edits
        """
        return self._doc.default_classes

    @default_classes.setter
    @mutates_data
    def default_classes(self, classes):
        self._doc.default_classes = classes
        self.save()

    @property
    def mask_targets(self):
        """A dict mapping field names to mask target dicts, each of which
        defines a mapping between pixel values (2D masks) or RGB hex strings
        (3D masks) and label strings for the segmentation masks in the
        corresponding field of the dataset.

        Examples::

            import fiftyone as fo

            #
            # 2D masks
            #

            dataset = fo.Dataset()

            # Set mask targets for the `ground_truth` and `predictions` fields
            dataset.mask_targets = {
                "ground_truth": {1: "cat", 2: "dog"},
                "predictions": {1: "cat", 2: "dog", 255: "other"},
            }

            # Or, for RGB mask targets
            dataset.mask_targets = {
                "segmentations": {"#3f0a44": "road", "#eeffee": "building", "#ffffff": "other"}
            }

            # Edit an existing mask target
            dataset.mask_targets["ground_truth"][255] = "other"
            dataset.save()  # must save after edits

            #
            # 3D masks
            #

            dataset = fo.Dataset()

            # Set mask targets for the `ground_truth` and `predictions` fields
            dataset.mask_targets = {
                "ground_truth": {"#499CEF": "cat", "#6D04FF": "dog"},
                "predictions": {
                    "#499CEF": "cat", "#6D04FF": "dog", "#FF6D04": "person"
                },
            }

            # Edit an existing mask target
            dataset.mask_targets["ground_truth"]["#FF6D04"] = "person"
            dataset.save()  # must save after edits
        """
        return self._doc.mask_targets

    @mask_targets.setter
    @mutates_data
    def mask_targets(self, targets):
        self._doc.mask_targets = targets
        self.save()

    @property
    def default_mask_targets(self):
        """A dict defining a default mapping between pixel values (2D masks) or
        RGB hex strings (3D masks) and label strings for the segmentation masks
        of all :class:`fiftyone.core.labels.Segmentation` fields of this
        dataset that do not have customized mask targets defined in
        :meth:`mask_targets`.

        Examples::

            import fiftyone as fo

            #
            # 2D masks
            #

            dataset = fo.Dataset()

            # Set default mask targets
            dataset.default_mask_targets = {1: "cat", 2: "dog"}

            # Or, for RGB mask targets
            dataset.default_mask_targets = {"#3f0a44": "road", "#eeffee": "building", "#ffffff": "other"}

            # Edit the default mask targets
            dataset.default_mask_targets[255] = "other"
            dataset.save()  # must save after edits

            #
            # 3D masks
            #

            dataset = fo.Dataset()

            # Set default mask targets
            dataset.default_mask_targets = {"#499CEF": "cat", "#6D04FF": "dog"}

            # Edit the default mask targets
            dataset.default_mask_targets["#FF6D04"] = "person"
            dataset.save()  # must save after edits
        """
        return self._doc.default_mask_targets

    @default_mask_targets.setter
    @mutates_data
    def default_mask_targets(self, targets):
        self._doc.default_mask_targets = targets
        self.save()

    @property
    def skeletons(self):
        """A dict mapping field names to
        :class:`fiftyone.core.odm.dataset.KeypointSkeleton` instances, each of
        which defines the semantic labels and point connectivity for the
        :class:`fiftyone.core.labels.Keypoint` instances in the corresponding
        field of the dataset.

        Examples::

            import fiftyone as fo

            dataset = fo.Dataset()

            # Set keypoint skeleton for the `ground_truth` field
            dataset.skeletons = {
                "ground_truth": fo.KeypointSkeleton(
                    labels=[
                        "left hand" "left shoulder", "right shoulder", "right hand",
                        "left eye", "right eye", "mouth",
                    ],
                    edges=[[0, 1, 2, 3], [4, 5, 6]],
                )
            }

            # Edit an existing skeleton
            dataset.skeletons["ground_truth"].labels[-1] = "lips"
            dataset.save()  # must save after edits
        """
        return self._doc.skeletons

    @skeletons.setter
    @mutates_data
    def skeletons(self, skeletons):
        self._doc.skeletons = skeletons
        self.save()

    @property
    def default_skeleton(self):
        """A default :class:`fiftyone.core.odm.dataset.KeypointSkeleton`
        defining the semantic labels and point connectivity for all
        :class:`fiftyone.core.labels.Keypoint` fields of this dataset that do
        not have customized skeletons defined in :meth:`skeleton`.

        Examples::

            import fiftyone as fo

            dataset = fo.Dataset()

            # Set default keypoint skeleton
            dataset.default_skeleton = fo.KeypointSkeleton(
                labels=[
                    "left hand" "left shoulder", "right shoulder", "right hand",
                    "left eye", "right eye", "mouth",
                ],
                edges=[[0, 1, 2, 3], [4, 5, 6]],
            )

            # Edit the default skeleton
            dataset.default_skeleton.labels[-1] = "lips"
            dataset.save()  # must save after edits
        """
        return self._doc.default_skeleton

    @default_skeleton.setter
    @mutates_data
    def default_skeleton(self, skeleton):
        self._doc.default_skeleton = skeleton
        self.save()

    @property
    def deleted(self):
        """Whether the dataset is deleted."""
        return self._deleted

    def summary(self):
        """Returns a string summary of the dataset.

        Returns:
            a string summary
        """
        elements = [("Name:", self.head_name)]
        if self.is_snapshot:
            elements += [("Snapshot:", self.snapshot_name)]
        elements += [
            ("Media type:", self.media_type),
            ("Num %s:" % self._elements_str, self.count()),
            ("Persistent:", self.persistent),
            ("Tags:", self.tags),
        ]

        if self.media_type == fom.GROUP:
            elements.insert(2, ("Group slice:", self.group_slice))

        elements = fou.justify_headings(elements)
        lines = ["%s %s" % tuple(e) for e in elements]

        lines.extend(
            ["Sample fields:", self._to_fields_str(self.get_field_schema())]
        )

        if self._has_frame_fields():
            lines.extend(
                [
                    "Frame fields:",
                    self._to_fields_str(self.get_frame_field_schema()),
                ]
            )

        return "\n".join(lines)

    def stats(self, include_media=False, compressed=False):
        """Returns stats about the dataset on disk.

        The ``samples`` keys refer to the sample documents stored in the
        database.

        The ``media`` keys refer to the raw media associated with each sample
        on disk.

        For video datasets, the ``frames`` keys refer to the frame documents
        stored in the database.

        Note that dataset-level metadata such as annotation runs are not
        included in this computation.

        Args:
            include_media (False): whether to include stats about the size of
                the raw media in the dataset
            compressed (False): whether to return the sizes of collections in
                their compressed form on disk (True) or the logical
                uncompressed size of the collections (False)

        Returns:
            a stats dict
        """
        contains_videos = self._contains_videos(any_slice=True)

        stats = {}

        conn = foo.get_db_conn()

        cs = conn.command("collstats", self._sample_collection_name)
        samples_bytes = cs["storageSize"] if compressed else cs["size"]
        stats["samples_count"] = cs["count"]
        stats["samples_bytes"] = samples_bytes
        stats["samples_size"] = etau.to_human_bytes_str(samples_bytes)
        total_bytes = samples_bytes

        if contains_videos:
            cs = conn.command("collstats", self._frame_collection_name)
            frames_bytes = cs["storageSize"] if compressed else cs["size"]
            stats["frames_count"] = cs["count"]
            stats["frames_bytes"] = frames_bytes
            stats["frames_size"] = etau.to_human_bytes_str(frames_bytes)
            total_bytes += frames_bytes

        if include_media:
            if self.media_type == fom.GROUP:
                samples = self.select_group_slices(_allow_mixed=True)
            else:
                samples = self

            samples.compute_metadata()
            media_bytes = samples.sum("metadata.size_bytes")
            stats["media_bytes"] = media_bytes
            stats["media_size"] = etau.to_human_bytes_str(media_bytes)
            total_bytes += media_bytes

        stats["total_bytes"] = total_bytes
        stats["total_size"] = etau.to_human_bytes_str(total_bytes)

        return stats

    def first(self):
        """Returns the first sample in the dataset.

        Returns:
            a :class:`fiftyone.core.sample.Sample`
        """
        return super().first()

    def last(self):
        """Returns the last sample in the dataset.

        Returns:
            a :class:`fiftyone.core.sample.Sample`
        """
        try:
            sample_view = self[-1:].first()
        except ValueError:
            raise ValueError("%s is empty" % self.__class__.__name__)

        return fos.Sample.from_doc(sample_view._doc, dataset=self)

    def head(self, num_samples=3):
        """Returns a list of the first few samples in the dataset.

        If fewer than ``num_samples`` samples are in the dataset, only the
        available samples are returned.

        Args:
            num_samples (3): the number of samples

        Returns:
            a list of :class:`fiftyone.core.sample.Sample` objects
        """
        return [
            fos.Sample.from_doc(sv._doc, dataset=self)
            for sv in self[:num_samples]
        ]

    def tail(self, num_samples=3):
        """Returns a list of the last few samples in the dataset.

        If fewer than ``num_samples`` samples are in the dataset, only the
        available samples are returned.

        Args:
            num_samples (3): the number of samples

        Returns:
            a list of :class:`fiftyone.core.sample.Sample` objects
        """
        return [
            fos.Sample.from_doc(sv._doc, dataset=self)
            for sv in self[-num_samples:]
        ]

    def view(self):
        """Returns a :class:`fiftyone.core.view.DatasetView` containing the
        entire dataset.

        Returns:
            a :class:`fiftyone.core.view.DatasetView`
        """
        return fov.DatasetView(self)

    def get_field_schema(
        self,
        ftype=None,
        embedded_doc_type=None,
        include_private=False,
        flat=False,
    ):
        """Returns a schema dictionary describing the fields of the samples in
        the dataset.

        Args:
            ftype (None): an optional field type or iterable of types to which
                to restrict the returned schema. Must be subclass(es) of
                :class:`fiftyone.core.fields.Field`
            embedded_doc_type (None): an optional embedded document type or
                iterable of types to which to restrict the returned schema.
                Must be subclass(es) of
                :class:`fiftyone.core.odm.BaseEmbeddedDocument`
            include_private (False): whether to include fields that start with
                ``_`` in the returned schema
            flat (False): whether to return a flattened schema where all
                embedded document fields are included as top-level keys

        Returns:
             a dictionary mapping field names to field types
        """
        schema = self._sample_doc_cls.get_field_schema(
            ftype=ftype,
            embedded_doc_type=embedded_doc_type,
            include_private=include_private,
        )

        if flat:
            schema = fof.flatten_schema(
                schema,
                ftype=ftype,
                embedded_doc_type=embedded_doc_type,
                include_private=include_private,
            )

        return schema

    def get_frame_field_schema(
        self,
        ftype=None,
        embedded_doc_type=None,
        include_private=False,
        flat=False,
    ):
        """Returns a schema dictionary describing the fields of the frames of
        the samples in the dataset.

        Only applicable for datasets that contain videos.

        Args:
            ftype (None): an optional field type or iterable of types to which
                to restrict the returned schema. Must be subclass(es) of
                :class:`fiftyone.core.fields.Field`
            embedded_doc_type (None): an optional embedded document type or
                iterable of types to which to restrict the returned schema.
                Must be subclass(es) of
                :class:`fiftyone.core.odm.BaseEmbeddedDocument`
            include_private (False): whether to include fields that start with
                ``_`` in the returned schema
            flat (False): whether to return a flattened schema where all
                embedded document fields are included as top-level keys

        Returns:
            a dictionary mapping field names to field types, or ``None`` if the
            dataset does not contain videos
        """
        if not self._has_frame_fields():
            return None

        schema = self._frame_doc_cls.get_field_schema(
            ftype=ftype,
            embedded_doc_type=embedded_doc_type,
            include_private=include_private,
        )

        if flat:
            schema = fof.flatten_schema(
                schema,
                ftype=ftype,
                embedded_doc_type=embedded_doc_type,
                include_private=include_private,
            )

        return schema

    @mutates_data
    def add_sample_field(
        self,
        field_name,
        ftype,
        embedded_doc_type=None,
        subfield=None,
        fields=None,
        description=None,
        info=None,
        **kwargs,
    ):
        """Adds a new sample field or embedded field to the dataset, if
        necessary.

        Args:
            field_name: the field name or ``embedded.field.name``
            ftype: the field type to create. Must be a subclass of
                :class:`fiftyone.core.fields.Field`
            embedded_doc_type (None): the
                :class:`fiftyone.core.odm.BaseEmbeddedDocument` type of the
                field. Only applicable when ``ftype`` is
                :class:`fiftyone.core.fields.EmbeddedDocumentField`
            subfield (None): the :class:`fiftyone.core.fields.Field` type of
                the contained field. Only applicable when ``ftype`` is
                :class:`fiftyone.core.fields.ListField` or
                :class:`fiftyone.core.fields.DictField`
            fields (None): a list of :class:`fiftyone.core.fields.Field`
                instances defining embedded document attributes. Only
                applicable when ``ftype`` is
                :class:`fiftyone.core.fields.EmbeddedDocumentField`
            description (None): an optional description
            info (None): an optional info dict

        Raises:
            ValueError: if a field of the same name already exists and it is
                not compliant with the specified values
        """
        if embedded_doc_type is not None and issubclass(
            embedded_doc_type, fog.Group
        ):
            expanded = self._add_group_field(
                field_name, description=description, info=info
            )
        else:
            expanded = self._sample_doc_cls.add_field(
                field_name,
                ftype,
                embedded_doc_type=embedded_doc_type,
                subfield=subfield,
                fields=fields,
                description=description,
                info=info,
                **kwargs,
            )

        if expanded:
            self._reload()

    def _add_implied_sample_field(
        self, field_name, value, dynamic=False, validate=True
    ):
        if isinstance(value, fog.Group):
            expanded = self._add_group_field(field_name, default=value.name)
        else:
            expanded = self._sample_doc_cls.add_implied_field(
                field_name, value, dynamic=dynamic, validate=validate
            )

        if expanded:
            self._reload()

    def _merge_sample_field_schema(
        self,
        schema,
        expand_schema=True,
        recursive=True,
        validate=True,
    ):
        expanded = self._sample_doc_cls.merge_field_schema(
            schema,
            expand_schema=expand_schema,
            recursive=recursive,
            validate=validate,
        )

        if expanded:
            self._reload()

    @mutates_data
    def add_dynamic_sample_fields(
        self, fields=None, recursive=True, add_mixed=False
    ):
        """Adds all dynamic sample fields to the dataset's schema.

        Dynamic fields are embedded document fields with at least one non-None
        value that have not been declared on the dataset's schema.

        Args:
            fields (None): an optional field or iterable of fields for which to
                add dynamic fields. By default, all fields are considered
            recursive (True): whether to recursively inspect nested lists and
                embedded documents for dynamic fields
            add_mixed (False): whether to declare fields that contain values
                of mixed types as generic :class:`fiftyone.core.fields.Field`
                instances (True) or to skip such fields (False)
        """
        dynamic_schema = self.get_dynamic_field_schema(
            fields=fields, recursive=recursive
        )

        schema = {}
        for path, field in dynamic_schema.items():
            if isinstance(field, fof.ListField) and etau.is_container(
                field.field
            ):
                if add_mixed:
                    field.field = fof.Field()
                else:
                    logger.warning(
                        "Skipping dynamic list field '%s' with mixed types %s",
                        path,
                        [type(f) for f in field.field],
                    )
                    field = None
            elif etau.is_container(field):
                if add_mixed:
                    field = fof.Field()
                else:
                    logger.warning(
                        "Skipping dynamic field '%s' with mixed types %s",
                        path,
                        [type(f) for f in field],
                    )
                    field = None

            if field is not None:
                schema[path] = field

        for _schema in _handle_nested_fields(schema):
            self._merge_sample_field_schema(_schema)

    @mutates_data
    def add_frame_field(
        self,
        field_name,
        ftype,
        embedded_doc_type=None,
        subfield=None,
        fields=None,
        description=None,
        info=None,
        **kwargs,
    ):
        """Adds a new frame-level field or embedded field to the dataset, if
        necessary.

        Only applicable to datasets that contain videos.

        Args:
            field_name: the field name or ``embedded.field.name``
            ftype: the field type to create. Must be a subclass of
                :class:`fiftyone.core.fields.Field`
            embedded_doc_type (None): the
                :class:`fiftyone.core.odm.BaseEmbeddedDocument` type of the
                field. Only applicable when ``ftype`` is
                :class:`fiftyone.core.fields.EmbeddedDocumentField`
            subfield (None): the :class:`fiftyone.core.fields.Field` type of
                the contained field. Only applicable when ``ftype`` is
                :class:`fiftyone.core.fields.ListField` or
                :class:`fiftyone.core.fields.DictField`
            fields (None): a list of :class:`fiftyone.core.fields.Field`
                instances defining embedded document attributes. Only
                applicable when ``ftype`` is
                :class:`fiftyone.core.fields.EmbeddedDocumentField`
            description (None): an optional description
            info (None): an optional info dict

        Raises:
            ValueError: if a field of the same name already exists and it is
                not compliant with the specified values
        """
        if not self._has_frame_fields():
            raise ValueError(
                "Only datasets that contain videos may have frame fields"
            )

        expanded = self._frame_doc_cls.add_field(
            field_name,
            ftype,
            embedded_doc_type=embedded_doc_type,
            subfield=subfield,
            fields=fields,
            description=description,
            info=info,
            **kwargs,
        )

        if expanded:
            self._reload()

    def _add_implied_frame_field(
        self, field_name, value, dynamic=False, validate=True
    ):
        if not self._has_frame_fields():
            raise ValueError(
                "Only datasets that contain videos may have frame fields"
            )

        expanded = self._frame_doc_cls.add_implied_field(
            field_name, value, dynamic=dynamic, validate=validate
        )

        if expanded:
            self._reload()

    def _merge_frame_field_schema(
        self,
        schema,
        expand_schema=True,
        recursive=True,
        validate=True,
    ):
        expanded = self._frame_doc_cls.merge_field_schema(
            schema,
            expand_schema=expand_schema,
            recursive=recursive,
            validate=validate,
        )

        if expanded:
            self._reload()

    @mutates_data
    def add_dynamic_frame_fields(
        self, fields=None, recursive=True, add_mixed=False
    ):
        """Adds all dynamic frame fields to the dataset's schema.

        Dynamic fields are embedded document fields with at least one non-None
        value that have not been declared on the dataset's schema.

        Args:
            fields (None): an optional field or iterable of fields for which to
                add dynamic fields. By default, all fields are considered
            recursive (True): whether to recursively inspect nested lists and
                embedded documents for dynamic fields
            add_mixed (False): whether to declare fields that contain values
                of mixed types as generic :class:`fiftyone.core.fields.Field`
                instances (True) or to skip such fields (False)
        """
        if not self._has_frame_fields():
            raise ValueError(
                "Only datasets that contain videos may have frame fields"
            )

        dynamic_schema = self.get_dynamic_frame_field_schema(
            fields=fields, recursive=recursive
        )

        schema = {}
        for path, field in dynamic_schema.items():
            if isinstance(field, fof.ListField) and etau.is_container(
                field.field
            ):
                if add_mixed:
                    field.field = fof.Field()
                else:
                    logger.warning(
                        "Skipping dynamic list frame field '%s' with mixed "
                        "types %s",
                        path,
                        [type(f) for f in field.field],
                    )
                    field = None
            elif etau.is_container(field):
                if add_mixed:
                    field = fof.Field()
                else:
                    logger.warning(
                        "Skipping dynamic frame field '%s' with mixed types %s",
                        path,
                        [type(f) for f in field],
                    )
                    field = None

            if field is not None:
                schema[path] = field

        for _schema in _handle_nested_fields(schema):
            self._merge_frame_field_schema(_schema)

    @mutates_data
    def add_group_field(
        self, field_name, default=None, description=None, info=None
    ):
        """Adds a group field to the dataset, if necessary.

        Args:
            field_name: the field name
            default (None): a default group slice for the field
            description (None): an optional description
            info (None): an optional info dict

        Raises:
            ValueError: if a group field with another name already exists
        """
        expanded = self._add_group_field(
            field_name, default=default, description=description, info=info
        )

        if expanded:
            self._reload()

    def _add_group_field(self, field_name, default=None, **kwargs):
        expanded = self._sample_doc_cls.add_field(
            field_name,
            fof.EmbeddedDocumentField,
            embedded_doc_type=fog.Group,
            **kwargs,
        )

        if not expanded:
            return False

        self._doc.media_type = fom.GROUP

        if self._doc.group_media_types is None:
            self._doc.group_media_types = {}

        if self._doc.default_group_slice is None:
            self._doc.default_group_slice = default

        self._doc.group_field = field_name
        self.save()

        self._group_slice = self._doc.default_group_slice

        _create_group_indexes(self._sample_collection_name, field_name)

        return True

    @mutates_data
    def rename_sample_field(self, field_name, new_field_name):
        """Renames the sample field to the given new name.

        You can use dot notation (``embedded.field.name``) to rename embedded
        fields.

        Args:
            field_name: the field name or ``embedded.field.name``
            new_field_name: the new field name or ``embedded.field.name``
        """
        self._rename_sample_fields({field_name: new_field_name})

    @mutates_data
    def rename_sample_fields(self, field_mapping):
        """Renames the sample fields to the given new names.

        You can use dot notation (``embedded.field.name``) to rename embedded
        fields.

        Args:
            field_mapping: a dict mapping field names to new field names
        """
        self._rename_sample_fields(field_mapping)

    @mutates_data
    def rename_frame_field(self, field_name, new_field_name):
        """Renames the frame-level field to the given new name.

        You can use dot notation (``embedded.field.name``) to rename embedded
        frame fields.

        Only applicable to datasets that contain videos.

        Args:
            field_name: the field name or ``embedded.field.name``
            new_field_name: the new field name or ``embedded.field.name``
        """
        self._rename_frame_fields({field_name: new_field_name})

    @mutates_data
    def rename_frame_fields(self, field_mapping):
        """Renames the frame-level fields to the given new names.

        You can use dot notation (``embedded.field.name``) to rename embedded
        frame fields.

        Args:
            field_mapping: a dict mapping field names to new field names
        """
        self._rename_frame_fields(field_mapping)

    def _rename_sample_fields(self, field_mapping, view=None):
        sample_collection = self if view is None else view

        paths, new_paths = zip(*field_mapping.items())
        self._sample_doc_cls._rename_fields(
            sample_collection, paths, new_paths
        )

        fields, _, _, _ = _parse_field_mapping(field_mapping)

        if fields:
            fos.Sample._purge_fields(self._sample_collection_name, fields)

        fos.Sample._reload_docs(self._sample_collection_name)
        self._reload()

    def _rename_frame_fields(self, field_mapping, view=None):
        sample_collection = self if view is None else view
        if not sample_collection._has_frame_fields():
            raise ValueError(
                "%s has no frame fields" % type(sample_collection)
            )

        paths, new_paths = zip(*field_mapping.items())
        self._frame_doc_cls._rename_fields(sample_collection, paths, new_paths)

        fields, _, _, _ = _parse_field_mapping(field_mapping)

        if fields:
            fofr.Frame._purge_fields(self._frame_collection_name, fields)

        fofr.Frame._reload_docs(self._frame_collection_name)
        self._reload()

    @mutates_data
    def clone_sample_field(self, field_name, new_field_name):
        """Clones the given sample field into a new field of the dataset.

        You can use dot notation (``embedded.field.name``) to clone embedded
        fields.

        Args:
            field_name: the field name or ``embedded.field.name``
            new_field_name: the new field name or ``embedded.field.name``
        """
        self._clone_sample_fields({field_name: new_field_name})

    @mutates_data
    def clone_sample_fields(self, field_mapping):
        """Clones the given sample fields into new fields of the dataset.

        You can use dot notation (``embedded.field.name``) to clone embedded
        fields.

        Args:
            field_mapping: a dict mapping field names to new field names into
                which to clone each field
        """
        self._clone_sample_fields(field_mapping)

    @mutates_data
    def clone_frame_field(self, field_name, new_field_name):
        """Clones the frame-level field into a new field.

        You can use dot notation (``embedded.field.name``) to clone embedded
        frame fields.

        Only applicable to datasets that contain videos.

        Args:
            field_name: the field name or ``embedded.field.name``
            new_field_name: the new field name or ``embedded.field.name``
        """
        self._clone_frame_fields({field_name: new_field_name})

    @mutates_data
    def clone_frame_fields(self, field_mapping):
        """Clones the frame-level fields into new fields.

        You can use dot notation (``embedded.field.name``) to clone embedded
        frame fields.

        Only applicable to datasets that contain videos.

        Args:
            field_mapping: a dict mapping field names to new field names into
                which to clone each field
        """
        self._clone_frame_fields(field_mapping)

    def _clone_sample_fields(self, field_mapping, view=None):
        sample_collection = self if view is None else view

        paths, new_paths = zip(*field_mapping.items())
        self._sample_doc_cls._clone_fields(sample_collection, paths, new_paths)

        fos.Sample._reload_docs(self._sample_collection_name)
        self._reload()

    def _clone_frame_fields(self, field_mapping, view=None):
        sample_collection = self if view is None else view
        if not sample_collection._has_frame_fields():
            raise ValueError(
                "%s has no frame fields" % type(sample_collection)
            )

        paths, new_paths = zip(*field_mapping.items())
        self._frame_doc_cls._clone_fields(sample_collection, paths, new_paths)

        fofr.Frame._reload_docs(self._frame_collection_name)
        self._reload()

    @mutates_data
    def clear_sample_field(self, field_name):
        """Clears the values of the field from all samples in the dataset.

        The field will remain in the dataset's schema, and all samples will
        have the value ``None`` for the field.

        You can use dot notation (``embedded.field.name``) to clear embedded
        fields.

        Args:
            field_name: the field name or ``embedded.field.name``
        """
        self._clear_sample_fields(field_name)

    @mutates_data
    def clear_sample_fields(self, field_names):
        """Clears the values of the fields from all samples in the dataset.

        The field will remain in the dataset's schema, and all samples will
        have the value ``None`` for the field.

        You can use dot notation (``embedded.field.name``) to clear embedded
        fields.

        Args:
            field_names: the field name or iterable of field names
        """
        self._clear_sample_fields(field_names)

    @mutates_data
    def clear_frame_field(self, field_name):
        """Clears the values of the frame-level field from all samples in the
        dataset.

        The field will remain in the dataset's frame schema, and all frames
        will have the value ``None`` for the field.

        You can use dot notation (``embedded.field.name``) to clear embedded
        frame fields.

        Only applicable to datasets that contain videos.

        Args:
            field_name: the field name or ``embedded.field.name``
        """
        self._clear_frame_fields(field_name)

    @mutates_data
    def clear_frame_fields(self, field_names):
        """Clears the values of the frame-level fields from all samples in the
        dataset.

        The fields will remain in the dataset's frame schema, and all frames
        will have the value ``None`` for the field.

        You can use dot notation (``embedded.field.name``) to clear embedded
        frame fields.

        Only applicable to datasets that contain videos.

        Args:
            field_names: the field name or iterable of field names
        """
        self._clear_frame_fields(field_names)

    def _clear_sample_fields(self, field_names, view=None):
        sample_collection = self if view is None else view

        field_names = _to_list(field_names)
        self._sample_doc_cls._clear_fields(sample_collection, field_names)

        fos.Sample._reload_docs(self._sample_collection_name)

    def _clear_frame_fields(self, field_names, view=None):
        sample_collection = self if view is None else view
        if not sample_collection._has_frame_fields():
            raise ValueError(
                "%s has no frame fields" % type(sample_collection)
            )

        field_names = _to_list(field_names)
        self._frame_doc_cls._clear_fields(sample_collection, field_names)

        fofr.Frame._reload_docs(self._frame_collection_name)

    @mutates_data
    def delete_sample_field(self, field_name, error_level=0):
        """Deletes the field from all samples in the dataset.

        You can use dot notation (``embedded.field.name``) to delete embedded
        fields.

        Args:
            field_name: the field name or ``embedded.field.name``
            error_level (0): the error level to use. Valid values are:

            -   0: raise error if a top-level field cannot be deleted
            -   1: log warning if a top-level field cannot be deleted
            -   2: ignore top-level fields that cannot be deleted
        """
        self._delete_sample_fields(field_name, error_level)

    @mutates_data
    def delete_sample_fields(self, field_names, error_level=0):
        """Deletes the fields from all samples in the dataset.

        You can use dot notation (``embedded.field.name``) to delete embedded
        fields.

        Args:
            field_names: the field name or iterable of field names
            error_level (0): the error level to use. Valid values are:

            -   0: raise error if a top-level field cannot be deleted
            -   1: log warning if a top-level field cannot be deleted
            -   2: ignore top-level fields that cannot be deleted
        """
        self._delete_sample_fields(field_names, error_level)

    @mutates_data
    def remove_dynamic_sample_field(self, field_name, error_level=0):
        """Removes the dynamic embedded sample field from the dataset's schema.

        The underlying data is **not** deleted from the samples.

        Args:
            field_name: the ``embedded.field.name``
            error_level (0): the error level to use. Valid values are:

            -   0: raise error if a top-level field cannot be removed
            -   1: log warning if a top-level field cannot be removed
            -   2: ignore top-level fields that cannot be removed
        """
        self._remove_dynamic_sample_fields(field_name, error_level)

    @mutates_data
    def remove_dynamic_sample_fields(self, field_names, error_level=0):
        """Removes the dynamic embedded sample fields from the dataset's
        schema.

        The underlying data is **not** deleted from the samples.

        Args:
            field_names: the ``embedded.field.name`` or iterable of field names
            error_level (0): the error level to use. Valid values are:

            -   0: raise error if a top-level field cannot be removed
            -   1: log warning if a top-level field cannot be removed
            -   2: ignore top-level fields that cannot be removed
        """
        self._remove_dynamic_sample_fields(field_names, error_level)

    @mutates_data
    def delete_frame_field(self, field_name, error_level=0):
        """Deletes the frame-level field from all samples in the dataset.

        You can use dot notation (``embedded.field.name``) to delete embedded
        frame fields.

        Only applicable to datasets that contain videos.

        Args:
            field_name: the field name or ``embedded.field.name``
            error_level (0): the error level to use. Valid values are:

            -   0: raise error if a top-level field cannot be deleted
            -   1: log warning if a top-level field cannot be deleted
            -   2: ignore top-level fields that cannot be deleted
        """
        self._delete_frame_fields(field_name, error_level)

    @mutates_data
    def delete_frame_fields(self, field_names, error_level=0):
        """Deletes the frame-level fields from all samples in the dataset.

        You can use dot notation (``embedded.field.name``) to delete embedded
        frame fields.

        Only applicable to datasets that contain videos.

        Args:
            field_names: a field name or iterable of field names
            error_level (0): the error level to use. Valid values are:

            -   0: raise error if a top-level field cannot be deleted
            -   1: log warning if a top-level field cannot be deleted
            -   2: ignore top-level fields that cannot be deleted
        """
        self._delete_frame_fields(field_names, error_level)

    @mutates_data
    def remove_dynamic_frame_field(self, field_name, error_level=0):
        """Removes the dynamic embedded frame field from the dataset's schema.

        The underlying data is **not** deleted from the frames.

        Args:
            field_name: the ``embedded.field.name``
            error_level (0): the error level to use. Valid values are:

            -   0: raise error if a top-level field cannot be removed
            -   1: log warning if a top-level field cannot be removed
            -   2: ignore top-level fields that cannot be removed
        """
        self._remove_dynamic_frame_fields(field_name, error_level)

    @mutates_data
    def remove_dynamic_frame_fields(self, field_names, error_level=0):
        """Removes the dynamic embedded frame fields from the dataset's schema.

        The underlying data is **not** deleted from the frames.

        Args:
            field_names: the ``embedded.field.name`` or iterable of field names
            error_level (0): the error level to use. Valid values are:

            -   0: raise error if a top-level field cannot be removed
            -   1: log warning if a top-level field cannot be removed
            -   2: ignore top-level fields that cannot be removed
        """
        self._remove_dynamic_frame_fields(field_names, error_level)

    def _delete_sample_fields(self, field_names, error_level):
        field_names = _to_list(field_names)
        self._sample_doc_cls._delete_fields(
            field_names, error_level=error_level
        )

        fields, embedded_fields = _parse_fields(field_names)

        if fields:
            fos.Sample._purge_fields(self._sample_collection_name, fields)

        if embedded_fields:
            fos.Sample._reload_docs(self._sample_collection_name)

        self._reload()

    def _remove_dynamic_sample_fields(self, field_names, error_level):
        field_names = _to_list(field_names)
        self._sample_doc_cls._remove_dynamic_fields(
            field_names, error_level=error_level
        )

        self._reload()

    def _delete_frame_fields(self, field_names, error_level):
        if not self._has_frame_fields():
            fou.handle_error(
                ValueError(
                    "Only datasets that contain videos have frame fields"
                ),
                error_level,
            )
            return

        field_names = _to_list(field_names)
        self._frame_doc_cls._delete_fields(
            field_names, error_level=error_level
        )

        fields, embedded_fields = _parse_fields(field_names)

        if fields:
            fofr.Frame._purge_fields(self._frame_collection_name, fields)

        if embedded_fields:
            fofr.Frame._reload_docs(self._frame_collection_name)

        self._reload()

    def _remove_dynamic_frame_fields(self, field_names, error_level):
        if not self._has_frame_fields():
            fou.handle_error(
                ValueError(
                    "Only datasets that contain videos have frame fields"
                ),
                error_level,
            )
            return

        field_names = _to_list(field_names)
        self._frame_doc_cls._remove_dynamic_fields(
            field_names, error_level=error_level
        )

        self._reload()

    @mutates_data
    def add_group_slice(self, name, media_type):
        """Adds a group slice with the given media type to the dataset, if
        necessary.

        Args:
            name: a group slice name
            media_type: the media type of the slice
        """
        if self.media_type != fom.GROUP:
            raise ValueError("Dataset has no groups")

        existing_media_type = self._doc.group_media_types.get(name, None)
        if existing_media_type is not None:
            if media_type == existing_media_type:
                return

            raise ValueError(
                "Group slice '%s' with media type %s != %s already exists"
                % (name, existing_media_type, media_type)
            )

        if media_type not in fom.MEDIA_TYPES:
            raise ValueError("Invalid media type '%s'" % media_type)

        rev_media_types = {
            v: k for k, v in self._doc.group_media_types.items()
        }
        if (
            fom.THREE_D in rev_media_types
            and rev_media_types[fom.THREE_D] != name
            and media_type == fom.THREE_D
        ):
            raise ValueError(
                "Only one 'fo3d' group slice is allowed, '%s' already exists"
                % rev_media_types[fom.THREE_D]
            )

        # If this is the first video slice, we need to initialize frames
        if media_type == fom.VIDEO and not any(
            slice_media_type == fom.VIDEO
            for slice_media_type in self._doc.group_media_types.values()
        ):
            self._init_frames()

        self._doc.group_media_types[name] = media_type

        # If dataset doesn't yet have a default group slice, assign it
        if self._doc.default_group_slice is None:
            self._doc.default_group_slice = name
            self._group_slice = name

        self.save()

    @mutates_data
    def rename_group_slice(self, name, new_name):
        """Renames the group slice with the given name.

        Args:
            name: the group slice name
            new_name: the new group slice name
        """
        if self.media_type != fom.GROUP:
            raise ValueError("Dataset has no groups")

        if name not in self._doc.group_media_types:
            raise ValueError("Dataset has no group slice '%s'" % name)

        group_path = self.group_field + ".name"
        self.select_group_slices(name).set_field(group_path, new_name).save()

        # Reload these fields to be safer against concurrent edits. Because
        #   the default_group_slice could've been changed elsewhere so we need
        #   to know we have the latest values.
        self._doc.reload("group_media_types", "default_group_slice")

        # DON'T use pop()! https://github.com/voxel51/fiftyone/issues/4322
        new_media_type = self._doc.group_media_types[name]
        del self._doc.group_media_types[name]

        self._doc.group_media_types[new_name] = new_media_type

        if self._doc.default_group_slice == name:
            self._doc.default_group_slice = new_name

        if self.group_slice == name:
            self.group_slice = new_name

        self.save()

    @mutates_data
    def delete_group_slice(self, name):
        """Deletes all samples in the given group slice from the dataset.

        Args:
            name: a group slice name
        """
        if self.media_type != fom.GROUP:
            raise ValueError("Dataset has no groups")

        if name not in self._doc.group_media_types:
            raise ValueError("Dataset has no group slice '%s'" % name)

        self.delete_samples(self.select_group_slices(name))

        # Reload these fields to be safer against concurrent edits. Because
        #   the default_group_slice could've been changed elsewhere so we need
        #   to know we have the latest values.
        self._doc.reload("group_media_types", "default_group_slice")

        # DON'T use pop()! https://github.com/voxel51/fiftyone/issues/4322
        if name in self._doc.group_media_types:
            del self._doc.group_media_types[name]

        new_default = next(iter(self._doc.group_media_types.keys()), None)

        if self._doc.default_group_slice == name:
            self._doc.default_group_slice = new_default

        if self._group_slice == name:
            self._group_slice = new_default

        self.save()

    @mutates_data(condition_param="autosave")
    def iter_samples(
        self,
        progress=False,
        autosave=False,
        batch_size=None,
        batching_strategy=None,
    ):
        """Returns an iterator over the samples in the dataset.

        Examples::

            import random as r
            import string as s

            import fiftyone as fo
            import fiftyone.zoo as foz

            dataset = foz.load_zoo_dataset("cifar10", split="test")

            def make_label():
                return "".join(r.choice(s.ascii_letters) for i in range(10))

            # No save context
            for sample in dataset.iter_samples(progress=True):
                sample.ground_truth.label = make_label()
                sample.save()

            # Save using default batching strategy
            for sample in dataset.iter_samples(progress=True, autosave=True):
                sample.ground_truth.label = make_label()

            # Save in batches of 10
            for sample in dataset.iter_samples(
                progress=True, autosave=True, batch_size=10
            ):
                sample.ground_truth.label = make_label()

            # Save every 0.5 seconds
            for sample in dataset.iter_samples(
                progress=True, autosave=True, batch_size=0.5
            ):
                sample.ground_truth.label = make_label()

        Args:
            progress (False): whether to render a progress bar (True/False),
                use the default value ``fiftyone.config.show_progress_bars``
                (None), or a progress callback function to invoke instead
            autosave (False): whether to automatically save changes to samples
                emitted by this iterator
            batch_size (None): the batch size to use when autosaving samples.
                If a ``batching_strategy`` is provided, this parameter
                configures the strategy as described below. If no
                ``batching_strategy`` is provided, this can either be an
                integer specifying the number of samples to save in a batch
                (in which case ``batching_strategy`` is implicitly set to
                ``"static"``) or a float number of seconds between batched
                saves (in which case ``batching_strategy`` is implicitly set to
                ``"latency"``)
            batching_strategy (None): the batching strategy to use for each
                save operation when autosaving samples. Supported values are:

                -   ``"static"``: a fixed sample batch size for each save
                -   ``"size"``: a target batch size, in bytes, for each save
                -   ``"latency"``: a target latency, in seconds, between saves

                By default, ``fo.config.default_batcher`` is used

        Returns:
            an iterator over :class:`fiftyone.core.sample.Sample` instances
        """
        with contextlib.ExitStack() as exit_context:
            samples = self._iter_samples()

            pb = fou.ProgressBar(total=self, progress=progress)
            exit_context.enter_context(pb)
            samples = pb(samples)

            download_context = getattr(self, "_download_context", None)

            if autosave:
                save_context = foc.SaveContext(
                    self,
                    batch_size=batch_size,
                    batching_strategy=batching_strategy,
                )
                exit_context.enter_context(save_context)

            for sample in samples:
                if download_context is not None:
                    download_context.next()

                yield sample

                if autosave:
                    save_context.save(sample)

    def _iter_samples(self, pipeline=None):
        make_sample = self._make_sample_fcn()
        index = 0

        try:
            for d in self._aggregate(
                pipeline=pipeline,
                detach_frames=True,
                detach_groups=True,
            ):
                sample = make_sample(d)
                index += 1
                yield sample

        except CursorNotFound:
            # The cursor has timed out so we yield from a new one after
            # skipping to the last offset
            pipeline = [{"$skip": index}] + (pipeline or [])
            for sample in self._iter_samples(pipeline=pipeline):
                yield sample

    def _make_sample_fcn(self):
        def make_sample(d):
            doc = self._sample_dict_to_doc(d)
            return fos.Sample.from_doc(doc, dataset=self)

        return make_sample

    @mutates_data(condition_param="autosave")
    def iter_groups(
        self,
        group_slices=None,
        progress=False,
        autosave=False,
        batch_size=None,
        batching_strategy=None,
    ):
        """Returns an iterator over the groups in the dataset.

        Examples::

            import random as r
            import string as s

            import fiftyone as fo
            import fiftyone.zoo as foz

            dataset = foz.load_zoo_dataset("quickstart-groups")

            def make_label():
                return "".join(r.choice(s.ascii_letters) for i in range(10))

            # No save context
            for group in dataset.iter_groups(progress=True):
                for sample in group.values():
                    sample["test"] = make_label()
                    sample.save()

            # Save using default batching strategy
            for group in dataset.iter_groups(progress=True, autosave=True):
                for sample in group.values():
                    sample["test"] = make_label()

            # Save in batches of 10
            for group in dataset.iter_groups(
                progress=True, autosave=True, batch_size=10
            ):
                for sample in group.values():
                    sample["test"] = make_label()

            # Save every 0.5 seconds
            for group in dataset.iter_groups(
                progress=True, autosave=True, batch_size=0.5
            ):
                for sample in group.values():
                    sample["test"] = make_label()

        Args:
            group_slices (None): an optional subset of group slices to load
            progress (False): whether to render a progress bar (True/False),
                use the default value ``fiftyone.config.show_progress_bars``
                (None), or a progress callback function to invoke instead
            autosave (False): whether to automatically save changes to samples
                emitted by this iterator
            batch_size (None): the batch size to use when autosaving samples.
                If a ``batching_strategy`` is provided, this parameter
                configures the strategy as described below. If no
                ``batching_strategy`` is provided, this can either be an
                integer specifying the number of samples to save in a batch
                (in which case ``batching_strategy`` is implicitly set to
                ``"static"``) or a float number of seconds between batched
                saves (in which case ``batching_strategy`` is implicitly set to
                ``"latency"``)
            batching_strategy (None): the batching strategy to use for each
                save operation when autosaving samples. Supported values are:

                -   ``"static"``: a fixed sample batch size for each save
                -   ``"size"``: a target batch size, in bytes, for each save
                -   ``"latency"``: a target latency, in seconds, between saves

                By default, ``fo.config.default_batcher`` is used

        Returns:
            an iterator that emits dicts mapping group slice names to
            :class:`fiftyone.core.sample.Sample` instances, one per group
        """
        if self.media_type != fom.GROUP:
            raise ValueError("%s does not contain groups" % type(self))

        with contextlib.ExitStack() as exit_context:
            groups = self._iter_groups(group_slices=group_slices)

            pb = fou.ProgressBar(total=self, progress=progress)
            exit_context.enter_context(pb)
            groups = pb(groups)

            download_context = getattr(self, "_download_context", None)

            if autosave:
                save_context = foc.SaveContext(
                    self,
                    batch_size=batch_size,
                    batching_strategy=batching_strategy,
                )
                exit_context.enter_context(save_context)

            for group in groups:
                if download_context is not None:
                    download_context.next()

                yield group

                if autosave:
                    for sample in group.values():
                        save_context.save(sample)

    def _iter_groups(self, group_slices=None, pipeline=None):
        make_sample = self._make_sample_fcn()
        index = 0

        group_field = self.group_field
        curr_id = None
        group = {}

        try:
            for d in self._aggregate(
                detach_frames=True,
                pipeline=pipeline,
                group_slices=group_slices,
                groups_only=True,
            ):
                sample = make_sample(d)

                group_id = sample[group_field].id
                if curr_id is None:
                    # First overall element
                    curr_id = group_id
                    group[sample[group_field].name] = sample
                elif group_id == curr_id:
                    # Add element to group
                    group[sample[group_field].name] = sample
                else:
                    # Flush last group
                    index += 1
                    yield group

                    # First element of new group
                    curr_id = group_id
                    group = {}
                    group[sample[group_field].name] = sample

            if group:
                yield group
        except CursorNotFound:
            # The cursor has timed out so we yield from a new one after
            # skipping to the last offset
            pipeline = [{"$skip": index}] + (pipeline or [])
            for group in self._iter_groups(
                group_slices=group_slices, pipeline=pipeline
            ):
                yield group

    def get_group(self, group_id, group_slices=None):
        """Returns a dict containing the samples for the given group ID.

        Examples::

            import fiftyone as fo
            import fiftyone.zoo as foz

            dataset = foz.load_zoo_dataset("quickstart-groups")

            group_id = dataset.take(1).first().group.id
            group = dataset.get_group(group_id)

            print(group.keys())
            # ['left', 'right', 'pcd']

        Args:
            group_id: a group ID
            group_slices (None): an optional subset of group slices to load

        Returns:
            a dict mapping group names to :class:`fiftyone.core.sample.Sample`
            instances

        Raises:
            KeyError: if the group ID is not found
        """
        if self.media_type != fom.GROUP:
            raise ValueError("%s does not contain groups" % type(self))

        if self.group_field is None:
            raise ValueError("%s has no group field" % type(self))

        group_field = self.group_field
        id_field = group_field + "._id"

        pipeline = [
            {
                "$match": {
                    "$expr": {"$eq": ["$" + id_field, ObjectId(group_id)]}
                }
            }
        ]

        try:
            return next(
                iter(
                    self._iter_groups(
                        group_slices=group_slices, pipeline=pipeline
                    )
                )
            )
        except StopIteration:
            raise KeyError(
                "No group found with ID '%s' in field '%s'"
                % (group_id, group_field)
            )

    @mutates_data
    def add_sample(
        self,
        sample,
        expand_schema=True,
        dynamic=False,
        validate=True,
    ):
        """Adds the given sample to the dataset.

        If the sample instance does not belong to a dataset, it is updated
        in-place to reflect its membership in this dataset. If the sample
        instance belongs to another dataset, it is not modified.

        Args:
            sample: a :class:`fiftyone.core.sample.Sample`
            expand_schema (True): whether to dynamically add new sample fields
                encountered to the dataset schema. If False, an error is raised
                if the sample's schema is not a subset of the dataset schema
            dynamic (False): whether to declare dynamic attributes of embedded
                document fields that are encountered
            validate (True): whether to validate that the fields of the sample
                are compliant with the dataset schema before adding it

        Returns:
            the ID of the sample in the dataset
        """
        ids = self._add_samples_batch(
            [sample], expand_schema, dynamic, validate
        )
        return ids[0]

    @mutates_data
    def add_samples(
        self,
        samples,
        expand_schema=True,
        dynamic=False,
        validate=True,
        progress=None,
        num_samples=None,
    ):
        """Adds the given samples to the dataset.

        Any sample instances that do not belong to a dataset are updated
        in-place to reflect membership in this dataset. Any sample instances
        that belong to other datasets are not modified.

        Args:
            samples: an iterable of :class:`fiftyone.core.sample.Sample`
                instances or a
                :class:`fiftyone.core.collections.SampleCollection`
            expand_schema (True): whether to dynamically add new sample fields
                encountered to the dataset schema. If False, an error is raised
                if a sample's schema is not a subset of the dataset schema
            dynamic (False): whether to declare dynamic attributes of embedded
                document fields that are encountered
            validate (True): whether to validate that the fields of each sample
                are compliant with the dataset schema before adding it
            progress (None): whether to render a progress bar (True/False), use
                the default value ``fiftyone.config.show_progress_bars``
                (None), or a progress callback function to invoke instead
            num_samples (None): the number of samples in ``samples``. If not
                provided, this is computed (if possible) via ``len(samples)``
                if needed for progress tracking

        Returns:
            a list of IDs of the samples in the dataset
        """
        if num_samples is None:
            num_samples = samples

        batcher = fou.get_default_batcher(
            samples, progress=progress, total=num_samples
        )

        sample_ids = []
        with batcher:
            for batch in batcher:
                _ids = self._add_samples_batch(
                    batch, expand_schema, dynamic, validate, batcher=batcher
                )
                sample_ids.extend(_ids)

        return sample_ids

    @mutates_data
    def add_collection(
        self,
        sample_collection,
        include_info=True,
        overwrite_info=False,
        new_ids=False,
        progress=None,
    ):
        """Adds the contents of the given collection to the dataset.

        This method is a special case of :meth:`Dataset.merge_samples` that
        adds samples with new IDs to this dataset and omits any samples with
        existing IDs (the latter would only happen in rare cases).

        Use :meth:`Dataset.merge_samples` if you have multiple datasets whose
        samples refer to the same source media.

        Args:
            sample_collection: a :class:`fiftyone.core.collections.SampleCollection`
            include_info (True): whether to merge dataset-level information
                such as ``info`` and ``classes``
            overwrite_info (False): whether to overwrite existing dataset-level
                information. Only applicable when ``include_info`` is True
            new_ids (False): whether to generate new sample/frame/group IDs. By
                default, the IDs of the input collection are retained
            progress (None): whether to render a progress bar (True/False), use
                the default value ``fiftyone.config.show_progress_bars``
                (None), or a progress callback function to invoke instead

        Returns:
            a list of IDs of the samples that were added to this dataset
        """
        if new_ids:
            return _add_collection_with_new_ids(
                self,
                sample_collection,
                include_info=include_info,
                overwrite_info=overwrite_info,
            )

        num_samples = len(self)
        self.merge_samples(
            sample_collection,
            key_field="id",
            skip_existing=True,
            insert_new=True,
            include_info=include_info,
            overwrite_info=overwrite_info,
            progress=progress,
        )
        return self.skip(num_samples).values("id")

    def _add_samples_batch(
        self, samples, expand_schema, dynamic, validate, batcher=None
    ):
        samples = [s.copy() if s._in_db else s for s in samples]

        if self.media_type is None and samples:
            self.media_type = _get_media_type(samples[0])

        if expand_schema:
            self._expand_schema(samples, dynamic)

        if validate:
            self._validate_samples(samples)

        dicts = [self._make_dict(sample) for sample in samples]

        try:
            # adds `_id` to each dict
            self._sample_collection.insert_many(dicts)
        except BulkWriteError as bwe:
            msg = bwe.details["writeErrors"][0]["errmsg"]
            raise ValueError(msg) from bwe

        for sample, d in zip(samples, dicts):
            doc = self._sample_dict_to_doc(d)
            sample._set_backing_doc(doc, dataset=self)
            if sample.media_type == fom.VIDEO:
                sample.frames.save()

        if batcher is not None and batcher.manual_backpressure:
            # @todo can we infer content size from insert_many() above?
            batcher.apply_backpressure(dicts)

        return [str(d["_id"]) for d in dicts]

    def _upsert_samples(
        self,
        samples,
        expand_schema=True,
        dynamic=False,
        validate=True,
        progress=None,
        num_samples=None,
    ):
        if num_samples is None:
            num_samples = samples

        batcher = fou.get_default_batcher(samples, progress=progress)

        with batcher:
            for batch in batcher:
                self._upsert_samples_batch(
                    batch, expand_schema, dynamic, validate, batcher=batcher
                )

    def _upsert_samples_batch(
        self, samples, expand_schema, dynamic, validate, batcher=None
    ):
        if self.media_type is None and samples:
            self.media_type = _get_media_type(samples[0])

        if expand_schema:
            self._expand_schema(samples, dynamic)

        if validate:
            self._validate_samples(samples)

        dicts = []
        ops = []
        for sample in samples:
            d = self._make_dict(sample, include_id=True)
            dicts.append(d)

            if sample.id:
                ops.append(ReplaceOne({"_id": sample._id}, d, upsert=True))
            else:
                d.pop("_id", None)
                ops.append(InsertOne(d))  # adds `_id` to dict

        try:
            self._sample_collection.bulk_write(ops, ordered=False)
        except BulkWriteError as bwe:
            msg = bwe.details["writeErrors"][0]["errmsg"]
            raise ValueError(msg) from bwe

        for sample, d in zip(samples, dicts):
            doc = self._sample_dict_to_doc(d)
            sample._set_backing_doc(doc, dataset=self)

            if sample.media_type == fom.VIDEO:
                sample.frames.save()

        if batcher is not None and batcher.manual_backpressure:
            # @todo can we infer content size from bulk_write() above?
            batcher.apply_backpressure(dicts)

    def _make_dict(self, sample, include_id=False):
        d = sample.to_mongo_dict(include_id=include_id)

        # We omit None here to allow samples with None-valued new fields to
        # be added without raising nonexistent field errors. This is safe
        # because None and missing are equivalent in our data model
        d = {k: v for k, v in d.items() if v is not None}

        d["_dataset_id"] = self._doc.id

        return d

    def _bulk_write(
        self, ops, ids=None, frames=False, ordered=False, progress=False
    ):
        if frames:
            coll = self._frame_collection
        else:
            coll = self._sample_collection

        foo.bulk_write(ops, coll, ordered=ordered, progress=progress)

        if frames:
            fofr.Frame._reload_docs(self._frame_collection_name, frame_ids=ids)
        else:
            fos.Sample._reload_docs(
                self._sample_collection_name, sample_ids=ids
            )

    def _merge_doc(
        self,
        doc,
        fields=None,
        omit_fields=None,
        expand_schema=True,
        merge_info=True,
        overwrite_info=False,
    ):
        if fields is not None:
            if etau.is_str(fields):
                fields = [fields]
            elif not isinstance(fields, dict):
                fields = list(fields)

        if omit_fields is not None:
            if etau.is_str(omit_fields):
                omit_fields = [omit_fields]
            else:
                omit_fields = list(omit_fields)

        _merge_dataset_doc(
            self,
            doc,
            fields=fields,
            omit_fields=omit_fields,
            expand_schema=expand_schema,
            merge_info=merge_info,
            overwrite_info=overwrite_info,
        )

    @mutates_data
    def merge_sample(
        self,
        sample,
        key_field="filepath",
        skip_existing=False,
        insert_new=True,
        fields=None,
        omit_fields=None,
        merge_lists=True,
        overwrite=True,
        expand_schema=True,
        validate=True,
        dynamic=False,
    ):
        """Merges the fields of the given sample into this dataset.

        By default, the sample is merged with an existing sample with the same
        absolute ``filepath``, if one exists. Otherwise a new sample is
        inserted. You can customize this behavior via the ``key_field``,
        ``skip_existing``, and ``insert_new`` parameters.

        The behavior of this method is highly customizable. By default, all
        top-level fields from the provided sample are merged in, overwriting
        any existing values for those fields, with the exception of list fields
        (e.g., ``tags``) and label list fields (e.g.,
        :class:`fiftyone.core.labels.Detections` fields), in which case the
        elements of the lists themselves are merged. In the case of label list
        fields, labels with the same ``id`` in both samples are updated rather
        than duplicated.

        To avoid confusion between missing fields and fields whose value is
        ``None``, ``None``-valued fields are always treated as missing while
        merging.

        This method can be configured in numerous ways, including:

        -   Whether new fields can be added to the dataset schema
        -   Whether list fields should be treated as ordinary fields and merged
            as a whole rather than merging their elements
        -   Whether to merge only specific fields, or all but certain fields
        -   Mapping input sample fields to different field names of this sample

        Args:
            sample: a :class:`fiftyone.core.sample.Sample`
            key_field ("filepath"): the sample field to use to decide whether
                to join with an existing sample
            skip_existing (False): whether to skip existing samples (True) or
                merge them (False)
            insert_new (True): whether to insert new samples (True) or skip
                them (False)
            fields (None): an optional field or iterable of fields to which to
                restrict the merge. May contain frame fields for video samples.
                This can also be a dict mapping field names of the input sample
                to field names of this dataset
            omit_fields (None): an optional field or iterable of fields to
                exclude from the merge. May contain frame fields for video
                samples
            merge_lists (True): whether to merge the elements of list fields
                (e.g., ``tags``) and label list fields (e.g.,
                :class:`fiftyone.core.labels.Detections` fields) rather than
                merging the entire top-level field like other field types.
                For label lists fields, existing
                :class:`fiftyone.core.label.Label` elements are either replaced
                (when ``overwrite`` is True) or kept (when ``overwrite`` is
                False) when their ``id`` matches a label from the provided
                sample
            overwrite (True): whether to overwrite (True) or skip (False)
                existing fields and label elements
            expand_schema (True): whether to dynamically add new fields
                encountered to the dataset schema. If False, an error is raised
                if any fields are not in the dataset schema
            validate (True): whether to validate values for existing fields
            dynamic (False): whether to declare dynamic embedded document
                fields
        """
        try:
            if self.media_type == fom.GROUP:
                view = self.select_group_slices(_allow_mixed=True)
            else:
                view = self

            F = foe.ViewField
            existing_sample = view.one(F(key_field) == sample[key_field])
        except ValueError:
            if insert_new:
                self.add_sample(
                    sample,
                    expand_schema=expand_schema,
                    dynamic=dynamic,
                    validate=validate,
                )

            return

        if not skip_existing:
            existing_sample.merge(
                sample,
                fields=fields,
                omit_fields=omit_fields,
                merge_lists=merge_lists,
                overwrite=overwrite,
                expand_schema=expand_schema,
                validate=validate,
                dynamic=dynamic,
            )
            existing_sample.save()

    @mutates_data
    def merge_samples(
        self,
        samples,
        key_field="filepath",
        key_fcn=None,
        skip_existing=False,
        insert_new=True,
        fields=None,
        omit_fields=None,
        merge_lists=True,
        overwrite=True,
        expand_schema=True,
        dynamic=False,
        include_info=True,
        overwrite_info=False,
        progress=None,
        num_samples=None,
    ):
        """Merges the given samples into this dataset.

        .. note::

            This method requires the ability to create *unique* indexes on the
            ``key_field`` of each collection.

            See :meth:`add_collection` if you want to add samples from one
            collection to another dataset without a uniqueness constraint.

        By default, samples with the same absolute ``filepath`` are merged, but
        you can customize this behavior via the ``key_field`` and ``key_fcn``
        parameters. For example, you could set
        ``key_fcn = lambda sample: os.path.basename(sample.filepath)`` to merge
        samples with the same base filename.

        The behavior of this method is highly customizable. By default, all
        top-level fields from the provided samples are merged in, overwriting
        any existing values for those fields, with the exception of list fields
        (e.g., ``tags``) and label list fields (e.g.,
        :class:`fiftyone.core.labels.Detections` fields), in which case the
        elements of the lists themselves are merged. In the case of label list
        fields, labels with the same ``id`` in both collections are updated
        rather than duplicated.

        To avoid confusion between missing fields and fields whose value is
        ``None``, ``None``-valued fields are always treated as missing while
        merging.

        This method can be configured in numerous ways, including:

        -   Whether existing samples should be modified or skipped
        -   Whether new samples should be added or omitted
        -   Whether new fields can be added to the dataset schema
        -   Whether list fields should be treated as ordinary fields and merged
            as a whole rather than merging their elements
        -   Whether to merge only specific fields, or all but certain fields
        -   Mapping input fields to different field names of this dataset

        Args:
            samples: a :class:`fiftyone.core.collections.SampleCollection` or
                iterable of :class:`fiftyone.core.sample.Sample` instances
            key_field ("filepath"): the sample field to use to decide whether
                to join with an existing sample
            key_fcn (None): a function that accepts a
                :class:`fiftyone.core.sample.Sample` instance and computes a
                key to decide if two samples should be merged. If a ``key_fcn``
                is provided, ``key_field`` is ignored
            skip_existing (False): whether to skip existing samples (True) or
                merge them (False)
            insert_new (True): whether to insert new samples (True) or skip
                them (False)
            fields (None): an optional field or iterable of fields to which to
                restrict the merge. If provided, fields other than these are
                omitted from ``samples`` when merging or adding samples. One
                exception is that ``filepath`` is always included when adding
                new samples, since the field is required. This can also be a
                dict mapping field names of the input collection to field names
                of this dataset
            omit_fields (None): an optional field or iterable of fields to
                exclude from the merge. If provided, these fields are omitted
                from ``samples``, if present, when merging or adding samples.
                One exception is that ``filepath`` is always included when
                adding new samples, since the field is required
            merge_lists (True): whether to merge the elements of list fields
                (e.g., ``tags``) and label list fields (e.g.,
                :class:`fiftyone.core.labels.Detections` fields) rather than
                merging the entire top-level field like other field types.
                For label lists fields, existing
                :class:`fiftyone.core.label.Label` elements are either replaced
                (when ``overwrite`` is True) or kept (when ``overwrite`` is
                False) when their ``id`` matches a label from the provided
                samples
            overwrite (True): whether to overwrite (True) or skip (False)
                existing fields and label elements
            expand_schema (True): whether to dynamically add new fields
                encountered to the dataset schema. If False, an error is raised
                if a sample's schema is not a subset of the dataset schema
            dynamic (False): whether to declare dynamic attributes of embedded
                document fields that are encountered. Only applicable when
                ``samples`` is not a
                :class:`fiftyone.core.collections.SampleCollection`
            include_info (True): whether to merge dataset-level information
                such as ``info`` and ``classes``. Only applicable when
                ``samples`` is a
                :class:`fiftyone.core.collections.SampleCollection`
            overwrite_info (False): whether to overwrite existing dataset-level
                information. Only applicable when ``samples`` is a
                :class:`fiftyone.core.collections.SampleCollection` and
                ``include_info`` is True
            progress (None): whether to render a progress bar (True/False), use
                the default value ``fiftyone.config.show_progress_bars``
                (None), or a progress callback function to invoke instead
            num_samples (None): the number of samples in ``samples``. If not
                provided, this is computed (if possible) via ``len(samples)``
                if needed for progress tracking
        """
        if fields is not None:
            if etau.is_str(fields):
                fields = [fields]
            elif not isinstance(fields, dict):
                fields = list(fields)

        if omit_fields is not None:
            if etau.is_str(omit_fields):
                omit_fields = [omit_fields]
            else:
                omit_fields = list(omit_fields)

        if isinstance(samples, foc.SampleCollection):
            _merge_dataset_doc(
                self,
                samples,
                fields=fields,
                omit_fields=omit_fields,
                expand_schema=expand_schema,
                merge_info=include_info,
                overwrite_info=overwrite_info,
            )

            expand_schema = False

        # If we're merging a collection, use aggregation pipelines
        if isinstance(samples, foc.SampleCollection) and key_fcn is None:
            _merge_samples_pipeline(
                samples,
                self,
                key_field,
                skip_existing=skip_existing,
                insert_new=insert_new,
                fields=fields,
                omit_fields=omit_fields,
                merge_lists=merge_lists,
                overwrite=overwrite,
            )
            return

        #
        # If we're not merging a collection but the merge key is a field, it's
        # faster to import into a temporary dataset and then do a merge that
        # leverages aggregation pipelines, because this avoids the need to
        # load samples from `self` into memory
        #

        if key_fcn is None:
            tmp = Dataset()

            try:
                tmp.add_samples(
                    samples,
                    dynamic=dynamic,
                    progress=progress,
                    num_samples=num_samples,
                )

                self.merge_samples(
                    tmp,
                    key_field=key_field,
                    skip_existing=skip_existing,
                    insert_new=insert_new,
                    fields=fields,
                    omit_fields=omit_fields,
                    merge_lists=merge_lists,
                    overwrite=overwrite,
                    expand_schema=expand_schema,
                    include_info=False,
                )
            finally:
                tmp.delete()

            return

        _merge_samples_python(
            self,
            samples,
            key_field=key_field,
            key_fcn=key_fcn,
            skip_existing=skip_existing,
            insert_new=insert_new,
            fields=fields,
            omit_fields=omit_fields,
            merge_lists=merge_lists,
            overwrite=overwrite,
            expand_schema=expand_schema,
            dynamic=dynamic,
            progress=progress,
            num_samples=num_samples,
        )

    @mutates_data
    def delete_samples(self, samples_or_ids):
        """Deletes the given sample(s) from the dataset.

        If reference to a sample exists in memory, the sample will be updated
        such that ``sample.in_dataset`` is False.

        Args:
            samples_or_ids: the sample(s) to delete. Can be any of the
                following:

                -   a sample ID
                -   an iterable of sample IDs
                -   a :class:`fiftyone.core.sample.Sample` or
                    :class:`fiftyone.core.sample.SampleView`
                -   an iterable of :class:`fiftyone.core.sample.Sample` or
                    :class:`fiftyone.core.sample.SampleView` instances
                -   a :class:`fiftyone.core.collections.SampleCollection`
        """
        sample_ids = _get_sample_ids(samples_or_ids)
        self._clear(sample_ids=sample_ids)

    @mutates_data
    def delete_frames(self, frames_or_ids):
        """Deletes the given frames(s) from the dataset.

        If reference to a frame exists in memory, the frame will be updated
        such that ``frame.in_dataset`` is False.

        Args:
            frames_or_ids: the frame(s) to delete. Can be any of the following:

                -   a frame ID
                -   an iterable of frame IDs
                -   a :class:`fiftyone.core.frame.Frame` or
                    :class:`fiftyone.core.frame.FrameView`
                -   a :class:`fiftyone.core.sample.Sample` or
                    :class:`fiftyone.core.sample.SampleView` whose frames to
                    delete
                -   an iterable of :class:`fiftyone.core.frame.Frame` or
                    :class:`fiftyone.core.frame.FrameView` instances
                -   an iterable of :class:`fiftyone.core.sample.Sample` or
                    :class:`fiftyone.core.sample.SampleView` instances whose
                    frames to delete
                -   a :class:`fiftyone.core.collections.SampleCollection` whose
                    frames to delete
        """
        frame_ids = _get_frame_ids(frames_or_ids)
        self._clear_frames(frame_ids=frame_ids)

    @mutates_data
    def delete_groups(self, groups_or_ids):
        """Deletes the given groups(s) from the dataset.

        If reference to a sample exists in memory, the sample will be updated
        such that ``sample.in_dataset`` is False.

        Args:
            groups_or_ids: the group(s) to delete. Can be any of the
                following:

                -   a group ID
                -   an iterable of group IDs
                -   a :class:`fiftyone.core.sample.Sample` or
                    :class:`fiftyone.core.sample.SampleView`
                -   a group dict returned by
                    :meth:`get_group() <fiftyone.core.collections.SampleCollection.get_group>`
                -   an iterable of :class:`fiftyone.core.sample.Sample` or
                    :class:`fiftyone.core.sample.SampleView` instances
                -   an iterable of group dicts returned by
                    :meth:`get_group() <fiftyone.core.collections.SampleCollection.get_group>`
                -   a :class:`fiftyone.core.collections.SampleCollection`
        """
        group_ids = _get_group_ids(groups_or_ids)
        self._clear_groups(group_ids=group_ids)

    @mutates_data
    def delete_labels(
        self, labels=None, ids=None, tags=None, view=None, fields=None
    ):
        """Deletes the specified labels from the dataset.

        You can specify the labels to delete via any of the following methods:

        -   Provide the ``labels`` argument, which should contain a list of
            dicts in the format returned by
            :attr:`fiftyone.core.session.Session.selected_labels`

        -   Provide the ``ids`` or ``tags`` arguments to specify the labels to
            delete via their IDs and/or tags

        -   Provide the ``view`` argument to delete all of the labels in a view
            into this dataset. This syntax is useful if you have constructed a
            :class:`fiftyone.core.view.DatasetView` defining the labels to
            delete

        Additionally, you can specify the ``fields`` argument to restrict
        deletion to specific field(s), either for efficiency or to ensure that
        labels from other fields are not deleted if their contents are included
        in the other arguments.

        Args:
            labels (None): a list of dicts specifying the labels to delete in
                the format returned by
                :attr:`fiftyone.core.session.Session.selected_labels`
            ids (None): an ID or iterable of IDs of the labels to delete
            tags (None): a tag or iterable of tags of the labels to delete
            view (None): a :class:`fiftyone.core.view.DatasetView` into this
                dataset containing the labels to delete
            fields (None): a field or iterable of fields from which to delete
                labels
        """
        if labels is not None:
            self._delete_labels(labels, fields=fields)

        if ids is None and tags is None and view is None:
            return

        if view is not None and view._dataset is not self:
            raise ValueError("`view` must be a view into the same dataset")

        if etau.is_str(ids):
            ids = [ids]

        if ids is not None:
            ids = [ObjectId(_id) for _id in ids]

        if etau.is_str(tags):
            tags = [tags]

        if fields is None:
            fields = self._get_label_fields()
        elif etau.is_str(fields):
            fields = [fields]

        sample_ops = []
        frame_ops = []
        for field in fields:
            if view is not None:
                _, id_path = view._get_label_field_path(field, "_id")
                view_ids = view.values(id_path, unwind=True)
            else:
                view_ids = None

            root, is_list_field = self._get_label_field_root(field)
            root, is_frame_field = self._handle_frame_field(root)

            ops = []
            if is_list_field:
                query = {root: {"$exists": True}}

                if view_ids is not None:
                    ops.append(
                        UpdateMany(
                            query,
                            {"$pull": {root: {"_id": {"$in": view_ids}}}},
                        )
                    )

                if ids is not None:
                    ops.append(
                        UpdateMany(
                            query,
                            {"$pull": {root: {"_id": {"$in": ids}}}},
                        )
                    )

                if tags is not None:
                    ops.append(
                        UpdateMany(
                            query,
                            {
                                "$pull": {
                                    root: {
                                        "tags": {"$elemMatch": {"$in": tags}}
                                    }
                                }
                            },
                        )
                    )
            else:
                if view_ids is not None:
                    ops.append(
                        UpdateMany(
                            {root + "._id": {"$in": view_ids}},
                            {"$set": {root: None}},
                        )
                    )

                if ids is not None:
                    ops.append(
                        UpdateMany(
                            {root + "._id": {"$in": ids}},
                            {"$set": {root: None}},
                        )
                    )

                if tags is not None:
                    ops.append(
                        UpdateMany(
                            {root + ".tags": {"$elemMatch": {"$in": tags}}},
                            {"$set": {root: None}},
                        )
                    )

            if is_frame_field:
                frame_ops.extend(ops)
            else:
                sample_ops.extend(ops)

        if sample_ops:
            foo.bulk_write(sample_ops, self._sample_collection)
            fos.Sample._reload_docs(self._sample_collection_name)

        if frame_ops:
            foo.bulk_write(frame_ops, self._frame_collection)
            fofr.Frame._reload_docs(self._frame_collection_name)

    def _delete_labels(self, labels, fields=None):
        if etau.is_str(fields):
            fields = [fields]

        # Partition labels by field
        sample_ids = set()
        labels_map = defaultdict(list)
        for l in labels:
            sample_ids.add(l["sample_id"])
            labels_map[l["field"]].append(l)

        sample_ops = []
        frame_ops = []
        for field, field_labels in labels_map.items():
            if fields is not None and field not in fields:
                continue

            root, is_list_field = self._get_label_field_root(field)
            root, is_frame_field = self._handle_frame_field(root)

            if is_frame_field:
                # Partition by (sample ID, frame number)
                _labels_map = defaultdict(list)
                for l in field_labels:
                    _labels_map[(l["sample_id"], l["frame_number"])].append(
                        ObjectId(l["label_id"])
                    )

                if is_list_field:
                    for (
                        (sample_id, frame_number),
                        label_ids,
                    ) in _labels_map.items():
                        frame_ops.append(
                            UpdateOne(
                                {
                                    "_sample_id": ObjectId(sample_id),
                                    "frame_number": frame_number,
                                },
                                {"$pull": {root: {"_id": {"$in": label_ids}}}},
                            )
                        )
                else:
                    for (
                        (sample_id, frame_number),
                        label_ids,
                    ) in _labels_map.items():
                        # If the data is well-formed, `label_ids` should have
                        # exactly one element, and this is redundant anyhow
                        # since `sample_id` should uniquely define the label to
                        # delete, but we still include `label_id` in the query
                        # just to be safe
                        for label_id in label_ids:
                            frame_ops.append(
                                UpdateOne(
                                    {
                                        "_sample_id": ObjectId(sample_id),
                                        "frame_number": frame_number,
                                        root + "._id": label_id,
                                    },
                                    {"$set": {root: None}},
                                )
                            )
            else:
                # Partition by sample ID
                _labels_map = defaultdict(list)
                for l in field_labels:
                    _labels_map[l["sample_id"]].append(ObjectId(l["label_id"]))

                if is_list_field:
                    for sample_id, label_ids in _labels_map.items():
                        sample_ops.append(
                            UpdateOne(
                                {"_id": ObjectId(sample_id)},
                                {"$pull": {root: {"_id": {"$in": label_ids}}}},
                            )
                        )
                else:
                    for sample_id, label_ids in _labels_map.items():
                        # If the data is well-formed, `label_ids` should have
                        # exactly one element, and this is redundant anyhow
                        # since `sample_id` and `frame_number` should uniquely
                        # define the label to delete, but we still include
                        # `label_id` in the query just to be safe
                        for label_id in label_ids:
                            sample_ops.append(
                                UpdateOne(
                                    {
                                        "_id": ObjectId(sample_id),
                                        root + "._id": label_id,
                                    },
                                    {"$set": {root: None}},
                                )
                            )

        if sample_ops:
            foo.bulk_write(sample_ops, self._sample_collection)

            fos.Sample._reload_docs(
                self._sample_collection_name, sample_ids=sample_ids
            )

        if frame_ops:
            foo.bulk_write(frame_ops, self._frame_collection)

            # pylint: disable=unexpected-keyword-arg
            fofr.Frame._reload_docs(
                self._frame_collection_name, sample_ids=sample_ids
            )

    @deprecated(reason="Use delete_samples() instead")
    @mutates_data
    def remove_sample(self, sample_or_id):
        """Removes the given sample from the dataset.

        If reference to a sample exists in memory, the sample will be updated
        such that ``sample.in_dataset`` is False.

        .. warning::

            This method is deprecated and will be removed in a future release.
            Use the drop-in replacement :meth:`delete_samples` instead.

        Args:
            sample_or_id: the sample to remove. Can be any of the following:

                -   a sample ID
                -   a :class:`fiftyone.core.sample.Sample`
                -   a :class:`fiftyone.core.sample.SampleView`
        """
        self.delete_samples(sample_or_id)

    @deprecated(reason="Use delete_samples() instead")
    @mutates_data
    def remove_samples(self, samples_or_ids):
        """Removes the given samples from the dataset.

        If reference to a sample exists in memory, the sample will be updated
        such that ``sample.in_dataset`` is False.

        .. warning::

            This method is deprecated and will be removed in a future release.
            Use the drop-in replacement :meth:`delete_samples` instead.

        Args:
            samples_or_ids: the samples to remove. Can be any of the following:

                -   a sample ID
                -   an iterable of sample IDs
                -   a :class:`fiftyone.core.sample.Sample` or
                    :class:`fiftyone.core.sample.SampleView`
                -   an iterable of :class:`fiftyone.core.sample.Sample` or
                    :class:`fiftyone.core.sample.SampleView` instances
                -   a :class:`fiftyone.core.collections.SampleCollection`
        """
        self.delete_samples(samples_or_ids)

    @mutates_data
    def save(self):
        """Saves the dataset to the database.

        This only needs to be called when dataset-level information such as its
        :meth:`Dataset.info` is modified.
        """
        self._save()

    def _save(self, view=None, fields=None):
        if view is not None:
            _save_view(view, fields=fields)

        try:
            self._doc.save(safe=True)
        except moe.DoesNotExist:
            name = self.name
            self._deleted = True
            raise ValueError("Dataset '%s' is deleted" % name)

    def _save_field(self, field):
        if self._is_generated:
            raise ValueError(
                "Cannot save fields on generated views. Use the dataset's "
                "fields instead"
            )

        path, is_frame_field = self._handle_frame_field(field.path)
        if is_frame_field:
            field_doc = self._frame_doc_cls._get_field_doc(path, reload=True)
        else:
            field_doc = self._sample_doc_cls._get_field_doc(path, reload=True)

        field_doc.description = field.description
        field_doc.info = field.info

        try:
            self.save()
        except:
            self.reload()
            raise

    @property
    def has_saved_views(self):
        """Whether this dataset has any saved views."""
        return bool(self.list_saved_views())

    def has_saved_view(self, name):
        """Whether this dataset has a saved view with the given name.

        Args:
            name: a saved view name

        Returns:
            True/False
        """
        return name in self.list_saved_views()

    def list_saved_views(self, info=False):
        """List saved views on this dataset.

        Args:
            info (False): whether to return info dicts describing each saved view
                rather than just their names

        Returns:
            a list of saved view names or info dicts
        """

        if info:
            return [
                {f: getattr(view_doc, f) for f in view_doc._EDITABLE_FIELDS}
                for view_doc in self._doc.get_saved_views()
            ]

        return [view_doc.name for view_doc in self._doc.get_saved_views()]

    @mutates_data
    def save_view(
        self,
        name,
        view,
        description=None,
        color=None,
        overwrite=False,
    ):
        """Saves the given view into this dataset under the given name so it
        can be loaded later via :meth:`load_saved_view`.

        Examples::

            import fiftyone as fo
            import fiftyone.zoo as foz
            from fiftyone import ViewField as F

            dataset = foz.load_zoo_dataset("quickstart")
            view = dataset.filter_labels("ground_truth", F("label") == "cat")

            dataset.save_view("cats", view)

            also_view = dataset.load_saved_view("cats")
            assert view == also_view

        Args:
            name: a name for the saved view
            view: a :class:`fiftyone.core.view.DatasetView`
            description (None): an optional string description
            color (None): an optional RGB hex string like ``'#FF6D04'``
            overwrite (False): whether to overwrite an existing saved view with
                the same name
        """
        if view._root_dataset._doc.id != self._doc.id:
            raise ValueError("Cannot save view into a different dataset")

        view._set_name(name)
        slug = self._validate_saved_view_name(name, overwrite=overwrite)

        now = datetime.utcnow()

        view_doc = foo.SavedViewDocument(
            dataset_id=self._doc.id,
            name=name,
            slug=slug,
            description=description,
            color=color,
            view_stages=[
                json_util.dumps(s)
                for s in view._serialize(include_uuids=False)
            ],
            created_at=now,
            last_modified_at=now,
        )
        view_doc.save(upsert=True)

        # Targeted reload of saved views for better concurrency safety.
        # @todo improve list field updates in general so this isn't necessary
        self._doc.reload("saved_views")

        self._doc.saved_views.append(view_doc)
        self.save()

    def get_saved_view_info(self, name):
        """Loads the editable information about the saved view with the given
        name.

        Examples::

            import fiftyone as fo
            import fiftyone.zoo as foz

            dataset = foz.load_zoo_dataset("quickstart")

            view = dataset.limit(10)
            dataset.save_view("test", view)

            print(dataset.get_saved_view_info("test"))

        Args:
            name: the name of a saved view

        Returns:
            a dict of editable info
        """
        view_doc = self._get_saved_view_doc(name)
        return {f: view_doc[f] for f in view_doc._EDITABLE_FIELDS}

    @mutates_data
    def update_saved_view_info(self, name, info):
        """Updates the editable information for the saved view with the given
        name.

        Examples::

            import fiftyone as fo
            import fiftyone.zoo as foz

            dataset = foz.load_zoo_dataset("quickstart")

            view = dataset.limit(10)
            dataset.save_view("test", view)

            # Update the saved view's name and add a description
            info = dict(
                name="a new name",
                description="a description",
            )
            dataset.update_saved_view_info("test", info)

        Args:
            name: the name of a saved view
            info: a dict whose keys are a subset of the keys returned by
                :meth:`get_saved_view_info`
        """
        view_doc = self._get_saved_view_doc(name)

        invalid_fields = set(info.keys()) - set(view_doc._EDITABLE_FIELDS)
        if invalid_fields:
            raise ValueError("Cannot edit fields %s" % invalid_fields)

        edited = False
        for key, value in info.items():
            if value != view_doc[key]:
                if key == "name":
                    slug = self._validate_saved_view_name(value, skip=view_doc)
                    view_doc.slug = slug

                view_doc[key] = value
                edited = True

        if edited:
            view_doc.last_modified_at = datetime.utcnow()
            view_doc.save()

    def load_saved_view(self, name):
        """Loads the saved view with the given name.

        Examples::

            import fiftyone as fo
            import fiftyone.zoo as foz
            from fiftyone import ViewField as F

            dataset = foz.load_zoo_dataset("quickstart")
            view = dataset.filter_labels("ground_truth", F("label") == "cat")

            dataset.save_view("cats", view)

            also_view = dataset.load_saved_view("cats")
            assert view == also_view

        Args:
            name: the name of a saved view

        Returns:
            a :class:`fiftyone.core.view.DatasetView`
        """
        view_doc = self._get_saved_view_doc(name)
        view = self._load_saved_view_from_doc(view_doc)

        view_doc.last_loaded_at = datetime.utcnow()
        view_doc.save()

        return view

    @mutates_data
    def delete_saved_view(self, name):
        """Deletes the saved view with the given name.

        Args:
            name: the name of a saved view
        """
        self._delete_saved_view(name)

    @mutates_data
    def delete_saved_views(self):
        """Deletes all saved views from this dataset."""

        # Targeted reload of saved views for better concurrency safety.
        # @todo improve list field updates in general so this isn't necessary
        self._doc.reload("saved_views")

        for view_doc in self._doc.saved_views:
            if isinstance(view_doc, DBRef):
                continue

            view_doc.delete()

        self._doc.saved_views = []
        self.save()

    def _delete_saved_view(self, name):
        view_doc = self._get_saved_view_doc(name, pop=True)
        if not isinstance(view_doc, DBRef):
            view_id = str(view_doc.id)
            view_doc.delete()
        else:
            view_id = None

        self.save()

        return view_id

    def _get_saved_view_doc(self, name, pop=False, slug=False):
        idx = None
        key = "slug" if slug else "name"

        if pop:
            # Targeted reload of saved views for better concurrency safety.
            # @todo improve list field updates in general so this
            #   isn't necessary
            self._doc.reload("saved_views")

        for i, view_doc in enumerate(self._doc.get_saved_views()):
            if name == getattr(view_doc, key):
                idx = i
                break

        if idx is None:
            raise ValueError("Dataset has no saved view '%s'" % name)

        if pop:
            return self._doc.saved_views.pop(idx)

        return self._doc.saved_views[idx]

    def _load_saved_view_from_doc(self, view_doc):
        stage_dicts = [json_util.loads(s) for s in view_doc.view_stages]
        name = getattr(view_doc, "name")
        view = fov.DatasetView._build(self, stage_dicts)
        view._set_name(name)
        return view

    def _validate_saved_view_name(self, name, skip=None, overwrite=False):
        slug = fou.to_slug(name)
        for view_doc in self._doc.get_saved_views():
            if view_doc is skip:
                continue

            if name == view_doc.name or slug == view_doc.slug:
                clashing_name = view_doc.name

                if not overwrite:
                    if clashing_name == name:
                        raise ValueError(f"Saved view '{name}' already exists")
                    else:
                        raise ValueError(
                            f"Saved view name '{name}' is not available: slug "
                            f"'{slug}' in use by saved view '{clashing_name}'"
                        )

                self.delete_saved_view(clashing_name)

        return slug

    @property
    def has_workspaces(self):
        """Whether this dataset has any saved workspaces."""
        return bool(self.list_workspaces())

    def has_workspace(self, name):
        """Whether this dataset has a saved workspace with the given name.

        Args:
            name: a saved workspace name

        Returns:
            True/False
        """
        return name in self.list_workspaces()

    def list_workspaces(self, info=False):
        """List saved workspaces on this dataset.

        Args:
            info (False): whether to return info dicts describing each saved workspace
                rather than just their names

        Returns:
            a list of saved workspace names or info dicts
        """

        if info:
            return [
                {
                    f: getattr(workspace_doc, f)
                    for f in workspace_doc._EDITABLE_FIELDS
                }
                for workspace_doc in self._doc.get_workspaces()
            ]

        return [
            workspace_doc.name for workspace_doc in self._doc.get_workspaces()
        ]

    def save_workspace(
        self,
        name,
        workspace,
        description=None,
        color=None,
        overwrite=False,
    ):
        """Saves a workspace into this dataset under the given name so it
        can be loaded later via :meth:`load_workspace`.

        Examples::

            import fiftyone as fo
            import fiftyone.zoo as foz

            dataset = foz.load_zoo_dataset("quickstart")

            embeddings_panel = fo.Panel(
                type="Embeddings",
                state=dict(
                    brainResult="img_viz",
                    colorByField="metadata.size_bytes"
                ),
            )
            workspace = fo.Space(children=[embeddings_panel])

            workspace_name = "embeddings-workspace"
            description = "Show embeddings only"
            dataset.save_workspace(
                workspace_name,
                workspace,
                description=description
            )
            assert dataset.has_workspace(workspace_name)

            also_workspace = dataset.load_workspace(workspace_name)
            assert workspace == also_workspace

        Args:
            name: a name for the saved workspace
            workspace: a :class:`fiftyone.core.odm.workspace.Space`
            description (None): an optional string description
            color (None): an optional RGB hex string like ``'#FF6D04'``
            overwrite (False): whether to overwrite an existing workspace with
                the same name

        Raises:
            ValueError: if ``overwrite==False`` and workspace with ``name``
                already exists
        """
        slug = self._validate_workspace_name(name, overwrite=overwrite)

        now = datetime.utcnow()

        workspace_doc = foo.WorkspaceDocument(
            child=workspace,
            color=color,
            created_at=now,
            dataset_id=self._doc.id,
            description=description,
            last_modified_at=now,
            name=name,
            slug=slug,
        )

        workspace_doc.save(upsert=True)

        # Targeted reload of workspaces for better concurrency safety.
        # @todo improve list field updates in general so this isn't necessary
        self._doc.reload("workspaces")

        self._doc.workspaces.append(workspace_doc)
        self.save()

    def load_workspace(self, name):
        """Loads the saved workspace with the given name.

        Examples::

            import fiftyone as fo
            import fiftyone.zoo as foz

            dataset = foz.load_zoo_dataset("quickstart")

            embeddings_panel = fo.Panel(
                type="Embeddings",
                state=dict(brainResult="img_viz", colorByField="metadata.size_bytes"),
            )
            workspace = fo.Space(children=[embeddings_panel])
            workspace_name = "embeddings-workspace"
            dataset.save_workspace(workspace_name, workspace)

            # Some time later ... load the workspace
            loaded_workspace = dataset.load_workspace(workspace_name)
            assert workspace == loaded_workspace

            # Launch app with the loaded workspace!
            session = fo.launch_app(dataset, spaces=loaded_workspace)

            # Or set via session later on
            session.spaces = loaded_workspace

        Args:
            name: the name of a saved workspace

        Returns:
            a :class:`fiftyone.core.odm.workspace.Space`

        Raises:
            ValueError: if ``name`` is not a saved workspace
        """
        workspace_doc = self._get_workspace_doc(name)
        workspace = workspace_doc.child

        workspace_doc.last_loaded_at = datetime.utcnow()
        workspace_doc.save()

        return workspace

    def get_workspace_info(self, name):
        """Gets the information about the workspace with the given name.

        Examples::

            import fiftyone as fo
            import fiftyone.zoo as foz

            dataset = foz.load_zoo_dataset("quickstart")

            workspace = fo.Space()
            description = "A really cool (apparently empty?) workspace"
            dataset.save_workspace("test", workspace, description=description)

            print(dataset.get_workspace_info("test"))

        Args:
            name: the name of a saved view

        Returns:
            a dict of editable info
        """
        workspace_doc = self._get_workspace_doc(name)
        return {
            f: getattr(workspace_doc, f)
            for f in workspace_doc._EDITABLE_FIELDS
        }

    def update_workspace_info(self, name, info):
        """Updates the editable information for the saved view with the given
        name.

        Examples::

            import fiftyone as fo
            import fiftyone.zoo as foz

            dataset = foz.load_zoo_dataset("quickstart")

            workspace = fo.Space()
            dataset.save_workspace("test", view)

            # Update the workspace's name and add a description, color
            info = dict(
                name="a new name",
                color="#FF6D04",
                description="a description",
            )
            dataset.update_workspace_info("test", info)

        Args:
            name: the name of a saved workspace
            info: a dict whose keys are a subset of the keys returned by
                :meth:`get_workspace_info`
        """
        workspace_doc = self._get_workspace_doc(name)

        invalid_fields = set(info.keys()) - set(workspace_doc._EDITABLE_FIELDS)
        if invalid_fields:
            raise ValueError("Cannot edit fields %s" % invalid_fields)

        edited = False
        for key, value in info.items():
            if value != getattr(workspace_doc, key):
                if key == "name":
                    slug = self._validate_workspace_name(
                        value, skip=workspace_doc
                    )
                    workspace_doc.slug = slug

                setattr(workspace_doc, key, value)
                edited = True

        if edited:
            workspace_doc.last_modified_at = datetime.utcnow()
            workspace_doc.save()

    def delete_workspace(self, name):
        """Deletes the saved workspace with the given name.

        Args:
            name: the name of a saved workspace

        Raises:
            ValueError: if ``name`` is not a saved workspace
        """
        self._delete_workspace(name)

    def delete_workspaces(self):
        """Deletes all saved workspaces from this dataset."""

        # Targeted reload of workspaces for better concurrency safety.
        # @todo improve list field updates in general so this isn't necessary
        self._doc.reload("workspaces")

        for workspace_doc in self._doc.workspaces:
            if isinstance(workspace_doc, DBRef):
                continue

            # Detach child from workspace
            if workspace_doc.child is not None:
                workspace_doc.child._name = None
            workspace_doc.delete()

        self._doc.workspaces = []
        self.save()

    def _delete_workspace(self, name):
        workspace_doc = self._get_workspace_doc(name, pop=True)
        if not isinstance(workspace_doc, DBRef):
            workspace_id = str(workspace_doc.id)

            # Detach child from workspace
            if workspace_doc.child is not None:
                workspace_doc.child._name = None
            workspace_doc.delete()
        else:
            workspace_id = None

        self.save()

        return workspace_id

    def _get_workspace_doc(self, name, pop=False, slug=False):
        idx = None
        key = "slug" if slug else "name"

        if pop:
            # Targeted reload of workspaces for better concurrency safety.
            # @todo improve list field updates in general so this
            #   isn't necessary
            self._doc.reload("workspaces")

        for i, workspace_doc in enumerate(self._doc.get_workspaces()):
            if name == getattr(workspace_doc, key):
                idx = i
                break

        if idx is None:
            raise ValueError("Dataset has no saved workspace '%s'" % name)

        if pop:
            return self._doc.workspaces.pop(idx)

        return self._doc.workspaces[idx]

    def _validate_workspace_name(self, name, skip=None, overwrite=False):
        slug = fou.to_slug(name)
        for workspace_doc in self._doc.get_workspaces():
            if workspace_doc is skip:
                continue

            if name == workspace_doc.name or slug == workspace_doc.slug:
                clashing_name = workspace_doc.name

                if not overwrite:
                    if clashing_name == name:
                        raise ValueError(f"Workspace '{name}' already exists")
                    else:
                        raise ValueError(
                            f"Workspace name '{name}' is not available: slug "
                            f"'{slug}' in use by workspace '{clashing_name}'"
                        )

                self.delete_workspace(clashing_name)

        return slug

    def clone(self, name=None, persistent=False):
        """Creates a copy of the dataset.

        Dataset clones contain deep copies of all samples and dataset-level
        information in the source dataset. The source *media files*, however,
        are not copied.

        Args:
            name (None): a name for the cloned dataset. By default,
                :func:`get_default_dataset_name` is used
            persistent (False): whether the cloned dataset should be persistent

        Returns:
            the new :class:`Dataset`
        """
        return self._clone(name=name, persistent=persistent)

    def _clone(self, name=None, persistent=False, view=None):
        if name is None:
            name = get_default_dataset_name()

        if view is not None:
            sample_collection = view
        else:
            sample_collection = self

        return _clone_dataset_or_view(sample_collection, name, persistent)

    @mutates_data
    def clear(self):
        """Removes all samples from the dataset.

        If reference to a sample exists in memory, the sample will be updated
        such that ``sample.in_dataset`` is False.
        """
        self._clear()

    def _clear(self, view=None, sample_ids=None):
        if view is not None:
            contains_videos = view._contains_videos(any_slice=True)

            if view.media_type == fom.GROUP:
                view = view.select_group_slices(_allow_mixed=True)

            sample_ids = view.values("id")
        else:
            contains_videos = self._contains_videos(any_slice=True)

        if sample_ids is not None:
            d = {"_id": {"$in": [ObjectId(_id) for _id in sample_ids]}}
        else:
            d = {}

        self._sample_collection.delete_many(d)
        fos.Sample._reset_docs(
            self._sample_collection_name, sample_ids=sample_ids
        )

        if contains_videos:
            self._clear_frames(sample_ids=sample_ids)

    def _clear_groups(self, view=None, group_ids=None):
        if self.group_field is None:
            raise ValueError("%s has no group field" % type(self))

        if view is not None:
            if view.media_type != fom.GROUP:
                raise ValueError("DatasetView is not grouped")

            group_ids = set(view.values(view.group_field + ".id"))

        if group_ids is not None:
            if self.media_type != fom.GROUP:
                raise ValueError("Dataset is not grouped")

            F = foe.ViewField
            oids = [ObjectId(_id) for _id in group_ids]
            view = self.select_group_slices(_allow_mixed=True).match(
                F(self.group_field + "._id").is_in(oids)
            )
            sample_ids = view.values("id")
        else:
            sample_ids = None

        self._clear(sample_ids=sample_ids)

    def _keep(self, view=None, sample_ids=None):
        if self.media_type == fom.GROUP:
            clear_view = self.select_group_slices(_allow_mixed=True)
        else:
            clear_view = self.view()

        if view is not None:
            if view.media_type == fom.GROUP:
                view = view.select_group_slices(_allow_mixed=True)

            clear_view = clear_view.exclude(view)
        elif sample_ids is not None:
            clear_view = clear_view.exclude(sample_ids)
        else:
            clear_view = None

        self._clear(view=clear_view)

    def _keep_fields(self, view=None):
        if view is None:
            return

        del_sample_fields = view._get_missing_fields()
        if del_sample_fields:
            self.delete_sample_fields(del_sample_fields)

        if self._has_frame_fields():
            del_frame_fields = view._get_missing_fields(frames=True)
            if del_frame_fields:
                self.delete_frame_fields(del_frame_fields)

    @mutates_data
    def clear_frames(self):
        """Removes all frame labels from the dataset.

        If reference to a frame exists in memory, the frame will be updated
        such that ``frame.in_dataset`` is False.
        """
        self._clear_frames()

    def _clear_frames(self, view=None, sample_ids=None, frame_ids=None):
        sample_collection = view if view is not None else self
        if not sample_collection._contains_videos(any_slice=True):
            return

        if self._is_clips:
            if sample_ids is not None:
                view = self.select(sample_ids)
            elif frame_ids is None and view is None:
                view = self

            if view is not None:
                frame_ids = view.values("frames.id", unwind=True)

        if frame_ids is not None:
            self._frame_collection.delete_many(
                {"_id": {"$in": [ObjectId(_id) for _id in frame_ids]}}
            )
            fofr.Frame._reset_docs_by_frame_id(
                self._frame_collection_name, frame_ids
            )
            return

        if view is not None:
            if view.media_type == fom.GROUP:
                view = view.select_group_slices(media_type=fom.VIDEO)

            sample_ids = view.values("id")

        if sample_ids is not None:
            d = {"_sample_id": {"$in": [ObjectId(_id) for _id in sample_ids]}}
        else:
            d = {}

        self._frame_collection.delete_many(d)
        fofr.Frame._reset_docs(
            self._frame_collection_name, sample_ids=sample_ids
        )

    def _keep_frames(self, view=None, frame_ids=None):
        sample_collection = view if view is not None else self
        if not sample_collection._contains_videos(any_slice=True):
            return

        if self._is_clips:
            if frame_ids is None and view is None:
                view = self

            if view is not None:
                frame_ids = view.values("frames.id", unwind=True)

        if frame_ids is not None:
            self._frame_collection.delete_many(
                {
                    "_id": {
                        "$not": {"$in": [ObjectId(_id) for _id in frame_ids]}
                    }
                }
            )
            fofr.Frame._reset_docs_by_frame_id(
                self._frame_collection_name, frame_ids, keep=True
            )
            return

        if view is None:
            return

        if view.media_type == fom.GROUP:
            view = view.select_group_slices(media_type=fom.VIDEO)

        sample_ids, frame_numbers = view.values(["id", "frames.frame_number"])

        ops = []
        for sample_id, fns in zip(sample_ids, frame_numbers):
            ops.append(
                DeleteMany(
                    {
                        "_sample_id": ObjectId(sample_id),
                        "frame_number": {"$not": {"$in": fns}},
                    }
                )
            )

        if not ops:
            return

        foo.bulk_write(ops, self._frame_collection)
        for sample_id, fns in zip(sample_ids, frame_numbers):
            fofr.Frame._reset_docs_for_sample(
                self._frame_collection_name, sample_id, fns, keep=True
            )

    @mutates_data
    def ensure_frames(self):
        """Ensures that the video dataset contains frame instances for every
        frame of each sample's source video.

        Empty frames will be inserted for missing frames, and already existing
        frames are left unchanged.
        """
        self._ensure_frames()

    def _ensure_frames(self, view=None):
        if not self._has_frame_fields():
            return

        if view is not None:
            sample_collection = view
        else:
            sample_collection = self

        if sample_collection.media_type == fom.GROUP:
            sample_collection = sample_collection.select_group_slices(
                media_type=fom.VIDEO
            )

        sample_collection.compute_metadata()
        sample_collection._aggregate(
            post_pipeline=[
                {
                    "$project": {
                        "_id": False,
                        "_sample_id": "$_id",
                        "_dataset_id": self._doc.id,
                        "frame_number": {
                            "$range": [
                                1,
                                {"$add": ["$metadata.total_frame_count", 1]},
                            ]
                        },
                    }
                },
                {"$unwind": "$frame_number"},
                {
                    "$merge": {
                        "into": self._frame_collection_name,
                        "on": ["_sample_id", "frame_number"],
                        "whenMatched": "keepExisting",
                        "whenNotMatched": "insert",
                    }
                },
            ]
        )

    @mutates_data
    def delete(self):
        """Deletes the dataset.

        Once deleted, only the ``name`` and ``deleted`` attributes of a dataset
        may be accessed.

        If reference to a sample exists in memory, the sample will be updated
        such that ``sample.in_dataset`` is False.
        """
        self._delete()

    def _delete(self):
        self._sample_collection.drop()
        fos.Sample._reset_docs(self._sample_collection_name)

        # Clips datasets directly inherit frames from source dataset
        if self._frame_collection_name is not None and not self._is_clips:
            self._frame_collection.drop()
            fofr.Frame._reset_docs(self._frame_collection_name)

        # Update singleton
        self._instances.pop(self._doc.name, None)

        _delete_dataset_doc(self._doc)
        self._deleted = True

    @mutates_data
    def add_dir(
        self,
        dataset_dir=None,
        dataset_type=None,
        data_path=None,
        labels_path=None,
        label_field=None,
        tags=None,
        expand_schema=True,
        dynamic=False,
        add_info=True,
        progress=None,
        **kwargs,
    ):
        """Adds the contents of the given directory to the dataset.

        You can perform imports with this method via the following basic
        patterns:

        (a) Provide ``dataset_dir`` and ``dataset_type`` to import the contents
            of a directory that is organized in the default layout for the
            dataset type as documented in
            :ref:`this guide <loading-datasets-from-disk>`

        (b) Provide ``dataset_type`` along with ``data_path``, ``labels_path``,
            or other type-specific parameters to perform a customized import.
            This syntax provides the flexibility to, for example, perform
            labels-only imports or imports where the source media lies in a
            different location than the labels

        In either workflow, the remaining parameters of this method can be
        provided to further configure the import.

        See :ref:`this guide <loading-datasets-from-disk>` for example usages
        of this method and descriptions of the available dataset types.

        Args:
            dataset_dir (None): the dataset directory. This can be omitted for
                certain dataset formats if you provide arguments such as
                ``data_path`` and ``labels_path``
            dataset_type (None): the :class:`fiftyone.types.Dataset` type of
                the dataset
            data_path (None): an optional parameter that enables explicit
                control over the location of the media for certain dataset
                types. Can be any of the following:

                -   a folder name like ``"data"`` or ``"data/"`` specifying a
                    subfolder of ``dataset_dir`` in which the media lies
                -   an absolute directory path in which the media lies. In this
                    case, the ``dataset_dir`` has no effect on the location of
                    the data
                -   a filename like ``"data.json"`` specifying the filename of
                    a JSON manifest file in ``dataset_dir`` that maps UUIDs to
                    media filepaths. Files of this format are generated when
                    passing the ``export_media="manifest"`` option to
                    :meth:`fiftyone.core.collections.SampleCollection.export`
                -   an absolute filepath to a JSON manifest file. In this case,
                    ``dataset_dir`` has no effect on the location of the data
                -   a dict mapping filenames to absolute filepaths

                By default, it is assumed that the data can be located in the
                default location within ``dataset_dir`` for the dataset type
            labels_path (None): an optional parameter that enables explicit
                control over the location of the labels. Only applicable when
                importing certain labeled dataset formats. Can be any of the
                following:

                -   a type-specific folder name like ``"labels"`` or
                    ``"labels/"`` or a filename like ``"labels.json"`` or
                    ``"labels.xml"`` specifying the location in ``dataset_dir``
                    of the labels file(s)
                -   an absolute directory or filepath containing the labels
                    file(s). In this case, ``dataset_dir`` has no effect on the
                    location of the labels

                For labeled datasets, this parameter defaults to the location
                in ``dataset_dir`` of the labels for the default layout of the
                dataset type being imported
            label_field (None): controls the field(s) in which imported labels
                are stored. Only applicable if ``dataset_importer`` is a
                :class:`fiftyone.utils.data.importers.LabeledImageDatasetImporter` or
                :class:`fiftyone.utils.data.importers.LabeledVideoDatasetImporter`.
                If the importer produces a single
                :class:`fiftyone.core.labels.Label` instance per sample/frame,
                this argument specifies the name of the field to use; the
                default is ``"ground_truth"``. If the importer produces a
                dictionary of labels per sample, this argument can be either a
                string prefix to prepend to each label key or a dict mapping
                label keys to field names; the default in this case is to
                directly use the keys of the imported label dictionaries as
                field names
            tags (None): an optional tag or iterable of tags to attach to each
                sample
            expand_schema (True): whether to dynamically add new sample fields
                encountered to the dataset schema. If False, an error is raised
                if a sample's schema is not a subset of the dataset schema
            dynamic (False): whether to declare dynamic attributes of embedded
                document fields that are encountered
            add_info (True): whether to add dataset info from the importer (if
                any) to the dataset's ``info``
            progress (None): whether to render a progress bar (True/False), use
                the default value ``fiftyone.config.show_progress_bars``
                (None), or a progress callback function to invoke instead
            **kwargs: optional keyword arguments to pass to the constructor of
                the :class:`fiftyone.utils.data.importers.DatasetImporter` for
                the specified ``dataset_type``

        Returns:
            a list of IDs of the samples that were added to the dataset
        """
        dataset_importer, _ = foud.build_dataset_importer(
            dataset_type,
            dataset_dir=dataset_dir,
            data_path=data_path,
            labels_path=labels_path,
            name=self.name,
            **kwargs,
        )

        return self.add_importer(
            dataset_importer,
            label_field=label_field,
            tags=tags,
            expand_schema=expand_schema,
            dynamic=dynamic,
            add_info=add_info,
            progress=progress,
        )

    @mutates_data
    def merge_dir(
        self,
        dataset_dir=None,
        dataset_type=None,
        data_path=None,
        labels_path=None,
        label_field=None,
        tags=None,
        key_field="filepath",
        key_fcn=None,
        skip_existing=False,
        insert_new=True,
        fields=None,
        omit_fields=None,
        merge_lists=True,
        overwrite=True,
        expand_schema=True,
        dynamic=False,
        add_info=True,
        progress=None,
        **kwargs,
    ):
        """Merges the contents of the given directory into the dataset.

        .. note::

            This method requires the ability to create *unique* indexes on the
            ``key_field`` of each collection.

            See :meth:`add_dir` if you want to add samples without a uniqueness
            constraint.

        You can perform imports with this method via the following basic
        patterns:

        (a) Provide ``dataset_dir`` and ``dataset_type`` to import the contents
            of a directory that is organized in the default layout for the
            dataset type as documented in
            :ref:`this guide <loading-datasets-from-disk>`

        (b) Provide ``dataset_type`` along with ``data_path``, ``labels_path``,
            or other type-specific parameters to perform a customized import.
            This syntax provides the flexibility to, for example, perform
            labels-only imports or imports where the source media lies in a
            different location than the labels

        In either workflow, the remaining parameters of this method can be
        provided to further configure the import.

        See :ref:`this guide <loading-datasets-from-disk>` for example usages
        of this method and descriptions of the available dataset types.

        By default, samples with the same absolute ``filepath`` are merged, but
        you can customize this behavior via the ``key_field`` and ``key_fcn``
        parameters. For example, you could set
        ``key_fcn = lambda sample: os.path.basename(sample.filepath)`` to merge
        samples with the same base filename.

        The behavior of this method is highly customizable. By default, all
        top-level fields from the imported samples are merged in, overwriting
        any existing values for those fields, with the exception of list fields
        (e.g., ``tags``) and label list fields (e.g.,
        :class:`fiftyone.core.labels.Detections` fields), in which case the
        elements of the lists themselves are merged. In the case of label list
        fields, labels with the same ``id`` in both collections are updated
        rather than duplicated.

        To avoid confusion between missing fields and fields whose value is
        ``None``, ``None``-valued fields are always treated as missing while
        merging.

        This method can be configured in numerous ways, including:

        -   Whether existing samples should be modified or skipped
        -   Whether new samples should be added or omitted
        -   Whether new fields can be added to the dataset schema
        -   Whether list fields should be treated as ordinary fields and merged
            as a whole rather than merging their elements
        -   Whether to merge only specific fields, or all but certain fields
        -   Mapping input fields to different field names of this dataset

        Args:
            dataset_dir (None): the dataset directory. This can be omitted for
                certain dataset formats if you provide arguments such as
                ``data_path`` and ``labels_path``
            dataset_type (None): the :class:`fiftyone.types.Dataset` type of
                the dataset
            data_path (None): an optional parameter that enables explicit
                control over the location of the media for certain dataset
                types. Can be any of the following:

                -   a folder name like ``"data"`` or ``"data/"`` specifying a
                    subfolder of ``dataset_dir`` in which the media lies
                -   an absolute directory path in which the media lies. In this
                    case, the ``dataset_dir`` has no effect on the location of
                    the data
                -   a filename like ``"data.json"`` specifying the filename of
                    a JSON manifest file in ``dataset_dir`` that maps UUIDs to
                    media filepaths. Files of this format are generated when
                    passing the ``export_media="manifest"`` option to
                    :meth:`fiftyone.core.collections.SampleCollection.export`
                -   an absolute filepath to a JSON manifest file. In this case,
                    ``dataset_dir`` has no effect on the location of the data
                -   a dict mapping filenames to absolute filepaths

                By default, it is assumed that the data can be located in the
                default location within ``dataset_dir`` for the dataset type
            labels_path (None): an optional parameter that enables explicit
                control over the location of the labels. Only applicable when
                importing certain labeled dataset formats. Can be any of the
                following:

                -   a type-specific folder name like ``"labels"`` or
                    ``"labels/"`` or a filename like ``"labels.json"`` or
                    ``"labels.xml"`` specifying the location in ``dataset_dir``
                    of the labels file(s)
                -   an absolute directory or filepath containing the labels
                    file(s). In this case, ``dataset_dir`` has no effect on the
                    location of the labels

                For labeled datasets, this parameter defaults to the location
                in ``dataset_dir`` of the labels for the default layout of the
                dataset type being imported
            label_field (None): controls the field(s) in which imported labels
                are stored. Only applicable if ``dataset_importer`` is a
                :class:`fiftyone.utils.data.importers.LabeledImageDatasetImporter` or
                :class:`fiftyone.utils.data.importers.LabeledVideoDatasetImporter`.
                If the importer produces a single
                :class:`fiftyone.core.labels.Label` instance per sample/frame,
                this argument specifies the name of the field to use; the
                default is ``"ground_truth"``. If the importer produces a
                dictionary of labels per sample, this argument can be either a
                string prefix to prepend to each label key or a dict mapping
                label keys to field names; the default in this case is to
                directly use the keys of the imported label dictionaries as
                field names
            tags (None): an optional tag or iterable of tags to attach to each
                sample
            key_field ("filepath"): the sample field to use to decide whether
                to join with an existing sample
            key_fcn (None): a function that accepts a
                :class:`fiftyone.core.sample.Sample` instance and computes a
                key to decide if two samples should be merged. If a ``key_fcn``
                is provided, ``key_field`` is ignored
            skip_existing (False): whether to skip existing samples (True) or
                merge them (False)
            insert_new (True): whether to insert new samples (True) or skip
                them (False)
            fields (None): an optional field or iterable of fields to which to
                restrict the merge. If provided, fields other than these are
                omitted from ``samples`` when merging or adding samples. One
                exception is that ``filepath`` is always included when adding
                new samples, since the field is required. This can also be a
                dict mapping field names of the input collection to field names
                of this dataset
            omit_fields (None): an optional field or iterable of fields to
                exclude from the merge. If provided, these fields are omitted
                from imported samples, if present. One exception is that
                ``filepath`` is always included when adding new samples, since
                the field is required
            merge_lists (True): whether to merge the elements of list fields
                (e.g., ``tags``) and label list fields (e.g.,
                :class:`fiftyone.core.labels.Detections` fields) rather than
                merging the entire top-level field like other field types. For
                label lists fields, existing :class:`fiftyone.core.label.Label`
                elements are either replaced (when ``overwrite`` is True) or
                kept (when ``overwrite`` is False) when their ``id`` matches a
                label from the provided samples
            overwrite (True): whether to overwrite (True) or skip (False)
                existing fields and label elements
            expand_schema (True): whether to dynamically add new fields
                encountered to the dataset schema. If False, an error is raised
                if a sample's schema is not a subset of the dataset schema
            dynamic (False): whether to declare dynamic attributes of embedded
                document fields that are encountered
            add_info (True): whether to add dataset info from the importer
                (if any) to the dataset
            progress (None): whether to render a progress bar (True/False), use
                the default value ``fiftyone.config.show_progress_bars``
                (None), or a progress callback function to invoke instead
            **kwargs: optional keyword arguments to pass to the constructor of
                the :class:`fiftyone.utils.data.importers.DatasetImporter` for
                the specified ``dataset_type``
        """
        dataset_importer, _ = foud.build_dataset_importer(
            dataset_type,
            dataset_dir=dataset_dir,
            data_path=data_path,
            labels_path=labels_path,
            name=self.name,
            **kwargs,
        )

        return self.merge_importer(
            dataset_importer,
            label_field=label_field,
            tags=tags,
            key_field=key_field,
            key_fcn=key_fcn,
            skip_existing=skip_existing,
            insert_new=insert_new,
            fields=fields,
            omit_fields=omit_fields,
            merge_lists=merge_lists,
            overwrite=overwrite,
            expand_schema=expand_schema,
            dynamic=dynamic,
            add_info=add_info,
            progress=progress,
        )

    @mutates_data
    def add_archive(
        self,
        archive_path,
        dataset_type=None,
        data_path=None,
        labels_path=None,
        label_field=None,
        tags=None,
        expand_schema=True,
        dynamic=False,
        add_info=True,
        cleanup=True,
        progress=None,
        **kwargs,
    ):
        """Adds the contents of the given archive to the dataset.

        If a directory with the same root name as ``archive_path`` exists, it
        is assumed that this directory contains the extracted contents of the
        archive, and thus the archive is not re-extracted.

        See :ref:`this guide <loading-datasets-from-disk>` for example usages
        of this method and descriptions of the available dataset types.

        .. note::

            The following archive formats are explicitly supported::

                .zip, .tar, .tar.gz, .tgz, .tar.bz, .tbz

            If an archive *not* in the above list is found, extraction will be
            attempted via the ``patool`` package, which supports many formats
            but may require that additional system packages be installed.

        Args:
            archive_path: the path to an archive of a dataset directory
            dataset_type (None): the :class:`fiftyone.types.Dataset` type of
                the dataset in ``archive_path``
            data_path (None): an optional parameter that enables explicit
                control over the location of the media for certain dataset
                types. Can be any of the following:

                -   a folder name like ``"data"`` or ``"data/"`` specifying a
                    subfolder of ``dataset_dir`` in which the media lies
                -   an absolute directory path in which the media lies. In this
                    case, the ``archive_path`` has no effect on the location of
                    the data
                -   a filename like ``"data.json"`` specifying the filename of
                    a JSON manifest file in ``archive_path`` that maps UUIDs to
                    media filepaths. Files of this format are generated when
                    passing the ``export_media="manifest"`` option to
                    :meth:`fiftyone.core.collections.SampleCollection.export`
                -   an absolute filepath to a JSON manifest file. In this case,
                    ``archive_path`` has no effect on the location of the data
                -   a dict mapping filenames to absolute filepaths

                By default, it is assumed that the data can be located in the
                default location within ``archive_path`` for the dataset type
            labels_path (None): an optional parameter that enables explicit
                control over the location of the labels. Only applicable when
                importing certain labeled dataset formats. Can be any of the
                following:

                -   a type-specific folder name like ``"labels"`` or
                    ``"labels/"`` or a filename like ``"labels.json"`` or
                    ``"labels.xml"`` specifying the location in
                    ``archive_path`` of the labels file(s)
                -   an absolute directory or filepath containing the labels
                    file(s). In this case, ``archive_path`` has no effect on
                    the location of the labels

                For labeled datasets, this parameter defaults to the location
                in ``archive_path`` of the labels for the default layout of the
                dataset type being imported
            label_field (None): controls the field(s) in which imported labels
                are stored. Only applicable if ``dataset_importer`` is a
                :class:`fiftyone.utils.data.importers.LabeledImageDatasetImporter` or
                :class:`fiftyone.utils.data.importers.LabeledVideoDatasetImporter`.
                If the importer produces a single
                :class:`fiftyone.core.labels.Label` instance per sample/frame,
                this argument specifies the name of the field to use; the
                default is ``"ground_truth"``. If the importer produces a
                dictionary of labels per sample, this argument can be either a
                string prefix to prepend to each label key or a dict mapping
                label keys to field names; the default in this case is to
                directly use the keys of the imported label dictionaries as
                field names
            tags (None): an optional tag or iterable of tags to attach to each
                sample
            expand_schema (True): whether to dynamically add new sample fields
                encountered to the dataset schema. If False, an error is raised
                if a sample's schema is not a subset of the dataset schema
            dynamic (False): whether to declare dynamic attributes of embedded
                document fields that are encountered
            add_info (True): whether to add dataset info from the importer (if
                any) to the dataset's ``info``
            cleanup (True): whether to delete the archive after extracting it
            progress (None): whether to render a progress bar (True/False), use
                the default value ``fiftyone.config.show_progress_bars``
                (None), or a progress callback function to invoke instead
            **kwargs: optional keyword arguments to pass to the constructor of
                the :class:`fiftyone.utils.data.importers.DatasetImporter` for
                the specified ``dataset_type``

        Returns:
            a list of IDs of the samples that were added to the dataset
        """
        dataset_dir = _extract_archive_if_necessary(archive_path, cleanup)
        return self.add_dir(
            dataset_dir=dataset_dir,
            dataset_type=dataset_type,
            data_path=data_path,
            labels_path=labels_path,
            label_field=label_field,
            tags=tags,
            expand_schema=expand_schema,
            dynamic=dynamic,
            add_info=add_info,
            progress=progress,
            **kwargs,
        )

    @mutates_data
    def merge_archive(
        self,
        archive_path,
        dataset_type=None,
        data_path=None,
        labels_path=None,
        label_field=None,
        tags=None,
        key_field="filepath",
        key_fcn=None,
        skip_existing=False,
        insert_new=True,
        fields=None,
        omit_fields=None,
        merge_lists=True,
        overwrite=True,
        expand_schema=True,
        dynamic=False,
        add_info=True,
        cleanup=True,
        progress=None,
        **kwargs,
    ):
        """Merges the contents of the given archive into the dataset.

        .. note::

            This method requires the ability to create *unique* indexes on the
            ``key_field`` of each collection.

            See :meth:`add_archive` if you want to add samples without a
            uniqueness constraint.

        If a directory with the same root name as ``archive_path`` exists, it
        is assumed that this directory contains the extracted contents of the
        archive, and thus the archive is not re-extracted.

        See :ref:`this guide <loading-datasets-from-disk>` for example usages
        of this method and descriptions of the available dataset types.

        .. note::

            The following archive formats are explicitly supported::

                .zip, .tar, .tar.gz, .tgz, .tar.bz, .tbz

            If an archive *not* in the above list is found, extraction will be
            attempted via the ``patool`` package, which supports many formats
            but may require that additional system packages be installed.

        By default, samples with the same absolute ``filepath`` are merged, but
        you can customize this behavior via the ``key_field`` and ``key_fcn``
        parameters. For example, you could set
        ``key_fcn = lambda sample: os.path.basename(sample.filepath)`` to merge
        samples with the same base filename.

        The behavior of this method is highly customizable. By default, all
        top-level fields from the imported samples are merged in, overwriting
        any existing values for those fields, with the exception of list fields
        (e.g., ``tags``) and label list fields (e.g.,
        :class:`fiftyone.core.labels.Detections` fields), in which case the
        elements of the lists themselves are merged. In the case of label list
        fields, labels with the same ``id`` in both collections are updated
        rather than duplicated.

        To avoid confusion between missing fields and fields whose value is
        ``None``, ``None``-valued fields are always treated as missing while
        merging.

        This method can be configured in numerous ways, including:

        -   Whether existing samples should be modified or skipped
        -   Whether new samples should be added or omitted
        -   Whether new fields can be added to the dataset schema
        -   Whether list fields should be treated as ordinary fields and merged
            as a whole rather than merging their elements
        -   Whether to merge only specific fields, or all but certain fields
        -   Mapping input fields to different field names of this dataset

        Args:
            archive_path: the path to an archive of a dataset directory
            dataset_type (None): the :class:`fiftyone.types.Dataset` type of
                the dataset in ``archive_path``
            data_path (None): an optional parameter that enables explicit
                control over the location of the media for certain dataset
                types. Can be any of the following:

                -   a folder name like ``"data"`` or ``"data/"`` specifying a
                    subfolder of ``dataset_dir`` in which the media lies
                -   an absolute directory path in which the media lies. In this
                    case, the ``archive_path`` has no effect on the location of
                    the data
                -   a filename like ``"data.json"`` specifying the filename of
                    a JSON manifest file in ``archive_path`` that maps UUIDs to
                    media filepaths. Files of this format are generated when
                    passing the ``export_media="manifest"`` option to
                    :meth:`fiftyone.core.collections.SampleCollection.export`
                -   an absolute filepath to a JSON manifest file. In this case,
                    ``archive_path`` has no effect on the location of the data
                -   a dict mapping filenames to absolute filepaths

                By default, it is assumed that the data can be located in the
                default location within ``archive_path`` for the dataset type
            labels_path (None): an optional parameter that enables explicit
                control over the location of the labels. Only applicable when
                importing certain labeled dataset formats. Can be any of the
                following:

                -   a type-specific folder name like ``"labels"`` or
                    ``"labels/"`` or a filename like ``"labels.json"`` or
                    ``"labels.xml"`` specifying the location in
                    ``archive_path`` of the labels file(s)
                -   an absolute directory or filepath containing the labels
                    file(s). In this case, ``archive_path`` has no effect on
                    the location of the labels

                For labeled datasets, this parameter defaults to the location
                in ``archive_path`` of the labels for the default layout of the
                dataset type being imported
            label_field (None): controls the field(s) in which imported labels
                are stored. Only applicable if ``dataset_importer`` is a
                :class:`fiftyone.utils.data.importers.LabeledImageDatasetImporter` or
                :class:`fiftyone.utils.data.importers.LabeledVideoDatasetImporter`.
                If the importer produces a single
                :class:`fiftyone.core.labels.Label` instance per sample/frame,
                this argument specifies the name of the field to use; the
                default is ``"ground_truth"``. If the importer produces a
                dictionary of labels per sample, this argument can be either a
                string prefix to prepend to each label key or a dict mapping
                label keys to field names; the default in this case is to
                directly use the keys of the imported label dictionaries as
                field names
            tags (None): an optional tag or iterable of tags to attach to each
                sample
            key_field ("filepath"): the sample field to use to decide whether
                to join with an existing sample
            key_fcn (None): a function that accepts a
                :class:`fiftyone.core.sample.Sample` instance and computes a
                key to decide if two samples should be merged. If a ``key_fcn``
                is provided, ``key_field`` is ignored
            skip_existing (False): whether to skip existing samples (True) or
                merge them (False)
            insert_new (True): whether to insert new samples (True) or skip
                them (False)
            fields (None): an optional field or iterable of fields to which to
                restrict the merge. If provided, fields other than these are
                omitted from ``samples`` when merging or adding samples. One
                exception is that ``filepath`` is always included when adding
                new samples, since the field is required. This can also be a
                dict mapping field names of the input collection to field names
                of this dataset
            omit_fields (None): an optional field or iterable of fields to
                exclude from the merge. If provided, these fields are omitted
                from imported samples, if present. One exception is that
                ``filepath`` is always included when adding new samples, since
                the field is required
            merge_lists (True): whether to merge the elements of list fields
                (e.g., ``tags``) and label list fields (e.g.,
                :class:`fiftyone.core.labels.Detections` fields) rather than
                merging the entire top-level field like other field types. For
                label lists fields, existing :class:`fiftyone.core.label.Label`
                elements are either replaced (when ``overwrite`` is True) or
                kept (when ``overwrite`` is False) when their ``id`` matches a
                label from the provided samples
            overwrite (True): whether to overwrite (True) or skip (False)
                existing fields and label elements
            expand_schema (True): whether to dynamically add new fields
                encountered to the dataset schema. If False, an error is raised
                if a sample's schema is not a subset of the dataset schema
            dynamic (False): whether to declare dynamic attributes of embedded
                document fields that are encountered
            add_info (True): whether to add dataset info from the importer
                (if any) to the dataset
            cleanup (True): whether to delete the archive after extracting it
            progress (None): whether to render a progress bar (True/False), use
                the default value ``fiftyone.config.show_progress_bars``
                (None), or a progress callback function to invoke instead
            **kwargs: optional keyword arguments to pass to the constructor of
                the :class:`fiftyone.utils.data.importers.DatasetImporter` for
                the specified ``dataset_type``
        """
        dataset_dir = _extract_archive_if_necessary(archive_path, cleanup)
        return self.merge_dir(
            dataset_dir=dataset_dir,
            dataset_type=dataset_type,
            data_path=data_path,
            labels_path=labels_path,
            label_field=label_field,
            tags=tags,
            key_field=key_field,
            key_fcn=key_fcn,
            skip_existing=skip_existing,
            insert_new=insert_new,
            fields=fields,
            omit_fields=omit_fields,
            merge_lists=merge_lists,
            overwrite=overwrite,
            expand_schema=expand_schema,
            dynamic=dynamic,
            add_info=add_info,
            progress=progress,
            **kwargs,
        )

    @mutates_data
    def add_importer(
        self,
        dataset_importer,
        label_field=None,
        tags=None,
        expand_schema=True,
        dynamic=False,
        add_info=True,
        progress=None,
    ):
        """Adds the samples from the given
        :class:`fiftyone.utils.data.importers.DatasetImporter` to the dataset.

        See :ref:`this guide <custom-dataset-importer>` for more details about
        importing datasets in custom formats by defining your own
        :class:`DatasetImporter <fiftyone.utils.data.importers.DatasetImporter>`.

        Args:
            dataset_importer: a
                :class:`fiftyone.utils.data.importers.DatasetImporter`
            label_field (None): controls the field(s) in which imported labels
                are stored. Only applicable if ``dataset_importer`` is a
                :class:`fiftyone.utils.data.importers.LabeledImageDatasetImporter` or
                :class:`fiftyone.utils.data.importers.LabeledVideoDatasetImporter`.
                If the importer produces a single
                :class:`fiftyone.core.labels.Label` instance per sample/frame,
                this argument specifies the name of the field to use; the
                default is ``"ground_truth"``. If the importer produces a
                dictionary of labels per sample, this argument can be either a
                string prefix to prepend to each label key or a dict mapping
                label keys to field names; the default in this case is to
                directly use the keys of the imported label dictionaries as
                field names
            tags (None): an optional tag or iterable of tags to attach to each
                sample
            expand_schema (True): whether to dynamically add new sample fields
                encountered to the dataset schema. If False, an error is raised
                if a sample's schema is not a subset of the dataset schema
            dynamic (False): whether to declare dynamic attributes of embedded
                document fields that are encountered
            add_info (True): whether to add dataset info from the importer (if
                any) to the dataset's ``info``
            progress (None): whether to render a progress bar (True/False), use
                the default value ``fiftyone.config.show_progress_bars``
                (None), or a progress callback function to invoke instead

        Returns:
            a list of IDs of the samples that were added to the dataset
        """
        return foud.import_samples(
            self,
            dataset_importer,
            label_field=label_field,
            tags=tags,
            expand_schema=expand_schema,
            dynamic=dynamic,
            add_info=add_info,
            progress=progress,
        )

    @mutates_data
    def merge_importer(
        self,
        dataset_importer,
        label_field=None,
        tags=None,
        key_field="filepath",
        key_fcn=None,
        skip_existing=False,
        insert_new=True,
        fields=None,
        omit_fields=None,
        merge_lists=True,
        overwrite=True,
        expand_schema=True,
        dynamic=False,
        add_info=True,
        progress=None,
    ):
        """Merges the samples from the given
        :class:`fiftyone.utils.data.importers.DatasetImporter` into the
        dataset.

        .. note::

            This method requires the ability to create *unique* indexes on the
            ``key_field`` of each collection.

            See :meth:`add_importer` if you want to add samples without a
            uniqueness constraint.

        See :ref:`this guide <custom-dataset-importer>` for more details about
        importing datasets in custom formats by defining your own
        :class:`DatasetImporter <fiftyone.utils.data.importers.DatasetImporter>`.

        By default, samples with the same absolute ``filepath`` are merged, but
        you can customize this behavior via the ``key_field`` and ``key_fcn``
        parameters. For example, you could set
        ``key_fcn = lambda sample: os.path.basename(sample.filepath)`` to merge
        samples with the same base filename.

        The behavior of this method is highly customizable. By default, all
        top-level fields from the imported samples are merged in, overwriting
        any existing values for those fields, with the exception of list fields
        (e.g., ``tags``) and label list fields (e.g.,
        :class:`fiftyone.core.labels.Detections` fields), in which case the
        elements of the lists themselves are merged. In the case of label list
        fields, labels with the same ``id`` in both collections are updated
        rather than duplicated.

        To avoid confusion between missing fields and fields whose value is
        ``None``, ``None``-valued fields are always treated as missing while
        merging.

        This method can be configured in numerous ways, including:

        -   Whether existing samples should be modified or skipped
        -   Whether new samples should be added or omitted
        -   Whether new fields can be added to the dataset schema
        -   Whether list fields should be treated as ordinary fields and merged
            as a whole rather than merging their elements
        -   Whether to merge only specific fields, or all but certain fields
        -   Mapping input fields to different field names of this dataset

        Args:
            dataset_importer: a
                :class:`fiftyone.utils.data.importers.DatasetImporter`
            label_field (None): controls the field(s) in which imported labels
                are stored. Only applicable if ``dataset_importer`` is a
                :class:`fiftyone.utils.data.importers.LabeledImageDatasetImporter` or
                :class:`fiftyone.utils.data.importers.LabeledVideoDatasetImporter`.
                If the importer produces a single
                :class:`fiftyone.core.labels.Label` instance per sample/frame,
                this argument specifies the name of the field to use; the
                default is ``"ground_truth"``. If the importer produces a
                dictionary of labels per sample, this argument can be either a
                string prefix to prepend to each label key or a dict mapping
                label keys to field names; the default in this case is to
                directly use the keys of the imported label dictionaries as
                field names
            tags (None): an optional tag or iterable of tags to attach to each
                sample
            key_field ("filepath"): the sample field to use to decide whether
                to join with an existing sample
            key_fcn (None): a function that accepts a
                :class:`fiftyone.core.sample.Sample` instance and computes a
                key to decide if two samples should be merged. If a ``key_fcn``
                is provided, ``key_field`` is ignored
            skip_existing (False): whether to skip existing samples (True) or
                merge them (False)
            insert_new (True): whether to insert new samples (True) or skip
                them (False)
            fields (None): an optional field or iterable of fields to which to
                restrict the merge. If provided, fields other than these are
                omitted from ``samples`` when merging or adding samples. One
                exception is that ``filepath`` is always included when adding
                new samples, since the field is required. This can also be a
                dict mapping field names of the input collection to field names
                of this dataset
            omit_fields (None): an optional field or iterable of fields to
                exclude from the merge. If provided, these fields are omitted
                from imported samples, if present. One exception is that
                ``filepath`` is always included when adding new samples, since
                the field is required
            merge_lists (True): whether to merge the elements of list fields
                (e.g., ``tags``) and label list fields (e.g.,
                :class:`fiftyone.core.labels.Detections` fields) rather than
                merging the entire top-level field like other field types. For
                label lists fields, existing :class:`fiftyone.core.label.Label`
                elements are either replaced (when ``overwrite`` is True) or
                kept (when ``overwrite`` is False) when their ``id`` matches a
                label from the provided samples
            overwrite (True): whether to overwrite (True) or skip (False)
                existing fields and label elements
            expand_schema (True): whether to dynamically add new fields
                encountered to the dataset schema. If False, an error is raised
                if a sample's schema is not a subset of the dataset schema
            dynamic (False): whether to declare dynamic attributes of embedded
                document fields that are encountered
            add_info (True): whether to add dataset info from the importer
                (if any) to the dataset
            progress (None): whether to render a progress bar (True/False), use
                the default value ``fiftyone.config.show_progress_bars``
                (None), or a progress callback function to invoke instead
        """
        return foud.merge_samples(
            self,
            dataset_importer,
            label_field=label_field,
            tags=tags,
            key_field=key_field,
            key_fcn=key_fcn,
            skip_existing=skip_existing,
            insert_new=insert_new,
            fields=fields,
            omit_fields=omit_fields,
            merge_lists=merge_lists,
            overwrite=overwrite,
            expand_schema=expand_schema,
            dynamic=dynamic,
            add_info=add_info,
            progress=progress,
        )

    @mutates_data
    def add_images(
        self,
        paths_or_samples,
        sample_parser=None,
        tags=None,
        progress=None,
    ):
        """Adds the given images to the dataset.

        This operation does not read the images.

        See :ref:`this guide <custom-sample-parser>` for more details about
        adding images to a dataset by defining your own
        :class:`UnlabeledImageSampleParser <fiftyone.utils.data.parsers.UnlabeledImageSampleParser>`.

        Args:
            paths_or_samples: an iterable of data. If no ``sample_parser`` is
                provided, this must be an iterable of image paths. If a
                ``sample_parser`` is provided, this can be an arbitrary
                iterable whose elements can be parsed by the sample parser
            sample_parser (None): a
                :class:`fiftyone.utils.data.parsers.UnlabeledImageSampleParser`
                instance to use to parse the samples
            tags (None): an optional tag or iterable of tags to attach to each
                sample
            progress (None): whether to render a progress bar (True/False), use
                the default value ``fiftyone.config.show_progress_bars``
                (None), or a progress callback function to invoke instead

        Returns:
            a list of IDs of the samples that were added to the dataset
        """
        if sample_parser is None:
            sample_parser = foud.ImageSampleParser()

        return foud.add_images(
            self,
            paths_or_samples,
            sample_parser,
            tags=tags,
            progress=progress,
        )

    @mutates_data
    def add_labeled_images(
        self,
        samples,
        sample_parser,
        label_field=None,
        tags=None,
        expand_schema=True,
        dynamic=False,
        progress=None,
    ):
        """Adds the given labeled images to the dataset.

        This operation will iterate over all provided samples, but the images
        will not be read (unless the sample parser requires it in order to
        compute image metadata).

        See :ref:`this guide <custom-sample-parser>` for more details about
        adding labeled images to a dataset by defining your own
        :class:`LabeledImageSampleParser <fiftyone.utils.data.parsers.LabeledImageSampleParser>`.

        Args:
            samples: an iterable of data
            sample_parser: a
                :class:`fiftyone.utils.data.parsers.LabeledImageSampleParser`
                instance to use to parse the samples
            label_field (None): controls the field(s) in which imported labels
                are stored. If the parser produces a single
                :class:`fiftyone.core.labels.Label` instance per sample, this
                argument specifies the name of the field to use; the default is
                ``"ground_truth"``. If the parser produces a dictionary of
                labels per sample, this argument can be either a string prefix
                to prepend to each label key or a dict mapping label keys to
                field names; the default in this case is to directly use the
                keys of the imported label dictionaries as field names
            tags (None): an optional tag or iterable of tags to attach to each
                sample
            expand_schema (True): whether to dynamically add new sample fields
                encountered to the dataset schema. If False, an error is raised
                if a sample's schema is not a subset of the dataset schema
            dynamic (False): whether to declare dynamic attributes of embedded
                document fields that are encountered
            progress (None): whether to render a progress bar (True/False), use
                the default value ``fiftyone.config.show_progress_bars``
                (None), or a progress callback function to invoke instead

        Returns:
            a list of IDs of the samples that were added to the dataset
        """
        return foud.add_labeled_images(
            self,
            samples,
            sample_parser,
            label_field=label_field,
            tags=tags,
            expand_schema=expand_schema,
            dynamic=dynamic,
            progress=progress,
        )

    @mutates_data
    def add_images_dir(
        self,
        images_dir,
        tags=None,
        recursive=True,
        progress=None,
    ):
        """Adds the given directory of images to the dataset.

        See :class:`fiftyone.types.ImageDirectory` for format details. In
        particular, note that files with non-image MIME types are omitted.

        This operation does not read the images.

        Args:
            images_dir: a directory of images
            tags (None): an optional tag or iterable of tags to attach to each
                sample
            recursive (True): whether to recursively traverse subdirectories
            progress (None): whether to render a progress bar (True/False), use
                the default value ``fiftyone.config.show_progress_bars``
                (None), or a progress callback function to invoke instead

        Returns:
            a list of IDs of the samples in the dataset
        """
        image_paths = foud.parse_images_dir(images_dir, recursive=recursive)
        sample_parser = foud.ImageSampleParser()
        return self.add_images(
            image_paths, sample_parser, tags=tags, progress=progress
        )

    @mutates_data
    def add_images_patt(self, images_patt, tags=None, progress=None):
        """Adds the given glob pattern of images to the dataset.

        This operation does not read the images.

        Args:
            images_patt: a glob pattern of images like
                ``/path/to/images/*.jpg``
            tags (None): an optional tag or iterable of tags to attach to each
                sample
            progress (None): whether to render a progress bar (True/False), use
                the default value ``fiftyone.config.show_progress_bars``
                (None), or a progress callback function to invoke instead

        Returns:
            a list of IDs of the samples in the dataset
        """
        image_paths = fost.get_glob_matches(images_patt)
        sample_parser = foud.ImageSampleParser()
        return self.add_images(
            image_paths, sample_parser, tags=tags, progress=progress
        )

    @mutates_data
    def ingest_images(
        self,
        paths_or_samples,
        sample_parser=None,
        tags=None,
        dataset_dir=None,
        image_format=None,
        progress=None,
    ):
        """Ingests the given iterable of images into the dataset.

        The images are read in-memory and written to ``dataset_dir``.

        See :ref:`this guide <custom-sample-parser>` for more details about
        ingesting images into a dataset by defining your own
        :class:`UnlabeledImageSampleParser <fiftyone.utils.data.parsers.UnlabeledImageSampleParser>`.

        Args:
            paths_or_samples: an iterable of data. If no ``sample_parser`` is
                provided, this must be an iterable of image paths. If a
                ``sample_parser`` is provided, this can be an arbitrary
                iterable whose elements can be parsed by the sample parser
            sample_parser (None): a
                :class:`fiftyone.utils.data.parsers.UnlabeledImageSampleParser`
                instance to use to parse the samples
            tags (None): an optional tag or iterable of tags to attach to each
                sample
            dataset_dir (None): the directory in which the images will be
                written. By default, :func:`get_default_dataset_dir` is used
            image_format (None): the image format to use to write the images to
                disk. By default, ``fiftyone.config.default_image_ext`` is used
            progress (None): whether to render a progress bar (True/False), use
                the default value ``fiftyone.config.show_progress_bars``
                (None), or a progress callback function to invoke instead

        Returns:
            a list of IDs of the samples in the dataset
        """
        if sample_parser is None:
            sample_parser = foud.ImageSampleParser()

        if dataset_dir is None:
            dataset_dir = get_default_dataset_dir(self.name)

        dataset_ingestor = foud.UnlabeledImageDatasetIngestor(
            dataset_dir,
            paths_or_samples,
            sample_parser,
            image_format=image_format,
        )

        return self.add_importer(
            dataset_ingestor, tags=tags, progress=progress
        )

    @mutates_data
    def ingest_labeled_images(
        self,
        samples,
        sample_parser,
        label_field=None,
        tags=None,
        expand_schema=True,
        dynamic=False,
        dataset_dir=None,
        image_format=None,
        progress=None,
    ):
        """Ingests the given iterable of labeled image samples into the
        dataset.

        The images are read in-memory and written to ``dataset_dir``.

        See :ref:`this guide <custom-sample-parser>` for more details about
        ingesting labeled images into a dataset by defining your own
        :class:`LabeledImageSampleParser <fiftyone.utils.data.parsers.LabeledImageSampleParser>`.

        Args:
            samples: an iterable of data
            sample_parser: a
                :class:`fiftyone.utils.data.parsers.LabeledImageSampleParser`
                instance to use to parse the samples
            label_field (None): controls the field(s) in which imported labels
                are stored. If the parser produces a single
                :class:`fiftyone.core.labels.Label` instance per sample, this
                argument specifies the name of the field to use; the default is
                ``"ground_truth"``. If the parser produces a dictionary of
                labels per sample, this argument can be either a string prefix
                to prepend to each label key or a dict mapping label keys to
                field names; the default in this case is to directly use the
                keys of the imported label dictionaries as field names
            tags (None): an optional tag or iterable of tags to attach to each
                sample
            expand_schema (True): whether to dynamically add new sample fields
                encountered to the dataset schema. If False, an error is raised
                if the sample's schema is not a subset of the dataset schema
            dynamic (False): whether to declare dynamic attributes of embedded
                document fields that are encountered
            dataset_dir (None): the directory in which the images will be
                written. By default, :func:`get_default_dataset_dir` is used
            image_format (None): the image format to use to write the images to
                disk. By default, ``fiftyone.config.default_image_ext`` is used
            progress (None): whether to render a progress bar (True/False), use
                the default value ``fiftyone.config.show_progress_bars``
                (None), or a progress callback function to invoke instead

        Returns:
            a list of IDs of the samples in the dataset
        """
        if dataset_dir is None:
            dataset_dir = get_default_dataset_dir(self.name)

        dataset_ingestor = foud.LabeledImageDatasetIngestor(
            dataset_dir,
            samples,
            sample_parser,
            image_format=image_format,
        )

        return self.add_importer(
            dataset_ingestor,
            label_field=label_field,
            tags=tags,
            expand_schema=expand_schema,
            dynamic=dynamic,
            progress=progress,
        )

    @mutates_data
    def add_videos(
        self,
        paths_or_samples,
        sample_parser=None,
        tags=None,
        progress=None,
    ):
        """Adds the given videos to the dataset.

        This operation does not read the videos.

        See :ref:`this guide <custom-sample-parser>` for more details about
        adding videos to a dataset by defining your own
        :class:`UnlabeledVideoSampleParser <fiftyone.utils.data.parsers.UnlabeledVideoSampleParser>`.

        Args:
            paths_or_samples: an iterable of data. If no ``sample_parser`` is
                provided, this must be an iterable of video paths. If a
                ``sample_parser`` is provided, this can be an arbitrary
                iterable whose elements can be parsed by the sample parser
            sample_parser (None): a
                :class:`fiftyone.utils.data.parsers.UnlabeledVideoSampleParser`
                instance to use to parse the samples
            tags (None): an optional tag or iterable of tags to attach to each
                sample
            progress (None): whether to render a progress bar (True/False), use
                the default value ``fiftyone.config.show_progress_bars``
                (None), or a progress callback function to invoke instead

        Returns:
            a list of IDs of the samples that were added to the dataset
        """
        if sample_parser is None:
            sample_parser = foud.VideoSampleParser()

        return foud.add_videos(
            self, paths_or_samples, sample_parser, tags=tags, progress=progress
        )

    @mutates_data
    def add_labeled_videos(
        self,
        samples,
        sample_parser,
        label_field=None,
        tags=None,
        expand_schema=True,
        dynamic=False,
        progress=None,
    ):
        """Adds the given labeled videos to the dataset.

        This operation will iterate over all provided samples, but the videos
        will not be read/decoded/etc.

        See :ref:`this guide <custom-sample-parser>` for more details about
        adding labeled videos to a dataset by defining your own
        :class:`LabeledVideoSampleParser <fiftyone.utils.data.parsers.LabeledVideoSampleParser>`.

        Args:
            samples: an iterable of data
            sample_parser: a
                :class:`fiftyone.utils.data.parsers.LabeledVideoSampleParser`
                instance to use to parse the samples
            label_field (None): controls the field(s) in which imported labels
                are stored. If the parser produces a single
                :class:`fiftyone.core.labels.Label` instance per sample/frame,
                this argument specifies the name of the field to use; the
                default is ``"ground_truth"``. If the parser produces a
                dictionary of labels per sample/frame, this argument can be
                either a string prefix to prepend to each label key or a dict
                mapping label keys to field names; the default in this case is
                to directly use the keys of the imported label dictionaries as
                field names
            label_field ("ground_truth"): the name (or root name) of the
                frame field(s) to use for the labels
            tags (None): an optional tag or iterable of tags to attach to each
                sample
            expand_schema (True): whether to dynamically add new sample fields
                encountered to the dataset schema. If False, an error is raised
                if a sample's schema is not a subset of the dataset schema
            dynamic (False): whether to declare dynamic attributes of embedded
                document fields that are encountered
            progress (None): whether to render a progress bar (True/False), use
                the default value ``fiftyone.config.show_progress_bars``
                (None), or a progress callback function to invoke instead

        Returns:
            a list of IDs of the samples that were added to the dataset
        """
        return foud.add_labeled_videos(
            self,
            samples,
            sample_parser,
            label_field=label_field,
            tags=tags,
            expand_schema=expand_schema,
            dynamic=dynamic,
            progress=progress,
        )

    @mutates_data
    def add_videos_dir(
        self, videos_dir, tags=None, recursive=True, progress=None
    ):
        """Adds the given directory of videos to the dataset.

        See :class:`fiftyone.types.VideoDirectory` for format details. In
        particular, note that files with non-video MIME types are omitted.

        This operation does not read/decode the videos.

        Args:
            videos_dir: a directory of videos
            tags (None): an optional tag or iterable of tags to attach to each
                sample
            recursive (True): whether to recursively traverse subdirectories
            progress (None): whether to render a progress bar (True/False), use
                the default value ``fiftyone.config.show_progress_bars``
                (None), or a progress callback function to invoke instead

        Returns:
            a list of IDs of the samples in the dataset
        """
        video_paths = foud.parse_videos_dir(videos_dir, recursive=recursive)
        sample_parser = foud.VideoSampleParser()
        return self.add_videos(
            video_paths, sample_parser, tags=tags, progress=progress
        )

    @mutates_data
    def add_videos_patt(self, videos_patt, tags=None, progress=None):
        """Adds the given glob pattern of videos to the dataset.

        This operation does not read/decode the videos.

        Args:
            videos_patt: a glob pattern of videos like
                ``/path/to/videos/*.mp4``
            tags (None): an optional tag or iterable of tags to attach to each
                sample
            progress (None): whether to render a progress bar (True/False), use
                the default value ``fiftyone.config.show_progress_bars``
                (None), or a progress callback function to invoke instead

        Returns:
            a list of IDs of the samples in the dataset
        """
        video_paths = fost.get_glob_matches(videos_patt)
        sample_parser = foud.VideoSampleParser()
        return self.add_videos(
            video_paths, sample_parser, tags=tags, progress=progress
        )

    @mutates_data
    def ingest_videos(
        self,
        paths_or_samples,
        sample_parser=None,
        tags=None,
        dataset_dir=None,
        progress=None,
    ):
        """Ingests the given iterable of videos into the dataset.

        The videos are copied to ``dataset_dir``.

        See :ref:`this guide <custom-sample-parser>` for more details about
        ingesting videos into a dataset by defining your own
        :class:`UnlabeledVideoSampleParser <fiftyone.utils.data.parsers.UnlabeledVideoSampleParser>`.

        Args:
            paths_or_samples: an iterable of data. If no ``sample_parser`` is
                provided, this must be an iterable of video paths. If a
                ``sample_parser`` is provided, this can be an arbitrary
                iterable whose elements can be parsed by the sample parser
            sample_parser (None): a
                :class:`fiftyone.utils.data.parsers.UnlabeledVideoSampleParser`
                instance to use to parse the samples
            tags (None): an optional tag or iterable of tags to attach to each
                sample
            dataset_dir (None): the directory in which the videos will be
                written. By default, :func:`get_default_dataset_dir` is used
            progress (None): whether to render a progress bar (True/False), use
                the default value ``fiftyone.config.show_progress_bars``
                (None), or a progress callback function to invoke instead

        Returns:
            a list of IDs of the samples in the dataset
        """
        if sample_parser is None:
            sample_parser = foud.VideoSampleParser()

        if dataset_dir is None:
            dataset_dir = get_default_dataset_dir(self.name)

        dataset_ingestor = foud.UnlabeledVideoDatasetIngestor(
            dataset_dir, paths_or_samples, sample_parser
        )

        return self.add_importer(
            dataset_ingestor, tags=tags, progress=progress
        )

    @mutates_data
    def ingest_labeled_videos(
        self,
        samples,
        sample_parser,
        tags=None,
        expand_schema=True,
        dynamic=False,
        dataset_dir=None,
        progress=None,
    ):
        """Ingests the given iterable of labeled video samples into the
        dataset.

        The videos are copied to ``dataset_dir``.

        See :ref:`this guide <custom-sample-parser>` for more details about
        ingesting labeled videos into a dataset by defining your own
        :class:`LabeledVideoSampleParser <fiftyone.utils.data.parsers.LabeledVideoSampleParser>`.

        Args:
            samples: an iterable of data
            sample_parser: a
                :class:`fiftyone.utils.data.parsers.LabeledVideoSampleParser`
                instance to use to parse the samples
            tags (None): an optional tag or iterable of tags to attach to each
                sample
            expand_schema (True): whether to dynamically add new sample fields
                encountered to the dataset schema. If False, an error is raised
                if the sample's schema is not a subset of the dataset schema
            dynamic (False): whether to declare dynamic attributes of embedded
                document fields that are encountered
            dataset_dir (None): the directory in which the videos will be
                written. By default, :func:`get_default_dataset_dir` is used
            progress (None): whether to render a progress bar (True/False), use
                the default value ``fiftyone.config.show_progress_bars``
                (None), or a progress callback function to invoke instead

        Returns:
            a list of IDs of the samples in the dataset
        """
        if dataset_dir is None:
            dataset_dir = get_default_dataset_dir(self.name)

        dataset_ingestor = foud.LabeledVideoDatasetIngestor(
            dataset_dir, samples, sample_parser
        )

        return self.add_importer(
            dataset_ingestor,
            tags=tags,
            expand_schema=expand_schema,
            dynamic=dynamic,
            progress=progress,
        )

    @classmethod
    def from_dir(
        cls,
        dataset_dir=None,
        dataset_type=None,
        data_path=None,
        labels_path=None,
        name=None,
        persistent=False,
        overwrite=False,
        label_field=None,
        tags=None,
        dynamic=False,
        progress=None,
        **kwargs,
    ):
        """Creates a :class:`Dataset` from the contents of the given directory.

        You can create datasets with this method via the following basic
        patterns:

        (a) Provide ``dataset_dir`` and ``dataset_type`` to import the contents
            of a directory that is organized in the default layout for the
            dataset type as documented in
            :ref:`this guide <loading-datasets-from-disk>`

        (b) Provide ``dataset_type`` along with ``data_path``, ``labels_path``,
            or other type-specific parameters to perform a customized
            import. This syntax provides the flexibility to, for example,
            perform labels-only imports or imports where the source media lies
            in a different location than the labels

        In either workflow, the remaining parameters of this method can be
        provided to further configure the import.

        See :ref:`this guide <loading-datasets-from-disk>` for example usages
        of this method and descriptions of the available dataset types.

        Args:
            dataset_dir (None): the dataset directory. This can be omitted if
                you provide arguments such as ``data_path`` and ``labels_path``
            dataset_type (None): the :class:`fiftyone.types.Dataset` type of
                the dataset
            data_path (None): an optional parameter that enables explicit
                control over the location of the media for certain dataset
                types. Can be any of the following:

                -   a folder name like ``"data"`` or ``"data/"`` specifying a
                    subfolder of ``dataset_dir`` in which the media lies
                -   an absolute directory path in which the media lies. In this
                    case, the ``dataset_dir`` has no effect on the location of
                    the data
                -   a filename like ``"data.json"`` specifying the filename of
                    a JSON manifest file in ``dataset_dir`` that maps UUIDs to
                    media filepaths. Files of this format are generated when
                    passing the ``export_media="manifest"`` option to
                    :meth:`fiftyone.core.collections.SampleCollection.export`
                -   an absolute filepath to a JSON manifest file. In this case,
                    ``dataset_dir`` has no effect on the location of the data
                -   a dict mapping filenames to absolute filepaths

                By default, it is assumed that the data can be located in the
                default location within ``dataset_dir`` for the dataset type
            labels_path (None): an optional parameter that enables explicit
                control over the location of the labels. Only applicable when
                importing certain labeled dataset formats. Can be any of the
                following:

                -   a type-specific folder name like ``"labels"`` or
                    ``"labels/"`` or a filename like ``"labels.json"`` or
                    ``"labels.xml"`` specifying the location in ``dataset_dir``
                    of the labels file(s)
                -   an absolute directory or filepath containing the labels
                    file(s). In this case, ``dataset_dir`` has no effect on the
                    location of the labels

                For labeled datasets, this parameter defaults to the location
                in ``dataset_dir`` of the labels for the default layout of the
                dataset type being imported
            name (None): a name for the dataset. By default,
                :func:`get_default_dataset_name` is used
            persistent (False): whether the dataset should persist in the
                database after the session terminates
            overwrite (False): whether to overwrite an existing dataset of
                the same name
            label_field (None): controls the field(s) in which imported labels
                are stored. Only applicable if ``dataset_importer`` is a
                :class:`fiftyone.utils.data.importers.LabeledImageDatasetImporter` or
                :class:`fiftyone.utils.data.importers.LabeledVideoDatasetImporter`.
                If the importer produces a single
                :class:`fiftyone.core.labels.Label` instance per sample/frame,
                this argument specifies the name of the field to use; the
                default is ``"ground_truth"``. If the importer produces a
                dictionary of labels per sample, this argument can be either a
                string prefix to prepend to each label key or a dict mapping
                label keys to field names; the default in this case is to
                directly use the keys of the imported label dictionaries as
                field names
            tags (None): an optional tag or iterable of tags to attach to each
                sample
            dynamic (False): whether to declare dynamic attributes of embedded
                document fields that are encountered
            progress (None): whether to render a progress bar (True/False), use
                the default value ``fiftyone.config.show_progress_bars``
                (None), or a progress callback function to invoke instead
            **kwargs: optional keyword arguments to pass to the constructor of
                the :class:`fiftyone.utils.data.importers.DatasetImporter` for
                the specified ``dataset_type``

        Returns:
            a :class:`Dataset`
        """
        dataset = cls(name, persistent=persistent, overwrite=overwrite)
        dataset.add_dir(
            dataset_dir=dataset_dir,
            dataset_type=dataset_type,
            data_path=data_path,
            labels_path=labels_path,
            label_field=label_field,
            tags=tags,
            dynamic=dynamic,
            progress=progress,
            **kwargs,
        )
        return dataset

    @classmethod
    def from_archive(
        cls,
        archive_path,
        dataset_type=None,
        data_path=None,
        labels_path=None,
        name=None,
        persistent=False,
        overwrite=False,
        label_field=None,
        tags=None,
        dynamic=False,
        cleanup=True,
        progress=None,
        **kwargs,
    ):
        """Creates a :class:`Dataset` from the contents of the given archive.

        If a directory with the same root name as ``archive_path`` exists, it
        is assumed that this directory contains the extracted contents of the
        archive, and thus the archive is not re-extracted.

        See :ref:`this guide <loading-datasets-from-disk>` for example usages
        of this method and descriptions of the available dataset types.

        .. note::

            The following archive formats are explicitly supported::

                .zip, .tar, .tar.gz, .tgz, .tar.bz, .tbz

            If an archive *not* in the above list is found, extraction will be
            attempted via the ``patool`` package, which supports many formats
            but may require that additional system packages be installed.

        Args:
            archive_path: the path to an archive of a dataset directory
            dataset_type (None): the :class:`fiftyone.types.Dataset` type of
                the dataset in ``archive_path``
            data_path (None): an optional parameter that enables explicit
                control over the location of the media for certain dataset
                types. Can be any of the following:

                -   a folder name like ``"data"`` or ``"data/"`` specifying a
                    subfolder of ``dataset_dir`` in which the media lies
                -   an absolute directory path in which the media lies. In this
                    case, the ``archive_path`` has no effect on the location of
                    the data
                -   a filename like ``"data.json"`` specifying the filename of
                    a JSON manifest file in ``archive_path`` that maps UUIDs to
                    media filepaths. Files of this format are generated when
                    passing the ``export_media="manifest"`` option to
                    :meth:`fiftyone.core.collections.SampleCollection.export`
                -   an absolute filepath to a JSON manifest file. In this case,
                    ``archive_path`` has no effect on the location of the data
                -   a dict mapping filenames to absolute filepaths

                By default, it is assumed that the data can be located in the
                default location within ``archive_path`` for the dataset type
            labels_path (None): an optional parameter that enables explicit
                control over the location of the labels. Only applicable when
                importing certain labeled dataset formats. Can be any of the
                following:

                -   a type-specific folder name like ``"labels"`` or
                    ``"labels/"`` or a filename like ``"labels.json"`` or
                    ``"labels.xml"`` specifying the location in
                    ``archive_path`` of the labels file(s)
                -   an absolute directory or filepath containing the labels
                    file(s). In this case, ``archive_path`` has no effect on
                    the location of the labels

                For labeled datasets, this parameter defaults to the location
                in ``archive_path`` of the labels for the default layout of the
                dataset type being imported
            name (None): a name for the dataset. By default,
                :func:`get_default_dataset_name` is used
            persistent (False): whether the dataset should persist in the
                database after the session terminates
            overwrite (False): whether to overwrite an existing dataset of
                the same name
            label_field (None): controls the field(s) in which imported labels
                are stored. Only applicable if ``dataset_importer`` is a
                :class:`fiftyone.utils.data.importers.LabeledImageDatasetImporter` or
                :class:`fiftyone.utils.data.importers.LabeledVideoDatasetImporter`.
                If the importer produces a single
                :class:`fiftyone.core.labels.Label` instance per sample/frame,
                this argument specifies the name of the field to use; the
                default is ``"ground_truth"``. If the importer produces a
                dictionary of labels per sample, this argument can be either a
                string prefix to prepend to each label key or a dict mapping
                label keys to field names; the default in this case is to
                directly use the keys of the imported label dictionaries as
                field names
            tags (None): an optional tag or iterable of tags to attach to each
                sample
            dynamic (False): whether to declare dynamic attributes of embedded
                document fields that are encountered
            cleanup (True): whether to delete the archive after extracting it
            progress (None): whether to render a progress bar (True/False), use
                the default value ``fiftyone.config.show_progress_bars``
                (None), or a progress callback function to invoke instead
            **kwargs: optional keyword arguments to pass to the constructor of
                the :class:`fiftyone.utils.data.importers.DatasetImporter` for
                the specified ``dataset_type``

        Returns:
            a :class:`Dataset`
        """
        dataset = cls(name, persistent=persistent, overwrite=overwrite)
        dataset.add_archive(
            archive_path,
            dataset_type=dataset_type,
            data_path=data_path,
            labels_path=labels_path,
            label_field=label_field,
            tags=tags,
            dynamic=dynamic,
            cleanup=cleanup,
            progress=progress,
            **kwargs,
        )
        return dataset

    @classmethod
    def from_importer(
        cls,
        dataset_importer,
        name=None,
        persistent=False,
        overwrite=False,
        label_field=None,
        tags=None,
        dynamic=False,
        progress=None,
    ):
        """Creates a :class:`Dataset` by importing the samples in the given
        :class:`fiftyone.utils.data.importers.DatasetImporter`.

        See :ref:`this guide <custom-dataset-importer>` for more details about
        providing a custom
        :class:`DatasetImporter <fiftyone.utils.data.importers.DatasetImporter>`
        to import datasets into FiftyOne.

        Args:
            dataset_importer: a
                :class:`fiftyone.utils.data.importers.DatasetImporter`
            name (None): a name for the dataset. By default,
                :func:`get_default_dataset_name` is used
            persistent (False): whether the dataset should persist in the
                database after the session terminates
            overwrite (False): whether to overwrite an existing dataset of
                the same name
            label_field (None): controls the field(s) in which imported labels
                are stored. Only applicable if ``dataset_importer`` is a
                :class:`fiftyone.utils.data.importers.LabeledImageDatasetImporter` or
                :class:`fiftyone.utils.data.importers.LabeledVideoDatasetImporter`.
                If the importer produces a single
                :class:`fiftyone.core.labels.Label` instance per sample/frame,
                this argument specifies the name of the field to use; the
                default is ``"ground_truth"``. If the importer produces a
                dictionary of labels per sample, this argument can be either a
                string prefix to prepend to each label key or a dict mapping
                label keys to field names; the default in this case is to
                directly use the keys of the imported label dictionaries as
                field names
            tags (None): an optional tag or iterable of tags to attach to each
                sample
            dynamic (False): whether to declare dynamic attributes of embedded
                document fields that are encountered
            progress (None): whether to render a progress bar (True/False), use
                the default value ``fiftyone.config.show_progress_bars``
                (None), or a progress callback function to invoke instead

        Returns:
            a :class:`Dataset`
        """
        dataset = cls(name, persistent=persistent, overwrite=overwrite)
        dataset.add_importer(
            dataset_importer,
            label_field=label_field,
            tags=tags,
            dynamic=dynamic,
            progress=progress,
        )
        return dataset

    @classmethod
    def from_images(
        cls,
        paths_or_samples,
        sample_parser=None,
        name=None,
        persistent=False,
        overwrite=False,
        tags=None,
        progress=None,
    ):
        """Creates a :class:`Dataset` from the given images.

        This operation does not read the images.

        See :ref:`this guide <custom-sample-parser>` for more details about
        providing a custom
        :class:`UnlabeledImageSampleParser <fiftyone.utils.data.parsers.UnlabeledImageSampleParser>`
        to load image samples into FiftyOne.

        Args:
            paths_or_samples: an iterable of data. If no ``sample_parser`` is
                provided, this must be an iterable of image paths. If a
                ``sample_parser`` is provided, this can be an arbitrary
                iterable whose elements can be parsed by the sample parser
            sample_parser (None): a
                :class:`fiftyone.utils.data.parsers.UnlabeledImageSampleParser`
                instance to use to parse the samples
            name (None): a name for the dataset. By default,
                :func:`get_default_dataset_name` is used
            persistent (False): whether the dataset should persist in the
                database after the session terminates
            overwrite (False): whether to overwrite an existing dataset of
                the same name
            tags (None): an optional tag or iterable of tags to attach to each
                sample
            progress (None): whether to render a progress bar (True/False), use
                the default value ``fiftyone.config.show_progress_bars``
                (None), or a progress callback function to invoke instead

        Returns:
            a :class:`Dataset`
        """
        dataset = cls(name, persistent=persistent, overwrite=overwrite)
        dataset.add_images(
            paths_or_samples,
            sample_parser=sample_parser,
            tags=tags,
            progress=progress,
        )
        return dataset

    @classmethod
    def from_labeled_images(
        cls,
        samples,
        sample_parser,
        name=None,
        persistent=False,
        overwrite=False,
        label_field=None,
        tags=None,
        dynamic=False,
        progress=None,
    ):
        """Creates a :class:`Dataset` from the given labeled images.

        This operation will iterate over all provided samples, but the images
        will not be read.

        See :ref:`this guide <custom-sample-parser>` for more details about
        providing a custom
        :class:`LabeledImageSampleParser <fiftyone.utils.data.parsers.LabeledImageSampleParser>`
        to load labeled image samples into FiftyOne.

        Args:
            samples: an iterable of data
            sample_parser: a
                :class:`fiftyone.utils.data.parsers.LabeledImageSampleParser`
                instance to use to parse the samples
            name (None): a name for the dataset. By default,
                :func:`get_default_dataset_name` is used
            persistent (False): whether the dataset should persist in the
                database after the session terminates
            overwrite (False): whether to overwrite an existing dataset of
                the same name
            label_field (None): controls the field(s) in which imported labels
                are stored. If the parser produces a single
                :class:`fiftyone.core.labels.Label` instance per sample, this
                argument specifies the name of the field to use; the default is
                ``"ground_truth"``. If the parser produces a dictionary of
                labels per sample, this argument can be either a string prefix
                to prepend to each label key or a dict mapping label keys to
                field names; the default in this case is to directly use the
                keys of the imported label dictionaries as field names
            tags (None): an optional tag or iterable of tags to attach to each
                sample
            dynamic (False): whether to declare dynamic attributes of embedded
                document fields that are encountered
            progress (None): whether to render a progress bar (True/False), use
                the default value ``fiftyone.config.show_progress_bars``
                (None), or a progress callback function to invoke instead

        Returns:
            a :class:`Dataset`
        """
        dataset = cls(name, persistent=persistent, overwrite=overwrite)
        dataset.add_labeled_images(
            samples,
            sample_parser,
            label_field=label_field,
            tags=tags,
            dynamic=dynamic,
            progress=progress,
        )
        return dataset

    @classmethod
    def from_images_dir(
        cls,
        images_dir,
        name=None,
        persistent=False,
        overwrite=False,
        tags=None,
        recursive=True,
        progress=None,
    ):
        """Creates a :class:`Dataset` from the given directory of images.

        This operation does not read the images.

        Args:
            images_dir: a directory of images
            name (None): a name for the dataset. By default,
                :func:`get_default_dataset_name` is used
            persistent (False): whether the dataset should persist in the
                database after the session terminates
            overwrite (False): whether to overwrite an existing dataset of
                the same name
            tags (None): an optional tag or iterable of tags to attach to each
                sample
            recursive (True): whether to recursively traverse subdirectories
            progress (None): whether to render a progress bar (True/False), use
                the default value ``fiftyone.config.show_progress_bars``
                (None), or a progress callback function to invoke instead

        Returns:
            a :class:`Dataset`
        """
        dataset = cls(name, persistent=persistent, overwrite=overwrite)
        dataset.add_images_dir(
            images_dir, tags=tags, recursive=recursive, progress=progress
        )
        return dataset

    @classmethod
    def from_images_patt(
        cls,
        images_patt,
        name=None,
        persistent=False,
        overwrite=False,
        tags=None,
        progress=None,
    ):
        """Creates a :class:`Dataset` from the given glob pattern of images.

        This operation does not read the images.

        Args:
            images_patt: a glob pattern of images like
                ``/path/to/images/*.jpg``
            name (None): a name for the dataset. By default,
                :func:`get_default_dataset_name` is used
            persistent (False): whether the dataset should persist in the
                database after the session terminates
            overwrite (False): whether to overwrite an existing dataset of
                the same name
            tags (None): an optional tag or iterable of tags to attach to each
                sample
            progress (None): whether to render a progress bar (True/False), use
                the default value ``fiftyone.config.show_progress_bars``
                (None), or a progress callback function to invoke instead

        Returns:
            a :class:`Dataset`
        """
        dataset = cls(name, persistent=persistent, overwrite=overwrite)
        dataset.add_images_patt(images_patt, tags=tags, progress=progress)
        return dataset

    @classmethod
    def from_videos(
        cls,
        paths_or_samples,
        sample_parser=None,
        name=None,
        persistent=False,
        overwrite=False,
        tags=None,
        progress=None,
    ):
        """Creates a :class:`Dataset` from the given videos.

        This operation does not read/decode the videos.

        See :ref:`this guide <custom-sample-parser>` for more details about
        providing a custom
        :class:`UnlabeledVideoSampleParser <fiftyone.utils.data.parsers.UnlabeledVideoSampleParser>`
        to load video samples into FiftyOne.

        Args:
            paths_or_samples: an iterable of data. If no ``sample_parser`` is
                provided, this must be an iterable of video paths. If a
                ``sample_parser`` is provided, this can be an arbitrary
                iterable whose elements can be parsed by the sample parser
            sample_parser (None): a
                :class:`fiftyone.utils.data.parsers.UnlabeledVideoSampleParser`
                instance to use to parse the samples
            name (None): a name for the dataset. By default,
                :func:`get_default_dataset_name` is used
            persistent (False): whether the dataset should persist in the
                database after the session terminates
            overwrite (False): whether to overwrite an existing dataset of
                the same name
            tags (None): an optional tag or iterable of tags to attach to each
                sample
            progress (None): whether to render a progress bar (True/False), use
                the default value ``fiftyone.config.show_progress_bars``
                (None), or a progress callback function to invoke instead

        Returns:
            a :class:`Dataset`
        """
        dataset = cls(name, persistent=persistent, overwrite=overwrite)
        dataset.add_videos(
            paths_or_samples,
            sample_parser=sample_parser,
            tags=tags,
            progress=progress,
        )
        return dataset

    @classmethod
    def from_labeled_videos(
        cls,
        samples,
        sample_parser,
        name=None,
        persistent=False,
        overwrite=False,
        label_field=None,
        tags=None,
        dynamic=False,
        progress=None,
    ):
        """Creates a :class:`Dataset` from the given labeled videos.

        This operation will iterate over all provided samples, but the videos
        will not be read/decoded/etc.

        See :ref:`this guide <custom-sample-parser>` for more details about
        providing a custom
        :class:`LabeledVideoSampleParser <fiftyone.utils.data.parsers.LabeledVideoSampleParser>`
        to load labeled video samples into FiftyOne.

        Args:
            samples: an iterable of data
            sample_parser: a
                :class:`fiftyone.utils.data.parsers.LabeledVideoSampleParser`
                instance to use to parse the samples
            name (None): a name for the dataset. By default,
                :func:`get_default_dataset_name` is used
            persistent (False): whether the dataset should persist in the
                database after the session terminates
            overwrite (False): whether to overwrite an existing dataset of
                the same name
            label_field (None): controls the field(s) in which imported labels
                are stored. If the parser produces a single
                :class:`fiftyone.core.labels.Label` instance per sample/frame,
                this argument specifies the name of the field to use; the
                default is ``"ground_truth"``. If the parser produces a
                dictionary of labels per sample/frame, this argument can be
                either a string prefix to prepend to each label key or a dict
                mapping label keys to field names; the default in this case is
                to directly use the keys of the imported label dictionaries as
                field names
            tags (None): an optional tag or iterable of tags to attach to each
                sample
            dynamic (False): whether to declare dynamic attributes of embedded
                document fields that are encountered
            progress (None): whether to render a progress bar (True/False), use
                the default value ``fiftyone.config.show_progress_bars``
                (None), or a progress callback function to invoke instead

        Returns:
            a :class:`Dataset`
        """
        dataset = cls(name, persistent=persistent, overwrite=overwrite)
        dataset.add_labeled_videos(
            samples,
            sample_parser,
            label_field=label_field,
            tags=tags,
            dynamic=dynamic,
            progress=progress,
        )
        return dataset

    @classmethod
    def from_videos_dir(
        cls,
        videos_dir,
        name=None,
        persistent=False,
        overwrite=False,
        tags=None,
        recursive=True,
        progress=None,
    ):
        """Creates a :class:`Dataset` from the given directory of videos.

        This operation does not read/decode the videos.

        Args:
            videos_dir: a directory of videos
            name (None): a name for the dataset. By default,
                :func:`get_default_dataset_name` is used
            persistent (False): whether the dataset should persist in the
                database after the session terminates
            overwrite (False): whether to overwrite an existing dataset of
                the same name
            tags (None): an optional tag or iterable of tags to attach to each
                sample
            recursive (True): whether to recursively traverse subdirectories

        Returns:
            a :class:`Dataset`
        """
        dataset = cls(name, persistent=persistent, overwrite=overwrite)
        dataset.add_videos_dir(
            videos_dir, tags=tags, recursive=recursive, progress=progress
        )
        return dataset

    @classmethod
    def from_videos_patt(
        cls,
        videos_patt,
        name=None,
        persistent=False,
        overwrite=False,
        tags=None,
        progress=None,
    ):
        """Creates a :class:`Dataset` from the given glob pattern of videos.

        This operation does not read/decode the videos.

        Args:
            videos_patt: a glob pattern of videos like
                ``/path/to/videos/*.mp4``
            name (None): a name for the dataset. By default,
                :func:`get_default_dataset_name` is used
            persistent (False): whether the dataset should persist in the
                database after the session terminates
            overwrite (False): whether to overwrite an existing dataset of
                the same name
            tags (None): an optional tag or iterable of tags to attach to each
                sample

        Returns:
            a :class:`Dataset`
        """
        dataset = cls(name, persistent=persistent, overwrite=overwrite)
        dataset.add_videos_patt(videos_patt, tags=tags, progress=progress)
        return dataset

    @classmethod
    def from_dict(
        cls,
        d,
        name=None,
        persistent=False,
        overwrite=False,
        rel_dir=None,
        frame_labels_dir=None,
        progress=None,
    ):
        """Loads a :class:`Dataset` from a JSON dictionary generated by
        :meth:`fiftyone.core.collections.SampleCollection.to_dict`.

        The JSON dictionary can contain an export of any
        :class:`fiftyone.core.collections.SampleCollection`, e.g.,
        :class:`Dataset` or :class:`fiftyone.core.view.DatasetView`.

        Args:
            d: a JSON dictionary
            name (None): a name for the new dataset
            persistent (False): whether the dataset should persist in the
                database after the session terminates
            overwrite (False): whether to overwrite an existing dataset of
                the same name
            rel_dir (None): a relative directory to prepend to the ``filepath``
                of each sample if the filepath is not absolute (begins with a
                path separator). The path is converted to an absolute path
                (if necessary) via :func:`fiftyone.core.storage.normalize_path`
            frame_labels_dir (None): a directory of per-sample JSON files
                containing the frame labels for video samples. If omitted, it
                is assumed that the frame labels are included directly in the
                provided JSON dict. Only applicable to datasets that contain
                videos
            progress (None): whether to render a progress bar (True/False), use
                the default value ``fiftyone.config.show_progress_bars``
                (None), or a progress callback function to invoke instead

        Returns:
            a :class:`Dataset`
        """
        if name is None:
            name = d.get("name", None)
            if name is None:
                raise ValueError("Attempting to load a Dataset with no name.")

        if rel_dir is not None:
            rel_dir = fost.normalize_path(rel_dir)

        name = make_unique_dataset_name(name)
        dataset = cls(name, persistent=persistent, overwrite=overwrite)

        media_type = d.get("media_type", None)

        if media_type == fom.GROUP:
            dataset._doc.group_media_types = d.get("group_media_types", {})
            dataset._doc.default_group_slice = d.get(
                "default_group_slice", None
            )

        if media_type is not None:
            dataset.media_type = media_type

        dataset._apply_field_schema(d.get("sample_fields", {}))
        dataset._apply_frame_field_schema(d.get("frame_fields", {}))

        dataset._doc.info = d.get("info", {})

        dataset._doc.classes = d.get("classes", {})
        dataset._doc.default_classes = d.get("default_classes", [])

        dataset._doc.mask_targets = dataset._parse_mask_targets(
            d.get("mask_targets", {})
        )
        dataset._doc.default_mask_targets = (
            dataset._parse_default_mask_targets(
                d.get("default_mask_targets", {})
            )
        )

        dataset._doc.skeletons = dataset._parse_skeletons(
            d.get("skeletons", {})
        )
        dataset._doc.default_skeleton = dataset._parse_default_skeleton(
            d.get("default_skeleton", None)
        )

        dataset.save()

        def parse_sample(sd):
            if rel_dir and not fost.isabs(sd["filepath"]):
                sd["filepath"] = fost.join(rel_dir, sd["filepath"])

            if (media_type == fom.VIDEO) or (
                media_type == fom.GROUP
                and fom.get_media_type(sd["filepath"]) == fom.VIDEO
            ):
                frames = sd.pop("frames", {})

                # @todo batch download cloud `frames`
                if etau.is_str(frames):
                    frames_path = fost.join(frame_labels_dir, frames)
                    frames = fost.read_json(frames_path).get("frames", {})

                sample = fos.Sample.from_dict(sd)

                for key, value in frames.items():
                    sample.frames[int(key)] = fofr.Frame.from_dict(value)
            else:
                sample = fos.Sample.from_dict(sd)

            return sample

        samples = d["samples"]
        _samples = map(parse_sample, samples)

        dataset.add_samples(
            _samples,
            expand_schema=False,
            progress=progress,
            num_samples=samples,
        )

        return dataset

    @classmethod
    def from_json(
        cls,
        path_or_str,
        name=None,
        persistent=False,
        overwrite=False,
        rel_dir=None,
        frame_labels_dir=None,
        progress=None,
    ):
        """Loads a :class:`Dataset` from JSON generated by
        :func:`fiftyone.core.collections.SampleCollection.write_json` or
        :func:`fiftyone.core.collections.SampleCollection.to_json`.

        The JSON file can contain an export of any
        :class:`fiftyone.core.collections.SampleCollection`, e.g.,
        :class:`Dataset` or :class:`fiftyone.core.view.DatasetView`.

        Args:
            path_or_str: the path to a JSON file on disk or a JSON string
            name (None): a name for the new dataset
            persistent (False): whether the dataset should persist in the
                database after the session terminates
            overwrite (False): whether to overwrite an existing dataset of
                the same name
            rel_dir (None): a relative directory to prepend to the ``filepath``
                of each sample, if the filepath is not absolute (begins with a
                path separator). The path is converted to an absolute path
                (if necessary) via :func:`fiftyone.core.storage.normalize_path`
            progress (None): whether to render a progress bar (True/False), use
                the default value ``fiftyone.config.show_progress_bars``
                (None), or a progress callback function to invoke instead

        Returns:
            a :class:`Dataset`
        """
        d = fost.load_json(path_or_str)
        return cls.from_dict(
            d,
            name=name,
            persistent=persistent,
            overwrite=overwrite,
            rel_dir=rel_dir,
            frame_labels_dir=frame_labels_dir,
            progress=progress,
        )

    def _add_view_stage(self, stage):
        return self.view().add_stage(stage)

    def _pipeline(
        self,
        pipeline=None,
        media_type=None,
        attach_frames=False,
        detach_frames=False,
        frames_only=False,
        support=None,
        group_slice=None,
        group_slices=None,
        detach_groups=False,
        groups_only=False,
        manual_group_select=False,
        post_pipeline=None,
    ):
        if media_type is None:
            media_type = self.media_type

        if group_slice is None:
            group_slice = self.group_slice

        if media_type == fom.VIDEO:
            contains_videos = True
        else:
            contains_videos = self._contains_videos(any_slice=True)

        if not contains_videos:
            attach_frames = False
            detach_frames = False
            frames_only = False

        # We check for exactly False here, because `attach_frames == None` is a
        # special syntax that means that frames were already attached
        if attach_frames == False:
            if frames_only:
                attach_frames = True

            detach_frames = False

        if frames_only:
            detach_frames = False

        if media_type != fom.GROUP:
            group_slices = None
            detach_groups = False
            groups_only = False

        if groups_only:
            detach_groups = False

        _pipeline = []

        # If this is a grouped dataset, always start the pipeline by selecting
        # `group_slice`, unless the caller manually overrides this
        if self.media_type == fom.GROUP and not manual_group_select:
            _pipeline.extend(self._group_select_pipeline(group_slice))

        if attach_frames:
            _pipeline.extend(self._attach_frames_pipeline(support=support))

        if pipeline is not None:
            _pipeline.extend(pipeline)

        if detach_frames:
            _pipeline.append({"$project": {"frames": False}})
        elif frames_only:
            _pipeline.extend(self._unwind_frames_pipeline())

        if detach_groups:
            _pipeline.append({"$project": {"groups": False}})
        elif groups_only:
            _pipeline.extend(
                self._groups_only_pipeline(group_slices=group_slices)
            )

        if post_pipeline is not None:
            _pipeline.extend(post_pipeline)

        return _pipeline

    def _attach_frames_pipeline(self, support=None):
        """A pipeline that attaches the frame documents for each document."""
        if self._is_clips:
            first = {"$arrayElemAt": ["$support", 0]}
            last = {"$arrayElemAt": ["$support", 1]}

            if support is not None:
                first = {"$max": [first, support[0]]}
                last = {"$min": [last, support[1]]}

            let = {"sample_id": "$_sample_id", "first": first, "last": last}
            match_expr = {
                "$and": [
                    {"$eq": ["$$sample_id", "$_sample_id"]},
                    {"$gte": ["$frame_number", "$$first"]},
                    {"$lte": ["$frame_number", "$$last"]},
                ]
            }
        elif support is not None:
            let = {"sample_id": "$_id"}
            match_expr = {
                "$and": [
                    {"$eq": ["$$sample_id", "$_sample_id"]},
                    {"$gte": ["$frame_number", support[0]]},
                    {"$lte": ["$frame_number", support[1]]},
                ]
            }
        else:
            let = {"sample_id": "$_id"}
            match_expr = {"$eq": ["$$sample_id", "$_sample_id"]}

        return [
            {
                "$lookup": {
                    "from": self._frame_collection_name,
                    "let": let,
                    "pipeline": [
                        {"$match": {"$expr": match_expr}},
                        {"$sort": {"frame_number": 1}},
                    ],
                    "as": "frames",
                }
            }
        ]

    def _unwind_frames_pipeline(self):
        """A pipeline that returns (only) the unwound ``frames`` documents."""
        return [
            {"$unwind": "$frames"},
            {"$replaceRoot": {"newRoot": "$frames"}},
        ]

    def _group_select_pipeline(self, slice_name):
        """A pipeline that selects only the given slice's documents from the
        pipeline.
        """
        if self.group_field is None:
            return []

        name_field = self.group_field + ".name"
        return [{"$match": {"$expr": {"$eq": ["$" + name_field, slice_name]}}}]

    def _attach_groups_pipeline(self, group_slices=None):
        """A pipeline that attaches the requested group slice(s) for each
        document and stores them in under ``groups.<slice>`` keys.
        """
        if self.group_field is None:
            return []

        id_field = self.group_field + "._id"
        name_field = self.group_field + ".name"

        F = foe.ViewField
        expr = F(id_field) == "$$group_id"
        if etau.is_container(group_slices):
            expr &= F(name_field).is_in(list(group_slices))
        elif group_slices is not None:
            expr &= F(name_field) == group_slices

        return [
            {
                "$lookup": {
                    "from": self._sample_collection_name,
                    "let": {"group_id": "$" + id_field},
                    "pipeline": [{"$match": {"$expr": expr.to_mongo()}}],
                    "as": "groups",
                }
            },
            {
                "$addFields": {
                    "groups": {
                        "$arrayToObject": {
                            "$map": {
                                "input": "$groups",
                                "as": "this",
                                "in": ["$$this." + name_field, "$$this"],
                            }
                        }
                    }
                }
            },
        ]

    def _groups_only_pipeline(self, group_slices=None):
        """A pipeline that looks up the requested group slices for each
        document and returns (only) the unwound group slices.
        """
        if self.group_field is None:
            return []

        id_field = self.group_field + "._id"
        name_field = self.group_field + ".name"

        F = foe.ViewField
        expr = F(id_field) == "$$group_id"
        if etau.is_container(group_slices):
            expr &= F(name_field).is_in(list(group_slices))
        elif group_slices is not None:
            expr &= F(name_field) == group_slices

        return [
            {"$project": {self.group_field: True}},
            {
                "$lookup": {
                    "from": self._sample_collection_name,
                    "let": {"group_id": "$" + id_field},
                    "pipeline": [{"$match": {"$expr": expr.to_mongo()}}],
                    "as": "groups",
                }
            },
            {"$unwind": "$groups"},
            {"$replaceRoot": {"newRoot": "$groups"}},
        ]

    def _unwind_groups_pipeline(self):
        """A pipeline that returns (only) the unwound ``groups`` documents."""
        return [
            {
                "$addFields": {
                    "groups": {
                        "$map": {
                            "input": {"$objectToArray": "$groups"},
                            "as": "this",
                            "in": "$$this.v",
                        }
                    }
                }
            },
            {"$unwind": "$groups"},
            {"$replaceRoot": {"newRoot": "$groups"}},
        ]

    def _aggregate(
        self,
        pipeline=None,
        media_type=None,
        attach_frames=False,
        detach_frames=False,
        frames_only=False,
        support=None,
        group_slice=None,
        group_slices=None,
        detach_groups=False,
        groups_only=False,
        manual_group_select=False,
        post_pipeline=None,
    ):
        _pipeline = self._pipeline(
            pipeline=pipeline,
            media_type=media_type,
            attach_frames=attach_frames,
            detach_frames=detach_frames,
            frames_only=frames_only,
            support=support,
            group_slice=group_slice,
            group_slices=group_slices,
            detach_groups=detach_groups,
            groups_only=groups_only,
            manual_group_select=manual_group_select,
            post_pipeline=post_pipeline,
        )

        return foo.aggregate(self._sample_collection, _pipeline)

    @property
    def _sample_collection_name(self):
        return self._doc.sample_collection_name

    @property
    def _sample_collection(self):
        return foo.get_db_conn()[self._sample_collection_name]

    @property
    def _frame_collection_name(self):
        return self._doc.frame_collection_name

    @property
    def _frame_collection(self):
        if self._frame_collection_name is None:
            return None

        return foo.get_db_conn()[self._frame_collection_name]

    @property
    def _frame_indexes(self):
        frame_collection = self._frame_collection
        if frame_collection is None:
            return None

        index_info = frame_collection.index_information()
        return [k["key"][0][0] for k in index_info.values()]

    def _apply_field_schema(self, new_fields):
        for field_name, field_str in new_fields.items():
            ftype, embedded_doc_type, subfield = fof.parse_field_str(field_str)
            self.add_sample_field(
                field_name,
                ftype,
                embedded_doc_type=embedded_doc_type,
                subfield=subfield,
            )

    def _apply_frame_field_schema(self, new_fields):
        for field_name, field_str in new_fields.items():
            ftype, embedded_doc_type, subfield = fof.parse_field_str(field_str)
            self.add_frame_field(
                field_name,
                ftype,
                embedded_doc_type=embedded_doc_type,
                subfield=subfield,
            )

    def _ensure_label_field(self, label_field, label_cls):
        if label_field not in self.get_field_schema():
            self.add_sample_field(
                label_field,
                fof.EmbeddedDocumentField,
                embedded_doc_type=label_cls,
            )

    def _expand_schema(self, samples, dynamic):
        expanded = False

        if not dynamic:
            schema = self.get_field_schema(include_private=True)

        for sample in samples:
            for field_name in sample._get_field_names(include_private=True):
                if field_name == "_id":
                    continue

                value = sample[field_name]

                if value is None:
                    continue

                if isinstance(value, fog.Group):
                    self._expand_group_schema(
                        field_name, value.name, sample.media_type
                    )

                if (
                    self.media_type == fom.GROUP
                    and sample.media_type
                    not in set(self.group_media_types.values())
                ):
                    expanded |= self._sample_doc_cls.merge_field_schema(
                        {
                            "metadata": fo.EmbeddedDocumentField(
                                fome.get_metadata_cls(sample.media_type)
                            )
                        },
                        validate=False,
                    )

                if not dynamic and field_name in schema:
                    continue

                if isinstance(value, fog.Group):
                    expanded |= self._add_group_field(
                        field_name, default=value.name
                    )
                else:
                    expanded |= self._sample_doc_cls.add_implied_field(
                        field_name, value, dynamic=dynamic, validate=False
                    )

                if not dynamic:
                    schema = self.get_field_schema(include_private=True)

            if sample.media_type == fom.VIDEO:
                expanded |= self._expand_frame_schema(sample.frames, dynamic)

        if expanded:
            self._reload()

    def _expand_group_schema(self, field_name, slice_name, media_type):
        if self.group_field is not None and field_name != self.group_field:
            raise ValueError("Dataset has no group field '%s'" % field_name)

        self.add_group_slice(slice_name, media_type)

    def _expand_frame_schema(self, frames, dynamic):
        if not dynamic:
            schema = self.get_frame_field_schema(include_private=True)

        expanded = False
        for frame in frames.values():
            for field_name in frame._get_field_names(include_private=True):
                if field_name == "_id":
                    continue

                if not dynamic and field_name in schema:
                    continue

                value = frame[field_name]

                if value is None:
                    continue

                expanded |= self._frame_doc_cls.add_implied_field(
                    field_name, value, dynamic=dynamic, validate=False
                )

                if not dynamic:
                    schema = self.get_frame_field_schema(include_private=True)

        return expanded

    def _sample_dict_to_doc(self, d):
        try:
            return self._sample_doc_cls.from_dict(d, extended=False)
        except:
            # The dataset's schema may have been changed in another process;
            # let's try reloading to see if that fixes things
            self.reload()

            return self._sample_doc_cls.from_dict(d, extended=False)

    def _frame_dict_to_doc(self, d):
        try:
            return self._frame_doc_cls.from_dict(d, extended=False)
        except:
            # The dataset's schema may have been changed in another process;
            # let's try reloading to see if that fixes things
            self.reload()

            return self._frame_doc_cls.from_dict(d, extended=False)

    def _validate_samples(self, samples):
        schema = self.get_field_schema(include_private=True)

        for sample in samples:
            if (
                self.media_type != fom.GROUP
                and sample.media_type != self.media_type
            ):
                raise fom.MediaTypeError(
                    "Sample media type '%s' does not match dataset media type "
                    "'%s'" % (sample.media_type, self.media_type)
                )

            non_existent_fields = None
            found_group = False

            for field_name, value in sample.iter_fields():
                if isinstance(value, fog.Group):
                    if self.media_type != fom.GROUP:
                        raise ValueError(
                            "Only datasets with media type '%s' may contain "
                            "Group fields" % fom.GROUP
                        )

                    if field_name != self.group_field:
                        raise ValueError(
                            "Dataset has no group field '%s'" % field_name
                        )

                    slice_media_type = self._doc.group_media_types.get(
                        value.name,
                        None,
                    )
                    if slice_media_type is None:
                        raise ValueError(
                            "Dataset has no group slice '%s'" % value.name
                        )
                    elif sample.media_type != slice_media_type:
                        raise ValueError(
                            "Sample media type '%s' does not match group "
                            "slice '%s' media type '%s'"
                            % (
                                sample.media_type,
                                value.name,
                                slice_media_type,
                            )
                        )

                    found_group = True

                field = schema.get(field_name, None)
                if field is None:
                    if value is not None:
                        if non_existent_fields is None:
                            non_existent_fields = {field_name}
                        else:
                            non_existent_fields.add(field_name)
                else:
                    if value is not None or not field.null:
                        try:
                            field.validate(value)
                        except Exception as e:
                            raise ValueError(
                                "Invalid value for field '%s'. Reason: %s"
                                % (field_name, str(e))
                            )

            if non_existent_fields:
                raise ValueError(
                    "Fields %s do not exist on dataset '%s'"
                    % (non_existent_fields, self.name)
                )

            if self.media_type == fom.GROUP and not found_group:
                raise ValueError(
                    "Found sample missing group field '%s'" % self.group_field
                )

    def reload(self):
        """Reloads the dataset and any in-memory samples from the database."""
        self._reload(hard=True)
        self._reload_docs(hard=True)

    def clear_cache(self):
        """Clears the dataset's in-memory cache.

        Dataset caches may contain sample/frame singletons and
        annotation/brain/evaluation/custom runs.
        """
        fos.Sample._clear(self._sample_collection_name)
        if self._frame_collection_name is not None:
            fofr.Frame._clear(self._frame_collection_name)

        self._annotation_cache.clear()
        self._brain_cache.clear()
        self._evaluation_cache.clear()
        self._run_cache.clear()

    def _reload(self, hard=False):
        if not hard:
            self._doc.reload()
            return

        doc, sample_doc_cls, frame_doc_cls = _load_dataset(
            self, self.name, virtual=True
        )

        new_media_type = doc.media_type != self.media_type

        self._doc = doc
        self._sample_doc_cls = sample_doc_cls
        self._frame_doc_cls = frame_doc_cls

        if new_media_type:
            self._set_media_type(doc.media_type)

        if self._group_slice is None:
            self._group_slice = doc.default_group_slice

        self._deleted = False

        self._update_last_loaded_at()

    def _reload_docs(self, hard=False):
        fos.Sample._reload_docs(self._sample_collection_name, hard=hard)

        if self._has_frame_fields():
            fofr.Frame._reload_docs(self._frame_collection_name, hard=hard)

    def _serialize(self):
        return self._doc.to_dict(extended=True)

    def _update_last_loaded_at(self, force=False):
        if os.environ.get("FIFTYONE_SERVER", False) and not force:
            return

        self._doc.last_loaded_at = datetime.utcnow()
        self._save()


def _get_random_characters(n):
    return "".join(
        random.choice(string.ascii_lowercase + string.digits) for _ in range(n)
    )


def _list_datasets(include_private=False, glob_patt=None, tags=None):
    conn = foo.get_db_conn()
    query = _list_datasets_query(
        include_private=include_private, glob_patt=glob_patt, tags=tags
    )

    # We don't want an error here if `name == None`
    _sort = lambda l: sorted(l, key=lambda x: (x is None, x))

    return _sort(conn.datasets.find(query).distinct("name"))


def _list_datasets_info(include_private=False, glob_patt=None, tags=None):
    conn = foo.get_db_conn()
    query = _list_datasets_query(
        include_private=include_private, glob_patt=glob_patt, tags=tags
    )

    return [
        {
            "name": doc.get("name", None),
            "created_at": doc.get("created_at", None),
            "last_loaded_at": doc.get("last_loaded_at", None),
            "version": doc.get("version", None),
            "persistent": doc.get("persistent", None),
            "media_type": doc.get("media_type", None),
            "tags": doc.get("tags", []),
        }
        for doc in conn.datasets.find(query)
    ]


def _list_datasets_query(include_private=False, glob_patt=None, tags=None):
    if include_private:
        query = {}
    else:
        # Datasets whose sample collections don't start with `samples.` are
        # private e.g., patches or frames datasets
        query = {"sample_collection_name": {"$regex": "^samples\\."}}

    if glob_patt is not None:
        query["name"] = {"$regex": fnmatch.translate(glob_patt)}

    if etau.is_str(tags):
        query["tags"] = tags
    elif tags is not None:
        query["tags"] = {"$in": list(tags)}

    return query


def _create_dataset(
    obj,
    name,
    persistent=False,
    _patches=False,
    _frames=False,
    _clips=False,
    _src_collection=None,
):
    slug = _validate_dataset_name(name)

    _id = ObjectId()

    sample_collection_name = _make_sample_collection_name(
        _id, patches=_patches, frames=_frames, clips=_clips
    )
    sample_doc_cls = _create_sample_document_cls(obj, sample_collection_name)

    # pylint: disable=no-member
    sample_fields = [
        foo.SampleFieldDocument.from_field(field)
        for field in sample_doc_cls._fields.values()
    ]

    if _clips:
        # Clips datasets directly inherit frames from source dataset
        src_dataset = _src_collection._dataset
        frame_collection_name = src_dataset._doc.frame_collection_name
        frame_doc_cls = src_dataset._frame_doc_cls
        frame_fields = src_dataset._doc.frame_fields
    else:
        frame_collection_name = None
        frame_doc_cls = None
        frame_fields = None

    dataset_doc = foo.DatasetDocument(
        id=_id,
        name=name,
        slug=slug,
        version=focn.VERSION,
        created_at=datetime.utcnow(),
        media_type=None,  # will be inferred when first sample is added
        sample_collection_name=sample_collection_name,
        frame_collection_name=frame_collection_name,
        persistent=persistent,
        sample_fields=sample_fields,
        frame_fields=frame_fields,
        app_config=DatasetAppConfig(),
    )
    dataset_doc.save(upsert=True)

    if _clips:
        _create_indexes(sample_collection_name, None)
    else:
        _create_indexes(sample_collection_name, frame_collection_name)

    return dataset_doc, sample_doc_cls, frame_doc_cls


def _create_indexes(sample_collection_name, frame_collection_name):
    conn = foo.get_db_conn()

    if sample_collection_name is not None:
        sample_collection = conn[sample_collection_name]
        sample_collection.create_index("filepath")

    if frame_collection_name is not None:
        frame_collection = conn[frame_collection_name]
        frame_collection.create_index(
            [("_sample_id", 1), ("frame_number", 1)], unique=True
        )


def _create_group_indexes(sample_collection_name, group_field):
    conn = foo.get_db_conn()

    sample_collection = conn[sample_collection_name]
    sample_collection.create_index(group_field + "._id")
    sample_collection.create_index(group_field + ".name")


def _clone_indexes(src_collection, dst_doc):
    if isinstance(src_collection, fov.DatasetView):
        src_dataset = src_collection._dataset
        src_view = src_collection
    else:
        src_dataset = src_collection
        src_view = None

    # Omit indexes on filtered fields
    if src_view is not None:
        skip = _get_indexes_to_skip(src_view)
    else:
        skip = None

    _clone_collection_indexes(
        src_dataset._sample_collection_name,
        dst_doc.sample_collection_name,
        skip=skip,
    )

    if dst_doc.frame_collection_name is not None:
        # Omit indexes on filtered fields
        if src_view is not None:
            skip = _get_indexes_to_skip(src_view, frames=True)
        else:
            skip = None

        _clone_collection_indexes(
            src_dataset._frame_collection_name,
            dst_doc.frame_collection_name,
            skip=skip,
        )


def _get_indexes_to_skip(view, frames=False):
    selected_fields, excluded_fields = view._get_selected_excluded_fields(
        frames=frames
    )

    if selected_fields is None and excluded_fields is None:
        return None

    if selected_fields is not None:
        selected_roots = {f.split(".", 1)[0] for f in selected_fields}
    else:
        selected_roots = None

    if frames:
        src_coll = view._dataset._frame_collection
        fields_map = view._get_db_fields_map(frames=True, reverse=True)
    else:
        src_coll = view._dataset._sample_collection
        fields_map = view._get_db_fields_map(reverse=True)

    skip = set()

    for name, index_info in src_coll.index_information().items():
        for field, _ in index_info["key"]:
            field = fields_map.get(field, field)
            root = field.split(".", 1)[0]

            if selected_roots is not None and root not in selected_roots:
                skip.add(name)

            if excluded_fields is not None and field in excluded_fields:
                skip.add(name)

    return skip


def _clone_collection_indexes(
    src_collection_name, dst_collection_name, skip=None
):
    conn = foo.get_db_conn()
    src_coll = conn[src_collection_name]
    dst_coll = conn[dst_collection_name]

    for name, index_info in src_coll.index_information().items():
        key = index_info.pop("key")
        index_info.pop("ns", None)
        index_info.pop("v", None)
        if skip is not None and name in skip:
            continue

        dst_coll.create_index(key, name=name, **index_info)


def _make_sample_collection_name(
    dataset_id, patches=False, frames=False, clips=False
):
    if patches and frames:
        prefix = "patches.frames"
    elif patches:
        prefix = "patches"
    elif frames:
        prefix = "frames"
    elif clips:
        prefix = "clips"
    else:
        prefix = "samples"

    return prefix + "." + str(dataset_id)


def _make_frame_collection_name(sample_collection_name):
    return "frames." + sample_collection_name


def _create_sample_document_cls(
    dataset, sample_collection_name, field_docs=None
):
    cls = type(sample_collection_name, (foo.DatasetSampleDocument,), {})
    cls._dataset = dataset

    _declare_fields(dataset, cls, field_docs=field_docs)
    return cls


def _create_frame_document_cls(
    dataset, frame_collection_name, field_docs=None
):
    cls = type(frame_collection_name, (foo.DatasetFrameDocument,), {})
    cls._dataset = dataset

    _declare_fields(dataset, cls, field_docs=field_docs)
    return cls


def _declare_fields(dataset, doc_cls, field_docs=None):
    for field_name in tuple(doc_cls._fields.keys()):
        field = doc_cls._fields[field_name]

        if isinstance(field, fof.EmbeddedDocumentField):
            field = foo.create_field(field_name, **foo.get_field_kwargs(field))
            doc_cls._declare_field(dataset, field_name, field)
        else:
            field._set_dataset(dataset, field_name)

    if field_docs is not None:
        for field_doc in field_docs:
            doc_cls._declare_field(dataset, field_doc.name, field_doc)


def _load_clips_source_dataset(frame_collection_name):
    # All clips datasets have a source dataset with the same frame collection
    query = {
        "frame_collection_name": frame_collection_name,
        "sample_collection_name": {"$regex": "^samples\\."},
    }

    conn = foo.get_db_conn()
    doc = conn.datasets.find_one(query, {"name": 1})

    if doc is None:
        # The source dataset must have been deleted...
        return None

    return load_dataset(doc["name"])


def _load_dataset(obj, name, virtual=False):
    if not virtual:
        fomi.migrate_dataset_if_necessary(name)

    try:
        return _do_load_dataset(obj, name)
    except Exception as e:
        try:
            version = fomi.get_dataset_revision(name)
        except:
            raise e

        if version != focn.VERSION:
            raise ValueError(
                "Failed to load dataset '%s' from v%s using client v%s. "
                "You may need to upgrade your client"
                % (name, version, focn.VERSION)
            ) from e

        raise e


def _do_load_dataset(obj, name):
    # pylint: disable=no-member
    db = foo.get_db_conn()
    res = db.datasets.find_one({"name": name})
    if not res:
        raise DatasetNotFoundError(name)
    dataset_doc = foo.DatasetDocument.from_dict(res)

    sample_collection_name = dataset_doc.sample_collection_name
    frame_collection_name = dataset_doc.frame_collection_name

    sample_doc_cls = _create_sample_document_cls(
        obj, sample_collection_name, field_docs=dataset_doc.sample_fields
    )

    if sample_collection_name.startswith("clips."):
        # Clips datasets directly inherit frames from source dataset
        _src_dataset = _load_clips_source_dataset(frame_collection_name)
    else:
        _src_dataset = None

    if _src_dataset is not None:
        frame_doc_cls = _src_dataset._frame_doc_cls
    elif frame_collection_name is not None:
        frame_doc_cls = _create_frame_document_cls(
            obj, frame_collection_name, field_docs=dataset_doc.frame_fields
        )
    else:
        frame_doc_cls = None

    return dataset_doc, sample_doc_cls, frame_doc_cls


def _delete_dataset_doc(dataset_doc):
    for view_doc in dataset_doc.saved_views:
        if isinstance(view_doc, DBRef):
            continue

        view_doc.delete()

    for workspace_doc in dataset_doc.workspaces:
        if isinstance(workspace_doc, DBRef):
            continue

        workspace_doc.delete()

    for run_doc in dataset_doc.annotation_runs.values():
        if isinstance(run_doc, DBRef):
            continue

        if run_doc.results is not None:
            run_doc.results.delete()

        run_doc.delete()

    for run_doc in dataset_doc.brain_methods.values():
        if isinstance(run_doc, DBRef):
            continue

        if run_doc.results is not None:
            run_doc.results.delete()

        run_doc.delete()

    for run_doc in dataset_doc.evaluations.values():
        if isinstance(run_doc, DBRef):
            continue

        if run_doc.results is not None:
            run_doc.results.delete()

        run_doc.delete()

    for run_doc in dataset_doc.runs.values():
        if isinstance(run_doc, DBRef):
            continue

        if run_doc.results is not None:
            run_doc.results.delete()

        run_doc.delete()

    from fiftyone.operators.delegated import DelegatedOperationService

    DelegatedOperationService().delete_for_dataset(dataset_id=dataset_doc.id)

    dataset_doc.delete()


def _clone_dataset_or_view(dataset_or_view, name, persistent):
    slug = _validate_dataset_name(name)

    contains_videos = dataset_or_view._contains_videos(any_slice=True)
    contains_groups = dataset_or_view.media_type == fom.GROUP

    if isinstance(dataset_or_view, fov.DatasetView):
        dataset = dataset_or_view._dataset
        view = dataset_or_view

        if view.media_type == fom.MIXED:
            raise ValueError("Cloning mixed views is not allowed")
    else:
        dataset = dataset_or_view
        view = None

    dataset._reload()

    _id = ObjectId()

    sample_collection_name = _make_sample_collection_name(_id)

    if contains_videos:
        frame_collection_name = _make_frame_collection_name(
            sample_collection_name
        )
    else:
        frame_collection_name = None

    #
    # Clone dataset document
    #

    dataset_doc = dataset._doc.copy()

    dataset_doc.id = _id
    dataset_doc.name = name
    dataset_doc.slug = slug
    dataset_doc.created_at = datetime.utcnow()
    dataset_doc.last_loaded_at = None
    dataset_doc.persistent = persistent
    dataset_doc.sample_collection_name = sample_collection_name
    dataset_doc.frame_collection_name = frame_collection_name
    dataset_doc.media_type = dataset_or_view.media_type
    if not contains_groups:
        dataset_doc.group_field = None
        dataset_doc.group_media_types = {}
        dataset_doc.default_group_slice = None

    # Runs/views get special treatment at the end
    dataset_doc.workspaces.clear()
    dataset_doc.saved_views.clear()
    dataset_doc.annotation_runs.clear()
    dataset_doc.brain_methods.clear()
    dataset_doc.evaluations.clear()
    dataset_doc.runs.clear()

    if view is not None:
        # Respect filtered sample fields, if any
        schema = view.get_field_schema()
        dataset_doc.sample_fields = [
            f
            for f in dataset_doc.sample_fields
            if f.name in set(schema.keys())
        ]

        # Respect filtered frame fields, if any
        if contains_videos:
            frame_schema = view.get_frame_field_schema()
            dataset_doc.frame_fields = [
                f
                for f in dataset_doc.frame_fields
                if f.name in set(frame_schema.keys())
            ]

    dataset_doc.save(upsert=True)

    # Clone indexes
    _clone_indexes(dataset_or_view, dataset_doc)

    # Clone samples
    coll, pipeline = _get_samples_pipeline(dataset_or_view)
    pipeline.append({"$addFields": {"_dataset_id": _id}})
    pipeline.append({"$out": sample_collection_name})
    foo.aggregate(coll, pipeline)

    # Clone frames
    if contains_videos:
        coll, pipeline = _get_frames_pipeline(dataset_or_view)
        pipeline.append({"$addFields": {"_dataset_id": _id}})
        pipeline.append({"$out": frame_collection_name})
        foo.aggregate(coll, pipeline)

    clone_dataset = load_dataset(name)

    # Clone extras (full datasets only)
    if view is None and (
        dataset.has_saved_views
        or dataset.has_workspaces
        or dataset.has_annotation_runs
        or dataset.has_brain_runs
        or dataset.has_evaluations
        or dataset.has_runs
    ):
        _clone_extras(dataset, clone_dataset)

    return clone_dataset


def _get_samples_pipeline(sample_collection):
    if sample_collection.media_type == fom.GROUP:
        sample_collection = sample_collection.select_group_slices(
            _allow_mixed=True
        )

    coll = sample_collection._dataset._sample_collection
    pipeline = sample_collection._pipeline(
        detach_frames=True, detach_groups=True
    )
    return coll, pipeline


def _get_frames_pipeline(sample_collection):
    if isinstance(sample_collection, fov.DatasetView):
        dataset = sample_collection._dataset
        view = sample_collection
    else:
        dataset = sample_collection
        view = None

    if dataset._is_clips:
        # Clips datasets use `sample_id` to associate with frames, but now as
        # a standalone collection, they must use `_id`
        coll = dataset._sample_collection
        pipeline = sample_collection._pipeline(attach_frames=True) + [
            {"$project": {"frames": True}},
            {"$unwind": "$frames"},
            {"$addFields": {"frames._sample_id": "$_id"}},
            {"$replaceRoot": {"newRoot": "$frames"}},
            {"$project": {"_id": False}},
        ]
    elif view is not None:
        # The view may modify the frames, so we route the frames though
        # the sample collection

        if view.media_type == fom.GROUP:
            view = view.select_group_slices(media_type=fom.VIDEO)

        coll = dataset._sample_collection
        pipeline = view._pipeline(frames_only=True)
    else:
        # Here we can directly aggregate on the frame collection
        coll = dataset._frame_collection
        pipeline = []

    return coll, pipeline


def _save_view(view, fields=None):
    # Note: for grouped views, only the active slice's contents are saved,
    # since views cannot edit other slices

    dataset = view._dataset

    contains_videos = view._contains_videos()
    all_fields = fields is None

    if fields is None:
        fields = []

    if etau.is_str(fields):
        fields = [fields]

    if contains_videos:
        sample_fields, frame_fields = fou.split_frame_fields(fields)
    else:
        sample_fields = fields
        frame_fields = []

    if sample_fields:
        sample_fields = dataset._handle_db_fields(sample_fields)

    if frame_fields:
        frame_fields = dataset._handle_db_fields(frame_fields, frames=True)

    save_samples = sample_fields or all_fields
    save_frames = contains_videos and (frame_fields or all_fields)

    # Must retrieve IDs now in case view changes after saving
    sample_ids = view.values("id")

    #
    # Save samples
    #

    pipeline = view._pipeline(detach_frames=True, detach_groups=True)

    if sample_fields:
        pipeline.append({"$project": {f: True for f in sample_fields}})
        pipeline.append({"$merge": dataset._sample_collection_name})
        foo.aggregate(dataset._sample_collection, pipeline)
    elif save_samples:
        pipeline.append(
            {
                "$merge": {
                    "into": dataset._sample_collection_name,
                    "whenMatched": "replace",
                }
            }
        )
        foo.aggregate(dataset._sample_collection, pipeline)

    #
    # Save frames
    #

    if save_frames:
        # The view may modify the frames, so we route the frames through the
        # sample collection
        pipeline = view._pipeline(frames_only=True)

        # Clips datasets may contain overlapping clips, so we must select only
        # the first occurrence of each frame
        if dataset._is_clips:
            pipeline.extend(
                [
                    {"$group": {"_id": "$_id", "doc": {"$first": "$$ROOT"}}},
                    {"$replaceRoot": {"newRoot": "$doc"}},
                ]
            )

        if frame_fields:
            pipeline.append({"$project": {f: True for f in frame_fields}})
            pipeline.append({"$merge": dataset._frame_collection_name})
            foo.aggregate(dataset._sample_collection, pipeline)
        else:
            pipeline.append(
                {
                    "$merge": {
                        "into": dataset._frame_collection_name,
                        "whenMatched": "replace",
                    }
                }
            )
            foo.aggregate(dataset._sample_collection, pipeline)

    #
    # Reload in-memory documents
    #

    if save_samples:
        fos.Sample._reload_docs(
            dataset._sample_collection_name, sample_ids=sample_ids
        )

    if save_frames:
        fofr.Frame._reload_docs(
            dataset._frame_collection_name, sample_ids=sample_ids
        )


def _merge_dataset_doc(
    dataset,
    collection_or_doc,
    fields=None,
    omit_fields=None,
    expand_schema=True,
    merge_info=True,
    overwrite_info=False,
):
    #
    # Merge schemas
    #

    src_media_type = collection_or_doc.media_type

    if dataset.media_type is None:
        if src_media_type == fom.MIXED:
            dataset.media_type = fom.GROUP
        elif src_media_type is not None:
            dataset.media_type = src_media_type

    curr_doc = dataset._doc

    if isinstance(collection_or_doc, foc.SampleCollection):
        # Respects filtered schemas, if any
        doc = collection_or_doc._root_dataset._doc
        schema = collection_or_doc.get_field_schema()
        frame_schema = collection_or_doc.get_frame_field_schema() or {}
    else:
        doc = collection_or_doc
        schema = {f.name: f.to_field() for f in doc.sample_fields}
        frame_schema = {f.name: f.to_field() for f in doc.frame_fields or []}

    if curr_doc.media_type == fom.GROUP:
        # Get the group field this way because a view might omit the field
        src_group_field = _get_group_field(schema)

        if src_group_field is None:
            raise ValueError(
                "Cannot merge samples with no group field into a grouped "
                "dataset"
            )

        if curr_doc.group_field is None:
            curr_doc.group_field = doc.group_field

            _create_group_indexes(
                dataset._sample_collection_name, doc.group_field
            )
        elif src_group_field != curr_doc.group_field:
            raise ValueError(
                "Cannot merge samples with group field '%s' into a "
                "dataset with group field '%s'"
                % (src_group_field, curr_doc.group_field)
            )

        if src_media_type == fom.GROUP:
            src_group_media_types = doc.group_media_types
            src_default_group_slice = doc.default_group_slice
        else:
            src_group_media_types = collection_or_doc._get_group_media_types()
            src_default_group_slice = next(
                iter(src_group_media_types.keys()), None
            )

        for name, media_type in src_group_media_types.items():
            if name not in curr_doc.group_media_types:
                curr_doc.group_media_types[name] = media_type
            else:
                curr_media_type = curr_doc.group_media_types[name]
                if curr_media_type != media_type:
                    raise ValueError(
                        "Cannot merge a collection whose '%s' slice has media "
                        "type '%s' into a dataset whose '%s' slice has media "
                        "type '%s'" % (name, media_type, name, curr_media_type)
                    )

        if dataset._frame_collection is None and any(
            media_type == fom.VIDEO
            for media_type in src_group_media_types.values()
        ):
            dataset._init_frames()
            dataset.save()

        if curr_doc.default_group_slice is None:
            curr_doc.default_group_slice = src_default_group_slice

        if dataset._group_slice is None:
            dataset._group_slice = src_default_group_slice
    elif src_media_type not in (None, dataset.media_type):
        raise ValueError(
            "Cannot merge a collection with media_type='%s' into a dataset "
            "with media_type='%s'" % (src_media_type, dataset.media_type)
        )

    has_frame_fields = dataset._has_frame_fields()

    # Omit fields first in case `fields` is a dict that changes field names
    if omit_fields is not None:
        if has_frame_fields:
            omit_fields, omit_frame_fields = fou.split_frame_fields(
                omit_fields
            )
            frame_schema = {
                k: v
                for k, v in frame_schema.items()
                if k not in omit_frame_fields
            }

        schema = {k: v for k, v in schema.items() if k not in omit_fields}

    if fields is not None:
        if not isinstance(fields, dict):
            fields = {f: f for f in fields}

        if has_frame_fields:
            fields, frame_fields = fou.split_frame_fields(fields)

            frame_schema = {
                frame_fields[k]: v
                for k, v in frame_schema.items()
                if k in frame_fields
            }

        schema = {fields[k]: v for k, v in schema.items() if k in fields}

    dataset._sample_doc_cls.merge_field_schema(
        schema, expand_schema=expand_schema
    )

    if has_frame_fields and frame_schema:
        dataset._frame_doc_cls.merge_field_schema(
            frame_schema, expand_schema=expand_schema
        )

    if not merge_info:
        curr_doc.reload()
        return

    #
    # Merge info
    #

    if overwrite_info:
        curr_doc.info.update(doc.info)
        curr_doc.classes.update(doc.classes)
        curr_doc.mask_targets.update(doc.mask_targets)
        curr_doc.skeletons.update(doc.skeletons)

        if doc.default_classes:
            curr_doc.default_classes = doc.default_classes

        if doc.default_mask_targets:
            curr_doc.default_mask_targets = doc.default_mask_targets

        if doc.default_skeleton:
            curr_doc.default_skeleton = doc.default_skeleton
    else:
        _update_no_overwrite(curr_doc.info, doc.info)
        _update_no_overwrite(curr_doc.classes, doc.classes)
        _update_no_overwrite(curr_doc.mask_targets, doc.mask_targets)
        _update_no_overwrite(curr_doc.skeletons, doc.skeletons)

        if doc.default_classes and not curr_doc.default_classes:
            curr_doc.default_classes = doc.default_classes

        if doc.default_mask_targets and not curr_doc.default_mask_targets:
            curr_doc.default_mask_targets = doc.default_mask_targets

        if doc.default_skeleton and not curr_doc.default_skeleton:
            curr_doc.default_skeleton = doc.default_skeleton

    curr_doc.save()


def _update_no_overwrite(d, dnew):
    d.update({k: v for k, v in dnew.items() if k not in d})


def _clone_extras(src_dataset, dst_dataset):
    src_doc = src_dataset._doc
    dst_doc = dst_dataset._doc

    # Clone saved views
    for _view_doc in src_doc.get_saved_views():
        view_doc = _clone_reference_doc(_view_doc)
        view_doc.dataset_id = dst_doc.id
        view_doc.save(upsert=True)

        dst_doc.saved_views.append(view_doc)

    # Clone workspaces
    for _workspace_doc in src_doc.get_workspaces():
        workspace_doc = _clone_reference_doc(_workspace_doc)
        workspace_doc.dataset_id = dst_doc.id
        workspace_doc.save(upsert=True)

        dst_doc.workspaces.append(workspace_doc)

    # Clone annotation runs
    for anno_key, _run_doc in src_doc.get_annotation_runs().items():
        run_doc = _clone_run(_run_doc)
        run_doc.dataset_id = dst_doc.id
        run_doc.save(upsert=True)

        dst_doc.annotation_runs[anno_key] = run_doc

    # Clone brain method runs
    for brain_key, _run_doc in src_doc.get_brain_methods().items():
        run_doc = _clone_run(_run_doc)
        run_doc.dataset_id = dst_doc.id
        run_doc.save(upsert=True)

        dst_doc.brain_methods[brain_key] = run_doc

    # Clone evaluation runs
    for eval_key, _run_doc in src_doc.get_evaluations().items():
        run_doc = _clone_run(_run_doc)
        run_doc.dataset_id = dst_doc.id
        run_doc.save(upsert=True)

        dst_doc.evaluations[eval_key] = run_doc

    # Clone other runs
    for run_key, _run_doc in src_doc.get_runs().items():
        run_doc = _clone_run(_run_doc)
        run_doc.dataset_id = dst_doc.id
        run_doc.save(upsert=True)

        dst_doc.runs[run_key] = run_doc

    dst_doc.save()


def _clone_reference_doc(ref_doc):
    _ref_doc = ref_doc.copy()
    _ref_doc.id = ObjectId()
    return _ref_doc


def _clone_run(run_doc):
    _run_doc = run_doc.copy()
    _run_doc.id = ObjectId()
    _run_doc.results = None

    # Unfortunately the only way to copy GridFS files is to read-write them...
    # https://jira.mongodb.org/browse/TOOLS-2208
    if run_doc.results:
        run_doc.results.seek(0)
        results_bytes = run_doc.results.read()
        _run_doc.results.put(results_bytes, content_type="application/json")

    return _run_doc


def _ensure_index(dataset, db_field, unique=False):
    # For some reason the ID index is not reported by `index_information()` as
    # being unique like other manually created indexes, but it is
    if db_field == "_id":
        return False, False

    coll = dataset._sample_collection

    # db_field -> (name, unique)
    index_map = _get_single_index_map(coll)

    new = False
    dropped = False

    if db_field in index_map:
        name, _unique = index_map[db_field]
        if _unique or (_unique == unique):
            # Satisfactory index already exists
            return new, dropped

        # Must upgrade to unique index
        coll.drop_index(name)
        dropped = True

    coll.create_index(db_field, unique=True)
    new = True

    return new, dropped


def _cleanup_index(dataset, db_field, new_index, dropped_index):
    coll = dataset._sample_collection

    if new_index:
        # db_field -> (name, unique)
        index_map = _get_single_index_map(coll)

        name = index_map[db_field][0]
        if name in coll.index_information():
            coll.drop_index(name)

    if dropped_index:
        coll.create_index(db_field)


def _cleanup_frame_index(dataset, index):
    coll = dataset._frame_collection

    if index in coll.index_information():
        coll.drop_index(index)


def _get_single_index_map(coll):
    # db_field -> (name, unique)
    return {
        v["key"][0][0]: (k, v.get("unique", False))
        for k, v in coll.index_information().items()
        if len(v["key"]) == 1
    }


def _add_collection_with_new_ids(
    dataset,
    sample_collection,
    include_info=True,
    overwrite_info=False,
):
    dataset._merge_doc(
        sample_collection,
        merge_info=include_info,
        overwrite_info=overwrite_info,
    )

    contains_groups = sample_collection.media_type == fom.GROUP
    contains_videos = sample_collection._contains_videos(any_slice=True)

    if contains_groups:
        dst_samples = dataset.select_group_slices(_allow_mixed=True)
        src_samples = sample_collection.select_group_slices(_allow_mixed=True)
    else:
        dst_samples = dataset
        src_samples = sample_collection

    if contains_videos:
        old_ids = src_samples.values("id")
        num_ids = len(old_ids)
    else:
        num_ids = len(src_samples)

    add_fields = {"_dataset_id": dataset._doc.id}

    if contains_groups:
        id_field = sample_collection.group_field + "._id"
        tmp_field = sample_collection.group_field + "._tmp"
        add_fields[tmp_field] = "$" + id_field

    src_samples._aggregate(
        detach_frames=True,
        detach_groups=True,
        post_pipeline=[
            {"$project": {"_id": False}},
            {"$addFields": add_fields},
            {
                "$merge": {
                    "into": dataset._sample_collection_name,
                    "whenMatched": "keepExisting",
                    "whenNotMatched": "insert",
                }
            },
        ],
    )

    new_ids = dst_samples[-num_ids:].values("id")

    if contains_groups:
        ops = []
        for old_id in src_samples.distinct(id_field):
            new_id = ObjectId()
            op = UpdateMany(
                {tmp_field: old_id},
                {"$set": {id_field: new_id}, "$unset": {tmp_field: ""}},
            )
            ops.append(op)

        dataset._bulk_write(ops, ids=[])

    if not contains_videos:
        return new_ids

    if contains_groups:
        src_videos = sample_collection.select_group_slices(
            media_type=fom.VIDEO
        )
    else:
        src_videos = sample_collection

    src_videos._aggregate(
        frames_only=True,
        post_pipeline=[
            {
                "$addFields": {
                    "_tmp": "$_sample_id",
                    "_sample_id": {"$rand": {}},  # must exist for index
                }
            },
            {"$project": {"_id": False}},
            {"$addFields": {"_dataset_id": dataset._doc.id}},
            {
                "$merge": {
                    "into": dataset._frame_collection_name,
                    "whenMatched": "keepExisting",
                    "whenNotMatched": "insert",
                }
            },
        ],
    )

    ops = [
        UpdateMany(
            {"_tmp": ObjectId(old_id)},
            {"$set": {"_sample_id": ObjectId(new_id)}, "$unset": {"_tmp": ""}},
        )
        for old_id, new_id in zip(old_ids, new_ids)
    ]

    dataset._bulk_write(ops, ids=[], frames=True)

    return new_ids


def _merge_samples_python(
    dataset,
    samples,
    key_field="filepath",
    key_fcn=None,
    skip_existing=False,
    insert_new=True,
    fields=None,
    omit_fields=None,
    merge_lists=True,
    overwrite=True,
    expand_schema=True,
    dynamic=False,
    progress=None,
    num_samples=None,
):
    if dataset.media_type == fom.GROUP:
        dst = dataset.select_group_slices(_allow_mixed=True)
    else:
        dst = dataset

    if (
        isinstance(samples, foc.SampleCollection)
        and samples.media_type == fom.GROUP
    ):
        samples = samples.select_group_slices(_allow_mixed=True)

    if num_samples is None:
        num_samples = samples

    if key_fcn is None:
        id_map = {k: v for k, v in zip(*dst.values([key_field, "_id"]))}
        key_fcn = lambda sample: sample[key_field]
    else:
        id_map = {}
        logger.info("Indexing dataset...")
        for sample in dst.iter_samples(progress=progress):
            id_map[key_fcn(sample)] = sample._id

    _samples = _make_merge_samples_generator(
        dataset,
        samples,
        key_fcn,
        id_map,
        skip_existing=skip_existing,
        insert_new=insert_new,
        fields=fields,
        omit_fields=omit_fields,
        merge_lists=merge_lists,
        overwrite=overwrite,
        expand_schema=expand_schema,
    )

    logger.info("Merging samples...")
    dataset._upsert_samples(
        _samples,
        expand_schema=expand_schema,
        dynamic=dynamic,
        progress=progress,
        num_samples=num_samples,
    )


def _make_merge_samples_generator(
    dataset,
    samples,
    key_fcn,
    id_map,
    skip_existing=False,
    insert_new=True,
    fields=None,
    omit_fields=None,
    merge_lists=True,
    overwrite=True,
    expand_schema=True,
):
    # When inserting new samples, `filepath` cannot be excluded
    if insert_new:
        if isinstance(fields, dict):
            insert_fields = fields.copy()
            insert_fields["filepath"] = "filepath"
        elif fields is not None:
            insert_fields = fields.copy()
            if "filepath" not in insert_fields:
                insert_fields = ["filepath"] + insert_fields
        else:
            insert_fields = None

        insert_omit_fields = omit_fields
        if insert_omit_fields is not None:
            insert_omit_fields = [
                f for f in insert_omit_fields if f != "filepath"
            ]

    for sample in samples:
        key = key_fcn(sample)
        if key in id_map:
            if not skip_existing:
                existing_sample = dataset[id_map[key]]
                existing_sample.merge(
                    sample,
                    fields=fields,
                    omit_fields=omit_fields,
                    merge_lists=merge_lists,
                    overwrite=overwrite,
                    expand_schema=expand_schema,
                )

                yield existing_sample
        elif insert_new:
            if insert_fields is not None or insert_omit_fields is not None:
                sample = sample.copy(
                    fields=insert_fields, omit_fields=insert_omit_fields
                )
            elif sample._in_db:
                sample = sample.copy()

            yield sample


def _merge_samples_pipeline(
    src_collection,
    dst_dataset,
    key_field,
    skip_existing=False,
    insert_new=True,
    fields=None,
    omit_fields=None,
    merge_lists=True,
    overwrite=True,
):
    in_key_field = key_field
    db_fields_map = src_collection._get_db_fields_map()
    key_field = db_fields_map.get(key_field, key_field)

    contains_groups = src_collection.media_type == fom.GROUP
    if contains_groups:
        src_samples = src_collection.select_group_slices(_allow_mixed=True)
    else:
        src_samples = src_collection

    contains_videos = src_collection._contains_videos(any_slice=True)
    if contains_videos:
        if contains_groups:
            src_videos = src_collection.select_group_slices(
                media_type=fom.VIDEO
            )
        else:
            src_videos = src_collection

        if dst_dataset.media_type == fom.GROUP:
            dst_videos = dst_dataset.select_group_slices(media_type=fom.VIDEO)
        else:
            dst_videos = dst_dataset

    src_dataset = src_collection._dataset

    if contains_videos:
        frame_fields = None
        omit_frame_fields = None

    if fields is not None:
        if not isinstance(fields, dict):
            fields = {f: f for f in fields}

        if contains_videos:
            fields, frame_fields = fou.split_frame_fields(fields)

    if omit_fields is not None:
        if contains_videos:
            omit_fields, omit_frame_fields = fou.split_frame_fields(
                omit_fields
            )

        if fields is not None:
            fields = {k: v for k, v in fields.items() if k not in omit_fields}
            omit_fields = None

        if contains_videos and frame_fields is not None:
            frame_fields = {
                k: v
                for k, v in frame_fields.items()
                if k not in omit_frame_fields
            }
            omit_frame_fields = None

    #
    # Prepare samples merge pipeline
    #

    default_fields = set(
        src_collection._get_default_sample_fields(include_private=True)
    )
    default_fields.discard("id")

    sample_pipeline = []

    if fields is not None:
        project = {key_field: True}

        for k, v in fields.items():
            k = db_fields_map.get(k, k)
            v = db_fields_map.get(v, v)
            if k == v:
                project[k] = True
            else:
                project[v] = "$" + k

        if insert_new:
            # Must include default fields when new samples may be inserted.
            # Any extra fields here are omitted in `when_matched` pipeline
            project["filepath"] = True
            project["_rand"] = True
            project["_media_type"] = True

            if "tags" not in project:
                project["tags"] = []

        sample_pipeline.append({"$project": project})

    if omit_fields is not None:
        _omit_fields = set(omit_fields)
    else:
        _omit_fields = set()

    _omit_fields.add("id")
    _omit_fields.discard(in_key_field)

    if insert_new:
        # Can't omit default fields here when new samples may be inserted.
        # Any extra fields here are omitted in `when_matched` pipeline
        _omit_fields -= default_fields

    if _omit_fields:
        unset_fields = [db_fields_map.get(f, f) for f in _omit_fields]
        sample_pipeline.append({"$project": {f: False for f in unset_fields}})

    if skip_existing:
        when_matched = "keepExisting"
    else:
        # We had to include all default fields since they are required if new
        # samples are inserted, but, when merging, the user may have wanted
        # them excluded
        delete_fields = set()
        if insert_new:
            if fields is not None:
                delete_fields.update(
                    f for f in default_fields if f not in set(fields.values())
                )

            if omit_fields is not None:
                delete_fields.update(
                    f for f in default_fields if f in omit_fields
                )

        when_matched = _merge_docs(
            src_collection,
            merge_lists=merge_lists,
            fields=fields,
            omit_fields=omit_fields,
            delete_fields=delete_fields,
            overwrite=overwrite,
            frames=False,
        )

    if insert_new:
        when_not_matched = "insert"
    else:
        when_not_matched = "discard"

    sample_pipeline.extend(
        [
            {"$addFields": {"_dataset_id": dst_dataset._doc.id}},
            {
                "$merge": {
                    "into": dst_dataset._sample_collection_name,
                    "on": key_field,
                    "whenMatched": when_matched,
                    "whenNotMatched": when_not_matched,
                }
            },
        ]
    )

    #
    # Prepare frames merge pipeline
    #
    # The implementation of merging video frames is currently a bit complex.
    # It may be possible to simplify this...
    #
    # The trouble is that the `_sample_id` of the frame documents need to match
    # the `_id` of the sample documents after merging. There may be a more
    # clever way to make this happen via `$lookup` than what is implemented
    # here, but here's the current workflow:
    #
    # - Store the `key_field` value on each frame document in both the source
    #   and destination collections corresponding to its parent sample in a
    #   temporary `frame_key_field` field
    # - Merge the sample documents without frames attached
    # - Merge the frame documents on `[frame_key_field, frame_number]` with
    #   their old `_sample_id`s unset
    # - Generate a `key_field` -> `_id` mapping for the post-merge sample docs,
    #   then make a pass over the frame documents and set
    #   their `_sample_id` to the corresponding value from this mapping
    # - The merge is complete, so delete `frame_key_field` from both frame
    #   collections
    #

    if contains_videos:
        frame_key_field = "_merge_key"

        # @todo this there a cleaner way to avoid this? we have to be sure that
        # `frame_key_field` is not excluded by a user's view here...
        _src_videos = _always_select_field(
            src_videos, "frames." + frame_key_field
        )

        db_fields_map = src_collection._get_db_fields_map(frames=True)

        frame_pipeline = []

        if frame_fields is not None:
            project = {}
            for k, v in frame_fields.items():
                k = db_fields_map.get(k, k)
                v = db_fields_map.get(v, v)
                if k == v:
                    project[k] = True
                else:
                    project[v] = "$" + k

            project[frame_key_field] = True
            project["frame_number"] = True
            frame_pipeline.append({"$project": project})

        if omit_frame_fields is not None:
            _omit_frame_fields = set(omit_frame_fields)
        else:
            _omit_frame_fields = set()

        _omit_frame_fields.add("id")
        _omit_frame_fields.discard(frame_key_field)
        _omit_frame_fields.discard("frame_number")

        unset_fields = [db_fields_map.get(f, f) for f in _omit_frame_fields]
        frame_pipeline.append({"$project": {f: False for f in unset_fields}})

        if skip_existing:
            when_frame_matched = "keepExisting"
        else:
            when_frame_matched = _merge_docs(
                src_collection,
                merge_lists=merge_lists,
                fields=frame_fields,
                omit_fields=omit_frame_fields,
                overwrite=overwrite,
                frames=True,
            )

        frame_pipeline.extend(
            [
                {
                    "$addFields": {
                        "_dataset_id": dst_dataset._doc.id,
                        "_sample_id": "$" + frame_key_field,
                    }
                },
                {
                    "$merge": {
                        "into": dst_dataset._frame_collection_name,
                        "on": [frame_key_field, "frame_number"],
                        "whenMatched": when_frame_matched,
                        "whenNotMatched": "insert",
                    }
                },
            ]
        )

    #
    # Perform the merge(s)
    #
    # We wrap this in a try-finally because we need to ensure that temporary
    # data and collection indexes are deleted if something goes wrong during
    # the actual merges
    #

    new_src_index = None
    dropped_src_index = None
    new_dst_index = None
    dropped_dst_index = None
    dst_frame_index = None
    src_frame_index = None

    try:
        # Create unique index on merge key, if necessary
        new_src_index, dropped_src_index = _ensure_index(
            src_dataset, key_field, unique=True
        )
        new_dst_index, dropped_dst_index = _ensure_index(
            dst_dataset, key_field, unique=True
        )

        if contains_videos:
            _index_frames(dst_dataset, key_field, frame_key_field)
            _index_frames(src_dataset, key_field, frame_key_field)

            # Create unique index on frame merge key
            frame_index_spec = [(frame_key_field, 1), ("frame_number", 1)]
            dst_frame_index = dst_dataset._frame_collection.create_index(
                frame_index_spec, unique=True
            )
            src_frame_index = src_dataset._frame_collection.create_index(
                frame_index_spec, unique=True
            )

        # Merge samples
        src_samples._aggregate(
            detach_frames=True,
            detach_groups=True,
            post_pipeline=sample_pipeline,
        )

        if contains_videos:
            # Merge frames
            _src_videos._aggregate(
                frames_only=True, post_pipeline=frame_pipeline
            )

            # Finalize IDs
            _finalize_frames(dst_videos, key_field, frame_key_field)
    finally:
        # Cleanup indexes
        _cleanup_index(
            src_dataset, key_field, new_src_index, dropped_src_index
        )
        _cleanup_index(
            dst_dataset, key_field, new_dst_index, dropped_dst_index
        )

        if contains_videos:
            # Cleanup indexes
            _cleanup_frame_index(dst_dataset, dst_frame_index)
            _cleanup_frame_index(src_dataset, src_frame_index)

            # Cleanup merge key
            cleanup_op = {"$unset": {frame_key_field: ""}}
            src_dataset._frame_collection.update_many({}, cleanup_op)
            dst_dataset._frame_collection.update_many({}, cleanup_op)

    # Reload docs
    fos.Sample._reload_docs(dst_dataset._sample_collection_name)
    if contains_videos:
        fofr.Frame._reload_docs(dst_dataset._frame_collection_name)


def _merge_docs(
    sample_collection,
    merge_lists=True,
    fields=None,
    omit_fields=None,
    delete_fields=None,
    overwrite=False,
    frames=False,
):
    if frames:
        schema = sample_collection.get_frame_field_schema()
    else:
        schema = sample_collection.get_field_schema()

    if merge_lists:
        list_fields = []
        elem_fields = []
        for field, field_type in schema.items():
            if fields is not None and field not in fields:
                continue

            if omit_fields is not None and field in omit_fields:
                continue

            if isinstance(field_type, fof.ListField):
                root = fields[field] if fields is not None else field
                list_fields.append(root)
            elif isinstance(
                field_type, fof.EmbeddedDocumentField
            ) and issubclass(field_type.document_type, fol._HasLabelList):
                root = fields[field] if fields is not None else field
                elem_fields.append(
                    root + "." + field_type.document_type._LABEL_LIST_FIELD
                )
    else:
        list_fields = None
        elem_fields = None

    if overwrite:
        root_doc = "$$ROOT"

        if delete_fields:
            cond = {
                "$and": [
                    {"$ne": ["$$item.v", None]},
                    {"$not": {"$in": ["$$item.k", list(delete_fields)]}},
                ]
            }
        else:
            cond = {"$ne": ["$$item.v", None]}

        new_doc = {
            "$arrayToObject": {
                "$filter": {
                    "input": {"$objectToArray": "$$new"},
                    "as": "item",
                    "cond": cond,
                }
            }
        }

        docs = [root_doc, new_doc]
    else:
        if delete_fields:
            new_doc = {
                "$arrayToObject": {
                    "$filter": {
                        "input": {"$objectToArray": "$$new"},
                        "as": "item",
                        "cond": {
                            "$not": {"$in": ["$$item.k", list(delete_fields)]}
                        },
                    }
                }
            }
        else:
            new_doc = "$$new"

        root_doc = {
            "$arrayToObject": {
                "$filter": {
                    "input": {"$objectToArray": "$$ROOT"},
                    "as": "item",
                    "cond": {"$ne": ["$$item.v", None]},
                }
            }
        }

        docs = [new_doc, root_doc]

    if list_fields or elem_fields:
        doc = {}

        if list_fields:
            for list_field in list_fields:
                _merge_list_field(doc, list_field)

        if elem_fields:
            for elem_field in elem_fields:
                _merge_label_list_field(doc, elem_field, overwrite=overwrite)

        docs.append(doc)

    return [{"$replaceWith": {"$mergeObjects": docs}}]


def _merge_list_field(doc, list_field):
    doc[list_field] = {
        "$switch": {
            "branches": [
                {
                    "case": {"$not": {"$gt": ["$" + list_field, None]}},
                    "then": "$$new." + list_field,
                },
                {
                    "case": {"$not": {"$gt": ["$$new." + list_field, None]}},
                    "then": "$" + list_field,
                },
            ],
            "default": {
                "$concatArrays": [
                    "$" + list_field,
                    {
                        "$filter": {
                            "input": "$$new." + list_field,
                            "as": "this",
                            "cond": {
                                "$not": {"$in": ["$$this", "$" + list_field]}
                            },
                        }
                    },
                ]
            },
        }
    }


def _merge_label_list_field(doc, elem_field, overwrite=False):
    field, leaf = elem_field.split(".")

    if overwrite:
        root = "$$new." + field
        elements = {
            "$reverseArray": {
                "$let": {
                    "vars": {
                        "new_ids": {
                            "$map": {
                                "input": "$$new." + elem_field,
                                "as": "this",
                                "in": "$$this._id",
                            },
                        },
                    },
                    "in": {
                        "$reduce": {
                            "input": {"$reverseArray": "$" + elem_field},
                            "initialValue": {
                                "$reverseArray": "$$new." + elem_field
                            },
                            "in": {
                                "$cond": {
                                    "if": {
                                        "$not": {
                                            "$in": ["$$this._id", "$$new_ids"]
                                        }
                                    },
                                    "then": {
                                        "$concatArrays": [
                                            "$$value",
                                            ["$$this"],
                                        ]
                                    },
                                    "else": "$$value",
                                }
                            },
                        }
                    },
                }
            }
        }
    else:
        root = "$" + field
        elements = {
            "$let": {
                "vars": {
                    "existing_ids": {
                        "$map": {
                            "input": "$" + elem_field,
                            "as": "this",
                            "in": "$$this._id",
                        },
                    },
                },
                "in": {
                    "$reduce": {
                        "input": "$$new." + elem_field,
                        "initialValue": "$" + elem_field,
                        "in": {
                            "$cond": {
                                "if": {
                                    "$not": {
                                        "$in": ["$$this._id", "$$existing_ids"]
                                    }
                                },
                                "then": {
                                    "$concatArrays": ["$$value", ["$$this"]]
                                },
                                "else": "$$value",
                            }
                        },
                    }
                },
            }
        }

    doc[field] = {
        "$switch": {
            "branches": [
                {
                    "case": {"$not": {"$gt": ["$" + field, None]}},
                    "then": "$$new." + field,
                },
                {
                    "case": {"$not": {"$gt": ["$$new." + field, None]}},
                    "then": "$" + field,
                },
            ],
            "default": {"$mergeObjects": [root, {leaf: elements}]},
        }
    }


def _index_frames(dataset, key_field, frame_key_field):
    if dataset.media_type == fom.GROUP:
        dst_videos = dataset.select_group_slices(media_type=fom.VIDEO)
    else:
        dst_videos = dataset

    ids, keys, all_sample_ids = dst_videos.values(
        ["_id", key_field, "frames._sample_id"]
    )
    keys_map = {k: v for k, v in zip(ids, keys)}

    frame_keys = []
    for sample_ids in all_sample_ids:
        if sample_ids:
            sample_keys = [keys_map[_id] for _id in sample_ids]
        else:
            sample_keys = sample_ids

        frame_keys.append(sample_keys)

    dst_videos.set_values(
        "frames." + frame_key_field,
        frame_keys,
        expand_schema=False,
        _allow_missing=True,
    )


def _always_select_field(sample_collection, field):
    if not isinstance(sample_collection, fov.DatasetView):
        return sample_collection

    view = sample_collection

    if not any(isinstance(stage, fot.SelectFields) for stage in view._stages):
        return view

    # Manually insert `field` into all `SelectFields` stages
    _view = view._base_view
    for stage in view._stages:
        if isinstance(stage, fot.SelectFields):
            stage = fot.SelectFields(
                stage.field_names + [field], _allow_missing=True
            )

        _view = _view.add_stage(stage)

    return _view


def _finalize_frames(sample_collection, key_field, frame_key_field):
    results = sample_collection.values([key_field, "_id"])
    ids_map = {k: v for k, v in zip(*results)}

    frame_coll = sample_collection._dataset._frame_collection

    ops = [
        UpdateMany(
            {frame_key_field: key}, {"$set": {"_sample_id": ids_map[key]}}
        )
        for key in frame_coll.distinct(frame_key_field)
    ]

    foo.bulk_write(ops, frame_coll)


def _get_media_type(sample):
    for _, value in sample.iter_fields():
        if isinstance(value, fog.Group):
            return fom.GROUP

    return sample.media_type


def _get_group_field(schema):
    for field_name, field in schema.items():
        if isinstance(field, fof.EmbeddedDocumentField) and issubclass(
            field.document_type, fog.Group
        ):
            return field_name

    return None


def _get_sample_ids(arg):
    if etau.is_str(arg):
        return [arg]

    if isinstance(arg, (fos.Sample, fos.SampleView)):
        return [arg.id]

    if isinstance(arg, foc.SampleCollection):
        return arg.values("id")

    arg = list(arg)

    if not arg:
        return []

    if isinstance(arg[0], (fos.Sample, fos.SampleView)):
        return [sample.id for sample in arg]

    return arg


def _get_frame_ids(arg):
    if etau.is_str(arg):
        return [arg]

    if isinstance(arg, (fofr.Frame, fofr.FrameView)):
        return [arg.id]

    if isinstance(arg, (fos.Sample, fos.SampleView)):
        return _get_frame_ids_for_sample(arg)

    if isinstance(arg, foc.SampleCollection):
        return arg.values("frames.id", unwind=True)

    arg = list(arg)

    if not arg:
        return []

    if isinstance(arg[0], (fofr.Frame, fofr.FrameView)):
        return [frame.id for frame in arg]

    if isinstance(arg[0], (fos.Sample, fos.SampleView)):
        return itertools.chain.from_iterable(
            _get_frame_ids_for_sample(a) for a in arg
        )

    return arg


def _get_frame_ids_for_sample(sample):
    if sample.in_dataset:
        view = sample._collection.select(sample.id)
        return view.values("frames.id", unwind=True)

    return [frame.id for frame in sample.frames.values()]


def _get_group_ids(arg):
    if etau.is_str(arg):
        return [arg]

    if isinstance(arg, (dict, fos.Sample, fos.SampleView)):
        return [_get_group_id(arg)]

    if isinstance(arg, foc.SampleCollection):
        if arg.media_type != fom.GROUP:
            raise ValueError("%s is not a grouped collection" % type(arg))

        return arg.values(arg.group_field + ".id")

    arg = list(arg)

    if not arg:
        return []

    if isinstance(arg[0], (dict, fos.Sample, fos.SampleView)):
        return [_get_group_id(a) for a in arg]

    return arg


def _get_group_id(sample_or_group):
    if isinstance(sample_or_group, dict):
        sample = next(iter(sample_or_group.values()))
    else:
        sample = sample_or_group

    for field, value in sample.iter_fields():
        if isinstance(value, fog.Group):
            return value.id

    raise ValueError("Sample '%s' has no group" % sample.id)


def _to_list(arg):
    if etau.is_container(arg):
        return list(arg)

    return [arg]


def _parse_fields(field_names):
    field_names = _to_list(field_names)
    fields = [f for f in field_names if "." not in f]
    embedded_fields = [f for f in field_names if "." in f]
    return fields, embedded_fields


def _parse_field_mapping(field_mapping):
    fields = []
    new_fields = []
    embedded_fields = []
    embedded_new_fields = []
    for field, new_field in field_mapping.items():
        if "." in field or "." in new_field:
            embedded_fields.append(field)
            embedded_new_fields.append(new_field)
        else:
            fields.append(field)
            new_fields.append(new_field)

    return fields, new_fields, embedded_fields, embedded_new_fields


def _handle_nested_fields(schema):
    safe_schemas = []

    while True:
        _now = {}
        _later = {}
        for path, field in schema.items():
            if any(path.startswith(p + ".") for p in schema.keys()):
                _later[path] = field
            else:
                _now[path] = field

        safe_schemas.append(_now)

        if _later:
            schema = _later
        else:
            break

    return safe_schemas


def _extract_archive_if_necessary(archive_path, cleanup):
    dataset_dir = etau.split_archive(archive_path)[0]

    if not fost.isdir(dataset_dir):
        fost.extract_archive(archive_path, cleanup=cleanup)

        if not fost.isdir(dataset_dir):
            raise ValueError(
                "Expected to find a directory '%s' after extracting '%s', "
                "but it was not found" % (dataset_dir, archive_path)
            )
    else:
        logger.info(
            "Assuming '%s' contains the extracted contents of '%s'",
            dataset_dir,
            archive_path,
        )

    return dataset_dir<|MERGE_RESOLUTION|>--- conflicted
+++ resolved
@@ -37,7 +37,6 @@
 import fiftyone.core.labels as fol
 import fiftyone.core.media as fom
 import fiftyone.core.metadata as fome
-from fiftyone.core.odm.dataset import SampleFieldDocument
 from fiftyone.core.odm.dataset import DatasetAppConfig
 import fiftyone.migrations as fomi
 import fiftyone.core.odm as foo
@@ -57,6 +56,7 @@
 
 class DatasetNotFoundError(ValueError):
     """Exception raised when a dataset is not found."""
+
     def __init__(self, name):
         self._dataset_name = name
         super().__init__(f"Dataset {name} not found")
@@ -131,7 +131,6 @@
     return slug
 
 
-<<<<<<< HEAD
 _SNAPSHOT_MATERIALIZED_NAME_RE = re.compile(r"_snapshot__([a-z0-9]{24})_(.*)$")
 
 
@@ -161,12 +160,8 @@
         ) from None
 
 
-def load_dataset(name, snapshot=None):
+def load_dataset(name, snapshot=None, create_if_necessary=False):
     """Loads the FiftyOne dataset or snapshot with the given name.
-=======
-def load_dataset(name, create_if_necessary=False):
-    """Loads the FiftyOne dataset with the given name.
->>>>>>> ff96f24d
 
     To create a new dataset, use the :class:`Dataset` constructor.
 
@@ -178,20 +173,16 @@
 
     Args:
         name: the name of the dataset
-<<<<<<< HEAD
         snapshot(None): an optional snapshot name
-=======
         create_if_necessary (False): if no dataset exists, create an empty one
 
     Raises:
         DatasetNotFoundError: if the dataset does not exist and
             `create_if_necessary` is False
->>>>>>> ff96f24d
 
     Returns:
         a :class:`Dataset`
     """
-<<<<<<< HEAD
     parsed_snapshot = _parse_materialized_dataset_name(name)
 
     if snapshot is not None:
@@ -215,17 +206,14 @@
             ) from None
         head_name = dataset_doc["name"]
         return _load_snapshot_dataset(name, head_name, snapshot)
-
-    return Dataset(name, _create=False)
-=======
-    try:
-        return Dataset(name, _create=False)
-    except DatasetNotFoundError as ex:
-        if create_if_necessary:
-            return Dataset(name, _create=True)
-        else:
-            raise ex
->>>>>>> ff96f24d
+    else:
+        try:
+            return Dataset(name, _create=False)
+        except DatasetNotFoundError as ex:
+            if create_if_necessary:
+                return Dataset(name, _create=True)
+            else:
+                raise ex
 
 
 def get_default_dataset_name():
