"""
FiftyOne datasets.

| Copyright 2017-2024, Voxel51, Inc.
| `voxel51.com <https://voxel51.com/>`_
|
"""

from collections import defaultdict
import contextlib
from datetime import datetime
import fnmatch
import itertools
import logging
import numbers
import os
import random
import re
import string

from bson import json_util, ObjectId, DBRef
import cachetools
from deprecated import deprecated
import mongoengine.errors as moe
from pymongo import DeleteMany, InsertOne, ReplaceOne, UpdateMany, UpdateOne
from pymongo.errors import CursorNotFound, BulkWriteError

import eta.core.utils as etau

import fiftyone as fo
import fiftyone.constants as focn
import fiftyone.core.collections as foc
import fiftyone.core.expressions as foe
import fiftyone.core.fields as fof
import fiftyone.core.frame as fofr
import fiftyone.core.groups as fog
import fiftyone.core.labels as fol
import fiftyone.core.media as fom
import fiftyone.core.metadata as fome
from fiftyone.core.odm.dataset import SampleFieldDocument
from fiftyone.core.odm.dataset import DatasetAppConfig
import fiftyone.migrations as fomi
import fiftyone.core.odm as foo
from fiftyone.core.readonly import mutates_data
import fiftyone.core.sample as fos
from fiftyone.core.singletons import DatasetSingleton
import fiftyone.core.storage as fost
import fiftyone.core.utils as fou
import fiftyone.core.view as fov

fot = fou.lazy_import("fiftyone.core.stages")
foud = fou.lazy_import("fiftyone.utils.data")


logger = logging.getLogger(__name__)


def list_datasets(glob_patt=None, tags=None, info=False):
    """Lists the available FiftyOne datasets.

    Args:
        glob_patt (None): an optional glob pattern of names to return
        tags (None): only include datasets that have the specified tag or list
            of tags
        info (False): whether to return info dicts describing each dataset
            rather than just their names

    Returns:
        a list of dataset names or info dicts
    """
    if info:
        return _list_datasets_info(glob_patt=glob_patt, tags=tags)

    return _list_datasets(glob_patt=glob_patt, tags=tags)


def dataset_exists(name):
    """Checks if the dataset exists.

    Args:
        name: the name of the dataset

    Returns:
        True/False
    """
    conn = foo.get_db_conn()
    return bool(list(conn.datasets.find({"name": name}, {"_id": 1}).limit(1)))


def _validate_dataset_name(name, skip=None):
    """Validates that the given dataset name is available.

    Args:
        name: a dataset name
        skip (None): an optional :class:`Dataset` to ignore

    Returns:
        the slug

    Raises:
        ValueError: if the name is not available
    """
    slug = fou.to_slug(name)

    query = {"$or": [{"name": name}, {"slug": slug}]}
    if skip is not None:
        query = {"$and": [query, {"_id": {"$ne": skip._doc.id}}]}

    conn = foo.get_db_conn()

    clashing_name_doc = conn.datasets.find_one(
        query, {"name": True, "_id": False}
    )
    if clashing_name_doc is not None:
        clashing_name = clashing_name_doc["name"]
        if clashing_name == name:
            raise ValueError(f"Dataset name '{name}' is not available")
        else:
            raise ValueError(
                f"Dataset name '{name}' is not available: slug '{slug}' "
                f"in use by dataset '{clashing_name}'"
            )

    return slug


_SNAPSHOT_MATERIALIZED_NAME_RE = re.compile(r"_snapshot__([a-z0-9]{24})_(.*)$")


def _snapshot_to_materialized_dataset_name(dataset_id, snapshot_name):
    """Create materialized dataset snapshot name from dataset_id, snapshot"""
    return f"_snapshot__{str(dataset_id)}_{snapshot_name}"


def _parse_materialized_dataset_name(materialized_dataset_name):
    """Parse materialized dataset snapshot into dataset_id,snapshot"""
    match = _SNAPSHOT_MATERIALIZED_NAME_RE.match(materialized_dataset_name)
    return (match.group(1), match.group(2)) if match else None


def _load_snapshot_dataset(materialized_name, head_name, snapshot_name):
    try:
        return Dataset(
            materialized_name,
            _create=False,
            _head_name=head_name,
            _snapshot_name=snapshot_name,
        )
    except ValueError:
        raise ValueError(
            "Snapshot '%s' for dataset '%s' not found"
            % (snapshot_name, head_name)
        ) from None


def load_dataset(name, snapshot=None):
    """Loads the FiftyOne dataset or snapshot with the given name.

    To create a new dataset, use the :class:`Dataset` constructor.

    .. note::

        :class:`Dataset` instances are singletons keyed by their name, so all
        calls to this method with a given dataset ``name`` in a program will
        return the same object.

    Args:
        name: the name of the dataset
        snapshot(None): an optional snapshot name

    Returns:
        a :class:`Dataset`
    """
    parsed_snapshot = _parse_materialized_dataset_name(name)

    if snapshot is not None:
        # Explicitly passed snapshot name
        head_name = name

        head_dataset = Dataset(head_name, _create=False)
        dataset_id = str(head_dataset._doc.id)
        name = _snapshot_to_materialized_dataset_name(dataset_id, snapshot)
        return _load_snapshot_dataset(name, head_name, snapshot)
    elif parsed_snapshot is not None:
        # Name passed is in the form of a materialized dataset name
        dataset_id, snapshot = parsed_snapshot
        conn = foo.get_db_conn()
        dataset_doc = conn.datasets.find_one(
            {"_id": ObjectId(dataset_id)}, {"name": True}
        )
        if not dataset_doc:
            raise ValueError(
                "Could not find dataset id '%s'" % dataset_id
            ) from None
        head_name = dataset_doc["name"]
        return _load_snapshot_dataset(name, head_name, snapshot)

    return Dataset(name, _create=False)


def get_default_dataset_name():
    """Returns a default dataset name based on the current time.

    Returns:
        a dataset name
    """
    now = datetime.now()
    name = now.strftime("%Y.%m.%d.%H.%M.%S")
    if name in _list_datasets(include_private=True):
        name = now.strftime("%Y.%m.%d.%H.%M.%S.%f")

    return name


def make_unique_dataset_name(root):
    """Makes a unique dataset name with the given root name.

    Args:
        root: the root name for the dataset

    Returns:
        the dataset name
    """
    if not root:
        return get_default_dataset_name()

    name = root
    dataset_names = _list_datasets(include_private=True)

    if name in dataset_names:
        name += "_" + _get_random_characters(6)

    while name in dataset_names:
        name += _get_random_characters(1)

    return name


def get_default_dataset_dir(name):
    """Returns the default dataset directory for the dataset with the given
    name.

    Args:
        name: the dataset name

    Returns:
        the default directory for the dataset
    """
    return os.path.join(fo.config.default_dataset_dir, name)


def delete_dataset(name, verbose=False):
    """Deletes the FiftyOne dataset with the given name.

    Args:
        name: the name of the dataset
        verbose (False): whether to log the name of the deleted dataset
    """
    dataset = load_dataset(name)
    dataset.delete()
    if verbose:
        logger.info("Dataset '%s' deleted", name)


def delete_datasets(glob_patt, verbose=False):
    """Deletes all FiftyOne datasets whose names match the given glob pattern.

    Args:
        glob_patt: a glob pattern of datasets to delete
        verbose (False): whether to log the names of deleted datasets
    """
    for name in _list_datasets(glob_patt=glob_patt):
        delete_dataset(name, verbose=verbose)


def delete_non_persistent_datasets(verbose=False):
    """Deletes all non-persistent datasets.

    Args:
        verbose (False): whether to log the names of deleted datasets
    """
    _delete_non_persistent_datasets(verbose=verbose)


def _delete_non_persistent_datasets(min_age=None, verbose=False):
    conn = foo.get_db_conn()

    if min_age is not None:
        now = datetime.utcnow()
        is_old_enough = lambda ca: ca is None or now - ca >= min_age
    else:
        is_old_enough = lambda ca: True

    for name in conn.datasets.find({"persistent": False}).distinct("name"):
        try:
            dataset = Dataset(name, _create=False, _virtual=True)
        except:
            # If the dataset can't be loaded, it likely requires migration,
            # which means it is persistent, so we don't worry about it here
            continue

        if (
            not dataset.persistent
            and not dataset.deleted
            and is_old_enough(dataset.created_at)
        ):
            dataset._delete()
            if verbose:
                logger.info("Dataset '%s' deleted", name)


class Dataset(foc.SampleCollection, metaclass=DatasetSingleton):
    """A FiftyOne dataset.

    Datasets represent an ordered collection of
    :class:`fiftyone.core.sample.Sample` instances that describe a particular
    type of raw media (e.g., images or videos) together with a user-defined set
    of fields.

    FiftyOne datasets ingest and store the labels for all samples internally;
    raw media is stored on disk and the dataset provides paths to the data.

    See :ref:`this page <using-datasets>` for an overview of working with
    FiftyOne datasets.

    Args:
        name (None): the name of the dataset. By default,
            :func:`get_default_dataset_name` is used
        persistent (False): whether the dataset should persist in the database
            after the session terminates
        overwrite (False): whether to overwrite an existing dataset of the same
            name
    """

    def __init__(
        self,
        name=None,
        persistent=False,
        overwrite=False,
        _create=True,
        _virtual=False,
        _head_name=None,
        _snapshot_name=None,
        **kwargs,
    ):
        if name is None and _create:
            name = get_default_dataset_name()

        self._head_name = _head_name
        self._snapshot_name = _snapshot_name

        if overwrite and dataset_exists(name):
            delete_dataset(name)

        if _create:
            doc, sample_doc_cls, frame_doc_cls = _create_dataset(
                self, name, persistent=persistent, **kwargs
            )
        else:
            doc, sample_doc_cls, frame_doc_cls = _load_dataset(
                self, name, virtual=_virtual
            )

        self._doc = doc
        self._sample_doc_cls = sample_doc_cls
        self._frame_doc_cls = frame_doc_cls

        self._group_slice = doc.default_group_slice

        self._annotation_cache = cachetools.LRUCache(5)
        self._brain_cache = cachetools.LRUCache(5)
        self._evaluation_cache = cachetools.LRUCache(5)
        self._run_cache = cachetools.LRUCache(5)

        self._deleted = False

        if not _virtual:
            self._update_last_loaded_at()

    def __eq__(self, other):
        return type(other) == type(self) and self.name == other.name

    def __copy__(self):
        return self  # datasets are singletons

    def __deepcopy__(self, memo):
        return self  # datasets are singletons

    def __len__(self):
        return self.count()

    def __getitem__(self, id_filepath_slice):
        if isinstance(id_filepath_slice, numbers.Integral):
            raise ValueError(
                "Accessing dataset samples by numeric index is not supported. "
                "Use sample IDs, filepaths, slices, boolean arrays, or a "
                "boolean ViewExpression instead"
            )

        if isinstance(id_filepath_slice, slice):
            return self.view()[id_filepath_slice]

        if isinstance(id_filepath_slice, foe.ViewExpression):
            return self.view()[id_filepath_slice]

        if etau.is_container(id_filepath_slice):
            return self.view()[id_filepath_slice]

        try:
            oid = ObjectId(id_filepath_slice)
            query = {"_id": oid}
        except:
            oid = None
            query = {"filepath": id_filepath_slice}

        d = self._sample_collection.find_one(query)

        if d is None:
            field = "ID" if oid is not None else "filepath"
            raise KeyError(
                "No sample found with %s '%s'" % (field, id_filepath_slice)
            )

        doc = self._sample_dict_to_doc(d)
        return fos.Sample.from_doc(doc, dataset=self)

    def __delitem__(self, samples_or_ids):
        self.delete_samples(samples_or_ids)

    def __getattribute__(self, name):
        #
        # The attributes necessary to determine a dataset's name and whether
        # it is deleted are always available. If a dataset is deleted, no other
        # methods are available
        #
        if name.startswith("__") or name in (
            "name",
            "deleted",
            "_deleted",
            "_doc",
        ):
            return super().__getattribute__(name)

        if getattr(self, "_deleted", False):
            raise ValueError("Dataset '%s' is deleted" % self.name)

        return super().__getattribute__(name)

    @property
    def _dataset(self):
        return self

    @property
    def _root_dataset(self):
        return self

    @property
    def _is_generated(self):
        return self._is_patches or self._is_frames or self._is_clips

    @property
    def _is_patches(self):
        return self._sample_collection_name.startswith("patches.")

    @property
    def _is_frames(self):
        return self._sample_collection_name.startswith(
            ("frames.", "patches.frames")
        )

    @property
    def _is_clips(self):
        return self._sample_collection_name.startswith("clips.")

    @property
    def _is_dynamic_groups(self):
        return False

    @property
    def media_type(self):
        """The media type of the dataset."""
        return self._doc.media_type

    @media_type.setter
    @mutates_data
    def media_type(self, media_type):
        if media_type == self._doc.media_type:
            return

        if media_type not in fom.MEDIA_TYPES and media_type != fom.GROUP:
            raise ValueError(
                "Invalid media_type '%s'. Supported values are %s"
                % (media_type, fom.MEDIA_TYPES)
            )

        if len(self) > 0:
            raise ValueError("Cannot set media type of a non-empty dataset")

        self._set_media_type(media_type)

    def _set_media_type(self, media_type):
        self._doc.media_type = media_type

        if self._contains_videos(any_slice=True):
            self._init_frames()

        if media_type == fom.GROUP:
            # The `metadata` field of group datasets always stays as the
            # generic `Metadata` type because slices may have different types
            self.save()
        else:
            self._update_metadata_field(media_type)

            self.save()
            self.reload()

    def _update_metadata_field(self, media_type):
        idx = None
        for i, field in enumerate(self._doc.sample_fields):
            if field.name == "metadata":
                idx = i

        if idx is not None:
            if media_type == fom.IMAGE:
                doc_type = fome.ImageMetadata
            elif media_type == fom.VIDEO:
                doc_type = fome.VideoMetadata
            else:
                doc_type = fome.Metadata

            field = foo.create_field(
                "metadata",
                fof.EmbeddedDocumentField,
                embedded_doc_type=doc_type,
            )
            field_doc = foo.SampleFieldDocument.from_field(field)
            self._doc.sample_fields[idx] = field_doc

    def _init_frames(self):
        if self._frame_doc_cls is not None:
            # Legacy datasets may not have frame fields declared yet
            if not self._doc.frame_fields:
                self._doc.frame_fields = [
                    foo.SampleFieldDocument.from_field(field)
                    for field in self._frame_doc_cls._fields.values()
                ]

            return

        frame_collection_name = _make_frame_collection_name(
            self._sample_collection_name
        )
        frame_doc_cls = _create_frame_document_cls(
            self, frame_collection_name, field_docs=self._doc.frame_fields
        )

        _create_indexes(None, frame_collection_name)

        self._doc.frame_collection_name = frame_collection_name
        self._doc.frame_fields = [
            foo.SampleFieldDocument.from_field(field)
            for field in frame_doc_cls._fields.values()
        ]
        self._frame_doc_cls = frame_doc_cls

    @property
    def group_field(self):
        """The group field of the dataset, or None if the dataset is not
        grouped.

        Examples::

            import fiftyone as fo
            import fiftyone.zoo as foz

            dataset = foz.load_zoo_dataset("quickstart-groups")

            print(dataset.group_field)
            # group
        """
        return self._doc.group_field

    @property
    def group_slice(self):
        """The current group slice of the dataset, or None if the dataset is
        not grouped.

        Examples::

            import fiftyone as fo
            import fiftyone.zoo as foz

            dataset = foz.load_zoo_dataset("quickstart-groups")

            print(dataset.group_slices)
            # ['left', 'right', 'pcd']

            print(dataset.group_slice)
            # left

            # Change the current group slice
            dataset.group_slice = "right"

            print(dataset.group_slice)
            # right
        """
        return self._group_slice

    @group_slice.setter
    def group_slice(self, slice_name):
        if self.media_type != fom.GROUP:
            raise ValueError("Dataset has no groups")

        if slice_name is None:
            slice_name = self._doc.default_group_slice

        if slice_name not in self._doc.group_media_types:
            raise ValueError("Dataset has no group slice '%s'" % slice_name)

        self._group_slice = slice_name

    @property
    def group_slices(self):
        """The list of group slices of the dataset, or None if the dataset is
        not grouped.

        Examples::

            import fiftyone as fo
            import fiftyone.zoo as foz

            dataset = foz.load_zoo_dataset("quickstart-groups")

            print(dataset.group_slices)
            # ['left', 'right', 'pcd']
        """
        if self.media_type != fom.GROUP:
            return None

        return list(self._doc.group_media_types.keys())

    @property
    def group_media_types(self):
        """A dict mapping group slices to media types, or None if the dataset
        is not grouped.

        Examples::

            import fiftyone as fo
            import fiftyone.zoo as foz

            dataset = foz.load_zoo_dataset("quickstart-groups")

            print(dataset.group_media_types)
            # {'left': 'image', 'right': 'image', 'pcd': 'point-cloud'}
        """
        if self.media_type != fom.GROUP:
            return None

        return self._doc.group_media_types

    @property
    def default_group_slice(self):
        """The default group slice of the dataset, or None if the dataset is
        not grouped.

        Examples::

            import fiftyone as fo
            import fiftyone.zoo as foz

            dataset = foz.load_zoo_dataset("quickstart-groups")

            print(dataset.default_group_slice)
            # left

            # Change the default group slice
            dataset.default_group_slice = "right"

            print(dataset.default_group_slice)
            # right
        """
        if self.media_type != fom.GROUP:
            return None

        return self._doc.default_group_slice

    @default_group_slice.setter
    @mutates_data
    def default_group_slice(self, slice_name):
        if self.media_type != fom.GROUP:
            raise ValueError("Dataset has no groups")

        if slice_name not in self._doc.group_media_types:
            raise ValueError("Dataset has no group slice '%s'" % slice_name)

        self._doc.default_group_slice = slice_name
        self.save()

        if self._group_slice is None:
            self._group_slice = slice_name

    @property
    def version(self):
        """The version of the ``fiftyone`` package for which the dataset is
        formatted.
        """
        return self._doc.version

    @property
    def name(self):
        """The name of the dataset."""
        return self._doc.name

    @name.setter
    @mutates_data
    def name(self, name):
        _name = self._doc.name

        if name == _name:
            return

        slug = _validate_dataset_name(name, skip=self)

        self._doc.name = name
        self._doc.slug = slug
        self.save()

        # Update singleton
        self._instances.pop(_name, None)
        self._instances[name] = self

    @property
    def head_name(self):
        return self._head_name or self.name

    @property
    def snapshot_name(self):
        return self._snapshot_name

    @property
    def _readonly(self):
        return self.is_snapshot

    @property
    def slug(self):
        """The slug of the dataset."""
        return self._doc.slug

    @property
    def created_at(self):
        """The datetime that the dataset was created."""
        return self._doc.created_at

    @property
    def last_loaded_at(self):
        """The datetime that the dataset was last loaded."""
        return self._doc.last_loaded_at

    @property
    def persistent(self):
        """Whether the dataset persists in the database after a session is
        terminated.
        """
        return self._doc.persistent

    @persistent.setter
    @mutates_data
    def persistent(self, value):
        self._doc.persistent = value
        self.save()

    @property
    def tags(self):
        """A list of tags on the dataset.

        Examples::

            import fiftyone as fo

            dataset = fo.Dataset()

            # Add some tags
            dataset.tags = ["test", "projectA"]

            # Edit the tags
            dataset.tags.pop()
            dataset.tags.append("projectB")
            dataset.save()  # must save after edits
        """
        return self._doc.tags

    @tags.setter
    @mutates_data
    def tags(self, value):
        self._doc.tags = value
        self.save()

    @property
    def description(self):
        """A string description on the dataset.

        Examples::

            import fiftyone as fo

            dataset = fo.Dataset()

            # Store a description on the dataset
            dataset.description = "Your description here"
        """
        return self._doc.description

    @description.setter
    @mutates_data
    def description(self, description):
        self._doc.description = description
        self.save()

    @property
    def info(self):
        """A user-facing dictionary of information about the dataset.

        Examples::

            import fiftyone as fo

            dataset = fo.Dataset()

            # Store a class list in the dataset's info
            dataset.info = {"classes": ["cat", "dog"]}

            # Edit the info
            dataset.info["other_classes"] = ["bird", "plane"]
            dataset.save()  # must save after edits
        """
        return self._doc.info

    @info.setter
    @mutates_data
    def info(self, info):
        self._doc.info = info
        self.save()

    @property
    def app_config(self):
        """A :class:`fiftyone.core.odm.dataset.DatasetAppConfig` that
        customizes how this dataset is visualized in the
        :ref:`FiftyOne App <fiftyone-app>`.

        Examples::

            import fiftyone as fo
            import fiftyone.utils.image as foui
            import fiftyone.zoo as foz

            dataset = foz.load_zoo_dataset("quickstart")

            # View the dataset's current App config
            print(dataset.app_config)

            # Generate some thumbnail images
            foui.transform_images(
                dataset,
                size=(-1, 32),
                output_field="thumbnail_path",
                output_dir="/tmp/thumbnails",
            )

            # Modify the dataset's App config
            dataset.app_config.media_fields = ["filepath", "thumbnail_path"]
            dataset.app_config.grid_media_field = "thumbnail_path"
            dataset.save()  # must save after edits

            session = fo.launch_app(dataset)
        """
        return self._doc.app_config

    @app_config.setter
    @mutates_data
    def app_config(self, config):
        if config is None:
            config = DatasetAppConfig()

        self._doc.app_config = config
        self.save()

    @property
    def classes(self):
        """A dict mapping field names to list of class label strings for the
        corresponding fields of the dataset.

        Examples::

            import fiftyone as fo

            dataset = fo.Dataset()

            # Set classes for the `ground_truth` and `predictions` fields
            dataset.classes = {
                "ground_truth": ["cat", "dog"],
                "predictions": ["cat", "dog", "other"],
            }

            # Edit an existing classes list
            dataset.classes["ground_truth"].append("other")
            dataset.save()  # must save after edits
        """
        return self._doc.classes

    @classes.setter
    @mutates_data
    def classes(self, classes):
        self._doc.classes = classes
        self.save()

    @property
    def default_classes(self):
        """A list of class label strings for all
        :class:`fiftyone.core.labels.Label` fields of this dataset that do not
        have customized classes defined in :meth:`classes`.

        Examples::

            import fiftyone as fo

            dataset = fo.Dataset()

            # Set default classes
            dataset.default_classes = ["cat", "dog"]

            # Edit the default classes
            dataset.default_classes.append("rabbit")
            dataset.save()  # must save after edits
        """
        return self._doc.default_classes

    @default_classes.setter
    @mutates_data
    def default_classes(self, classes):
        self._doc.default_classes = classes
        self.save()

    @property
    def mask_targets(self):
        """A dict mapping field names to mask target dicts, each of which
        defines a mapping between pixel values (2D masks) or RGB hex strings
        (3D masks) and label strings for the segmentation masks in the
        corresponding field of the dataset.

        Examples::

            import fiftyone as fo

            #
            # 2D masks
            #

            dataset = fo.Dataset()

            # Set mask targets for the `ground_truth` and `predictions` fields
            dataset.mask_targets = {
                "ground_truth": {1: "cat", 2: "dog"},
                "predictions": {1: "cat", 2: "dog", 255: "other"},
            }

            # Or, for RGB mask targets
            dataset.mask_targets = {
                "segmentations": {"#3f0a44": "road", "#eeffee": "building", "#ffffff": "other"}
            }

            # Edit an existing mask target
            dataset.mask_targets["ground_truth"][255] = "other"
            dataset.save()  # must save after edits

            #
            # 3D masks
            #

            dataset = fo.Dataset()

            # Set mask targets for the `ground_truth` and `predictions` fields
            dataset.mask_targets = {
                "ground_truth": {"#499CEF": "cat", "#6D04FF": "dog"},
                "predictions": {
                    "#499CEF": "cat", "#6D04FF": "dog", "#FF6D04": "person"
                },
            }

            # Edit an existing mask target
            dataset.mask_targets["ground_truth"]["#FF6D04"] = "person"
            dataset.save()  # must save after edits
        """
        return self._doc.mask_targets

    @mask_targets.setter
    @mutates_data
    def mask_targets(self, targets):
        self._doc.mask_targets = targets
        self.save()

    @property
    def default_mask_targets(self):
        """A dict defining a default mapping between pixel values (2D masks) or
        RGB hex strings (3D masks) and label strings for the segmentation masks
        of all :class:`fiftyone.core.labels.Segmentation` fields of this
        dataset that do not have customized mask targets defined in
        :meth:`mask_targets`.

        Examples::

            import fiftyone as fo

            #
            # 2D masks
            #

            dataset = fo.Dataset()

            # Set default mask targets
            dataset.default_mask_targets = {1: "cat", 2: "dog"}

            # Or, for RGB mask targets
            dataset.default_mask_targets = {"#3f0a44": "road", "#eeffee": "building", "#ffffff": "other"}

            # Edit the default mask targets
            dataset.default_mask_targets[255] = "other"
            dataset.save()  # must save after edits

            #
            # 3D masks
            #

            dataset = fo.Dataset()

            # Set default mask targets
            dataset.default_mask_targets = {"#499CEF": "cat", "#6D04FF": "dog"}

            # Edit the default mask targets
            dataset.default_mask_targets["#FF6D04"] = "person"
            dataset.save()  # must save after edits
        """
        return self._doc.default_mask_targets

    @default_mask_targets.setter
    @mutates_data
    def default_mask_targets(self, targets):
        self._doc.default_mask_targets = targets
        self.save()

    @property
    def skeletons(self):
        """A dict mapping field names to
        :class:`fiftyone.core.odm.dataset.KeypointSkeleton` instances, each of
        which defines the semantic labels and point connectivity for the
        :class:`fiftyone.core.labels.Keypoint` instances in the corresponding
        field of the dataset.

        Examples::

            import fiftyone as fo

            dataset = fo.Dataset()

            # Set keypoint skeleton for the `ground_truth` field
            dataset.skeletons = {
                "ground_truth": fo.KeypointSkeleton(
                    labels=[
                        "left hand" "left shoulder", "right shoulder", "right hand",
                        "left eye", "right eye", "mouth",
                    ],
                    edges=[[0, 1, 2, 3], [4, 5, 6]],
                )
            }

            # Edit an existing skeleton
            dataset.skeletons["ground_truth"].labels[-1] = "lips"
            dataset.save()  # must save after edits
        """
        return self._doc.skeletons

    @skeletons.setter
    @mutates_data
    def skeletons(self, skeletons):
        self._doc.skeletons = skeletons
        self.save()

    @property
    def default_skeleton(self):
        """A default :class:`fiftyone.core.odm.dataset.KeypointSkeleton`
        defining the semantic labels and point connectivity for all
        :class:`fiftyone.core.labels.Keypoint` fields of this dataset that do
        not have customized skeletons defined in :meth:`skeleton`.

        Examples::

            import fiftyone as fo

            dataset = fo.Dataset()

            # Set default keypoint skeleton
            dataset.default_skeleton = fo.KeypointSkeleton(
                labels=[
                    "left hand" "left shoulder", "right shoulder", "right hand",
                    "left eye", "right eye", "mouth",
                ],
                edges=[[0, 1, 2, 3], [4, 5, 6]],
            )

            # Edit the default skeleton
            dataset.default_skeleton.labels[-1] = "lips"
            dataset.save()  # must save after edits
        """
        return self._doc.default_skeleton

    @default_skeleton.setter
    @mutates_data
    def default_skeleton(self, skeleton):
        self._doc.default_skeleton = skeleton
        self.save()

    @property
    def deleted(self):
        """Whether the dataset is deleted."""
        return self._deleted

    def summary(self):
        """Returns a string summary of the dataset.

        Returns:
            a string summary
        """
        elements = [("Name:", self.head_name)]
        if self.is_snapshot:
            elements += [("Snapshot:", self.snapshot_name)]
        elements += [
            ("Media type:", self.media_type),
            ("Num %s:" % self._elements_str, self.count()),
            ("Persistent:", self.persistent),
            ("Tags:", self.tags),
        ]

        if self.media_type == fom.GROUP:
            elements.insert(2, ("Group slice:", self.group_slice))

        elements = fou.justify_headings(elements)
        lines = ["%s %s" % tuple(e) for e in elements]

        lines.extend(
            ["Sample fields:", self._to_fields_str(self.get_field_schema())]
        )

        if self._has_frame_fields():
            lines.extend(
                [
                    "Frame fields:",
                    self._to_fields_str(self.get_frame_field_schema()),
                ]
            )

        return "\n".join(lines)

    def stats(self, include_media=False, compressed=False):
        """Returns stats about the dataset on disk.

        The ``samples`` keys refer to the sample documents stored in the
        database.

        The ``media`` keys refer to the raw media associated with each sample
        on disk.

        For video datasets, the ``frames`` keys refer to the frame documents
        stored in the database.

        Note that dataset-level metadata such as annotation runs are not
        included in this computation.

        Args:
            include_media (False): whether to include stats about the size of
                the raw media in the dataset
            compressed (False): whether to return the sizes of collections in
                their compressed form on disk (True) or the logical
                uncompressed size of the collections (False)

        Returns:
            a stats dict
        """
        contains_videos = self._contains_videos(any_slice=True)

        stats = {}

        conn = foo.get_db_conn()

        cs = conn.command("collstats", self._sample_collection_name)
        samples_bytes = cs["storageSize"] if compressed else cs["size"]
        stats["samples_count"] = cs["count"]
        stats["samples_bytes"] = samples_bytes
        stats["samples_size"] = etau.to_human_bytes_str(samples_bytes)
        total_bytes = samples_bytes

        if contains_videos:
            cs = conn.command("collstats", self._frame_collection_name)
            frames_bytes = cs["storageSize"] if compressed else cs["size"]
            stats["frames_count"] = cs["count"]
            stats["frames_bytes"] = frames_bytes
            stats["frames_size"] = etau.to_human_bytes_str(frames_bytes)
            total_bytes += frames_bytes

        if include_media:
            if self.media_type == fom.GROUP:
                samples = self.select_group_slices(_allow_mixed=True)
            else:
                samples = self

            samples.compute_metadata()
            media_bytes = samples.sum("metadata.size_bytes")
            stats["media_bytes"] = media_bytes
            stats["media_size"] = etau.to_human_bytes_str(media_bytes)
            total_bytes += media_bytes

        stats["total_bytes"] = total_bytes
        stats["total_size"] = etau.to_human_bytes_str(total_bytes)

        return stats

    def first(self):
        """Returns the first sample in the dataset.

        Returns:
            a :class:`fiftyone.core.sample.Sample`
        """
        return super().first()

    def last(self):
        """Returns the last sample in the dataset.

        Returns:
            a :class:`fiftyone.core.sample.Sample`
        """
        try:
            sample_view = self[-1:].first()
        except ValueError:
            raise ValueError("%s is empty" % self.__class__.__name__)

        return fos.Sample.from_doc(sample_view._doc, dataset=self)

    def head(self, num_samples=3):
        """Returns a list of the first few samples in the dataset.

        If fewer than ``num_samples`` samples are in the dataset, only the
        available samples are returned.

        Args:
            num_samples (3): the number of samples

        Returns:
            a list of :class:`fiftyone.core.sample.Sample` objects
        """
        return [
            fos.Sample.from_doc(sv._doc, dataset=self)
            for sv in self[:num_samples]
        ]

    def tail(self, num_samples=3):
        """Returns a list of the last few samples in the dataset.

        If fewer than ``num_samples`` samples are in the dataset, only the
        available samples are returned.

        Args:
            num_samples (3): the number of samples

        Returns:
            a list of :class:`fiftyone.core.sample.Sample` objects
        """
        return [
            fos.Sample.from_doc(sv._doc, dataset=self)
            for sv in self[-num_samples:]
        ]

    def view(self):
        """Returns a :class:`fiftyone.core.view.DatasetView` containing the
        entire dataset.

        Returns:
            a :class:`fiftyone.core.view.DatasetView`
        """
        return fov.DatasetView(self)

    def get_field_schema(
        self,
        ftype=None,
        embedded_doc_type=None,
        include_private=False,
        flat=False,
    ):
        """Returns a schema dictionary describing the fields of the samples in
        the dataset.

        Args:
            ftype (None): an optional field type or iterable of types to which
                to restrict the returned schema. Must be subclass(es) of
                :class:`fiftyone.core.fields.Field`
            embedded_doc_type (None): an optional embedded document type or
                iterable of types to which to restrict the returned schema.
                Must be subclass(es) of
                :class:`fiftyone.core.odm.BaseEmbeddedDocument`
            include_private (False): whether to include fields that start with
                ``_`` in the returned schema
            flat (False): whether to return a flattened schema where all
                embedded document fields are included as top-level keys

        Returns:
             a dictionary mapping field names to field types
        """
        schema = self._sample_doc_cls.get_field_schema(
            ftype=ftype,
            embedded_doc_type=embedded_doc_type,
            include_private=include_private,
        )

        if flat:
            schema = fof.flatten_schema(
                schema,
                ftype=ftype,
                embedded_doc_type=embedded_doc_type,
                include_private=include_private,
            )

        return schema

    def get_frame_field_schema(
        self,
        ftype=None,
        embedded_doc_type=None,
        include_private=False,
        flat=False,
    ):
        """Returns a schema dictionary describing the fields of the frames of
        the samples in the dataset.

        Only applicable for datasets that contain videos.

        Args:
            ftype (None): an optional field type or iterable of types to which
                to restrict the returned schema. Must be subclass(es) of
                :class:`fiftyone.core.fields.Field`
            embedded_doc_type (None): an optional embedded document type or
                iterable of types to which to restrict the returned schema.
                Must be subclass(es) of
                :class:`fiftyone.core.odm.BaseEmbeddedDocument`
            include_private (False): whether to include fields that start with
                ``_`` in the returned schema
            flat (False): whether to return a flattened schema where all
                embedded document fields are included as top-level keys

        Returns:
            a dictionary mapping field names to field types, or ``None`` if the
            dataset does not contain videos
        """
        if not self._has_frame_fields():
            return None

        schema = self._frame_doc_cls.get_field_schema(
            ftype=ftype,
            embedded_doc_type=embedded_doc_type,
            include_private=include_private,
        )

        if flat:
            schema = fof.flatten_schema(
                schema,
                ftype=ftype,
                embedded_doc_type=embedded_doc_type,
                include_private=include_private,
            )

        return schema

    @mutates_data
    def add_sample_field(
        self,
        field_name,
        ftype,
        embedded_doc_type=None,
        subfield=None,
        fields=None,
        description=None,
        info=None,
        **kwargs,
    ):
        """Adds a new sample field or embedded field to the dataset, if
        necessary.

        Args:
            field_name: the field name or ``embedded.field.name``
            ftype: the field type to create. Must be a subclass of
                :class:`fiftyone.core.fields.Field`
            embedded_doc_type (None): the
                :class:`fiftyone.core.odm.BaseEmbeddedDocument` type of the
                field. Only applicable when ``ftype`` is
                :class:`fiftyone.core.fields.EmbeddedDocumentField`
            subfield (None): the :class:`fiftyone.core.fields.Field` type of
                the contained field. Only applicable when ``ftype`` is
                :class:`fiftyone.core.fields.ListField` or
                :class:`fiftyone.core.fields.DictField`
            fields (None): a list of :class:`fiftyone.core.fields.Field`
                instances defining embedded document attributes. Only
                applicable when ``ftype`` is
                :class:`fiftyone.core.fields.EmbeddedDocumentField`
            description (None): an optional description
            info (None): an optional info dict

        Raises:
            ValueError: if a field of the same name already exists and it is
                not compliant with the specified values
        """
        if embedded_doc_type is not None and issubclass(
            embedded_doc_type, fog.Group
        ):
            expanded = self._add_group_field(
                field_name, description=description, info=info
            )
        else:
            expanded = self._sample_doc_cls.add_field(
                field_name,
                ftype,
                embedded_doc_type=embedded_doc_type,
                subfield=subfield,
                fields=fields,
                description=description,
                info=info,
                **kwargs,
            )

        if expanded:
            self._reload()

    def _add_implied_sample_field(
        self, field_name, value, dynamic=False, validate=True
    ):
        if isinstance(value, fog.Group):
            expanded = self._add_group_field(field_name, default=value.name)
        else:
            expanded = self._sample_doc_cls.add_implied_field(
                field_name, value, dynamic=dynamic, validate=validate
            )

        if expanded:
            self._reload()

    def _merge_sample_field_schema(
        self,
        schema,
        expand_schema=True,
        recursive=True,
        validate=True,
    ):
        expanded = self._sample_doc_cls.merge_field_schema(
            schema,
            expand_schema=expand_schema,
            recursive=recursive,
            validate=validate,
        )

        if expanded:
            self._reload()

    @mutates_data
    def add_dynamic_sample_fields(
        self, fields=None, recursive=True, add_mixed=False
    ):
        """Adds all dynamic sample fields to the dataset's schema.

        Dynamic fields are embedded document fields with at least one non-None
        value that have not been declared on the dataset's schema.

        Args:
            fields (None): an optional field or iterable of fields for which to
                add dynamic fields. By default, all fields are considered
            recursive (True): whether to recursively inspect nested lists and
                embedded documents for dynamic fields
            add_mixed (False): whether to declare fields that contain values
                of mixed types as generic :class:`fiftyone.core.fields.Field`
                instances (True) or to skip such fields (False)
        """
        dynamic_schema = self.get_dynamic_field_schema(
            fields=fields, recursive=recursive
        )

        schema = {}
        for path, field in dynamic_schema.items():
            if isinstance(field, fof.ListField) and etau.is_container(
                field.field
            ):
                if add_mixed:
                    field.field = fof.Field()
                else:
                    logger.warning(
                        "Skipping dynamic list field '%s' with mixed types %s",
                        path,
                        [type(f) for f in field.field],
                    )
                    field = None
            elif etau.is_container(field):
                if add_mixed:
                    field = fof.Field()
                else:
                    logger.warning(
                        "Skipping dynamic field '%s' with mixed types %s",
                        path,
                        [type(f) for f in field],
                    )
                    field = None

            if field is not None:
                schema[path] = field

        for _schema in _handle_nested_fields(schema):
            self._merge_sample_field_schema(_schema)

    @mutates_data
    def add_frame_field(
        self,
        field_name,
        ftype,
        embedded_doc_type=None,
        subfield=None,
        fields=None,
        description=None,
        info=None,
        **kwargs,
    ):
        """Adds a new frame-level field or embedded field to the dataset, if
        necessary.

        Only applicable to datasets that contain videos.

        Args:
            field_name: the field name or ``embedded.field.name``
            ftype: the field type to create. Must be a subclass of
                :class:`fiftyone.core.fields.Field`
            embedded_doc_type (None): the
                :class:`fiftyone.core.odm.BaseEmbeddedDocument` type of the
                field. Only applicable when ``ftype`` is
                :class:`fiftyone.core.fields.EmbeddedDocumentField`
            subfield (None): the :class:`fiftyone.core.fields.Field` type of
                the contained field. Only applicable when ``ftype`` is
                :class:`fiftyone.core.fields.ListField` or
                :class:`fiftyone.core.fields.DictField`
            fields (None): a list of :class:`fiftyone.core.fields.Field`
                instances defining embedded document attributes. Only
                applicable when ``ftype`` is
                :class:`fiftyone.core.fields.EmbeddedDocumentField`
            description (None): an optional description
            info (None): an optional info dict

        Raises:
            ValueError: if a field of the same name already exists and it is
                not compliant with the specified values
        """
        if not self._has_frame_fields():
            raise ValueError(
                "Only datasets that contain videos may have frame fields"
            )

        expanded = self._frame_doc_cls.add_field(
            field_name,
            ftype,
            embedded_doc_type=embedded_doc_type,
            subfield=subfield,
            fields=fields,
            description=description,
            info=info,
            **kwargs,
        )

        if expanded:
            self._reload()

    def _add_implied_frame_field(
        self, field_name, value, dynamic=False, validate=True
    ):
        if not self._has_frame_fields():
            raise ValueError(
                "Only datasets that contain videos may have frame fields"
            )

        expanded = self._frame_doc_cls.add_implied_field(
            field_name, value, dynamic=dynamic, validate=validate
        )

        if expanded:
            self._reload()

    def _merge_frame_field_schema(
        self,
        schema,
        expand_schema=True,
        recursive=True,
        validate=True,
    ):
        expanded = self._frame_doc_cls.merge_field_schema(
            schema,
            expand_schema=expand_schema,
            recursive=recursive,
            validate=validate,
        )

        if expanded:
            self._reload()

    @mutates_data
    def add_dynamic_frame_fields(
        self, fields=None, recursive=True, add_mixed=False
    ):
        """Adds all dynamic frame fields to the dataset's schema.

        Dynamic fields are embedded document fields with at least one non-None
        value that have not been declared on the dataset's schema.

        Args:
            fields (None): an optional field or iterable of fields for which to
                add dynamic fields. By default, all fields are considered
            recursive (True): whether to recursively inspect nested lists and
                embedded documents for dynamic fields
            add_mixed (False): whether to declare fields that contain values
                of mixed types as generic :class:`fiftyone.core.fields.Field`
                instances (True) or to skip such fields (False)
        """
        if not self._has_frame_fields():
            raise ValueError(
                "Only datasets that contain videos may have frame fields"
            )

        dynamic_schema = self.get_dynamic_frame_field_schema(
            fields=fields, recursive=recursive
        )

        schema = {}
        for path, field in dynamic_schema.items():
            if isinstance(field, fof.ListField) and etau.is_container(
                field.field
            ):
                if add_mixed:
                    field.field = fof.Field()
                else:
                    logger.warning(
                        "Skipping dynamic list frame field '%s' with mixed "
                        "types %s",
                        path,
                        [type(f) for f in field.field],
                    )
                    field = None
            elif etau.is_container(field):
                if add_mixed:
                    field = fof.Field()
                else:
                    logger.warning(
                        "Skipping dynamic frame field '%s' with mixed types %s",
                        path,
                        [type(f) for f in field],
                    )
                    field = None

            if field is not None:
                schema[path] = field

        for _schema in _handle_nested_fields(schema):
            self._merge_frame_field_schema(_schema)

    @mutates_data
    def add_group_field(
        self, field_name, default=None, description=None, info=None
    ):
        """Adds a group field to the dataset, if necessary.

        Args:
            field_name: the field name
            default (None): a default group slice for the field
            description (None): an optional description
            info (None): an optional info dict

        Raises:
            ValueError: if a group field with another name already exists
        """
        expanded = self._add_group_field(
            field_name, default=default, description=description, info=info
        )

        if expanded:
            self._reload()

    def _add_group_field(self, field_name, default=None, **kwargs):
        expanded = self._sample_doc_cls.add_field(
            field_name,
            fof.EmbeddedDocumentField,
            embedded_doc_type=fog.Group,
            **kwargs,
        )

        if not expanded:
            return False

        self._doc.media_type = fom.GROUP

        if self._doc.group_media_types is None:
            self._doc.group_media_types = {}

        if self._doc.default_group_slice is None:
            self._doc.default_group_slice = default

        self._doc.group_field = field_name
        self.save()

        self._group_slice = self._doc.default_group_slice

        _create_group_indexes(self._sample_collection_name, field_name)

        return True

    @mutates_data
    def rename_sample_field(self, field_name, new_field_name):
        """Renames the sample field to the given new name.

        You can use dot notation (``embedded.field.name``) to rename embedded
        fields.

        Args:
            field_name: the field name or ``embedded.field.name``
            new_field_name: the new field name or ``embedded.field.name``
        """
        self._rename_sample_fields({field_name: new_field_name})

    @mutates_data
    def rename_sample_fields(self, field_mapping):
        """Renames the sample fields to the given new names.

        You can use dot notation (``embedded.field.name``) to rename embedded
        fields.

        Args:
            field_mapping: a dict mapping field names to new field names
        """
        self._rename_sample_fields(field_mapping)

    @mutates_data
    def rename_frame_field(self, field_name, new_field_name):
        """Renames the frame-level field to the given new name.

        You can use dot notation (``embedded.field.name``) to rename embedded
        frame fields.

        Only applicable to datasets that contain videos.

        Args:
            field_name: the field name or ``embedded.field.name``
            new_field_name: the new field name or ``embedded.field.name``
        """
        self._rename_frame_fields({field_name: new_field_name})

    @mutates_data
    def rename_frame_fields(self, field_mapping):
        """Renames the frame-level fields to the given new names.

        You can use dot notation (``embedded.field.name``) to rename embedded
        frame fields.

        Args:
            field_mapping: a dict mapping field names to new field names
        """
        self._rename_frame_fields(field_mapping)

    def _rename_sample_fields(self, field_mapping, view=None):
        sample_collection = self if view is None else view

        paths, new_paths = zip(*field_mapping.items())
        self._sample_doc_cls._rename_fields(
            sample_collection, paths, new_paths
        )

        fields, _, _, _ = _parse_field_mapping(field_mapping)

        if fields:
            fos.Sample._purge_fields(self._sample_collection_name, fields)

        fos.Sample._reload_docs(self._sample_collection_name)
        self._reload()

    def _rename_frame_fields(self, field_mapping, view=None):
        sample_collection = self if view is None else view
        if not sample_collection._has_frame_fields():
            raise ValueError(
                "%s has no frame fields" % type(sample_collection)
            )

        paths, new_paths = zip(*field_mapping.items())
        self._frame_doc_cls._rename_fields(sample_collection, paths, new_paths)

        fields, _, _, _ = _parse_field_mapping(field_mapping)

        if fields:
            fofr.Frame._purge_fields(self._frame_collection_name, fields)

        fofr.Frame._reload_docs(self._frame_collection_name)
        self._reload()

    @mutates_data
    def clone_sample_field(self, field_name, new_field_name):
        """Clones the given sample field into a new field of the dataset.

        You can use dot notation (``embedded.field.name``) to clone embedded
        fields.

        Args:
            field_name: the field name or ``embedded.field.name``
            new_field_name: the new field name or ``embedded.field.name``
        """
        self._clone_sample_fields({field_name: new_field_name})

    @mutates_data
    def clone_sample_fields(self, field_mapping):
        """Clones the given sample fields into new fields of the dataset.

        You can use dot notation (``embedded.field.name``) to clone embedded
        fields.

        Args:
            field_mapping: a dict mapping field names to new field names into
                which to clone each field
        """
        self._clone_sample_fields(field_mapping)

    @mutates_data
    def clone_frame_field(self, field_name, new_field_name):
        """Clones the frame-level field into a new field.

        You can use dot notation (``embedded.field.name``) to clone embedded
        frame fields.

        Only applicable to datasets that contain videos.

        Args:
            field_name: the field name or ``embedded.field.name``
            new_field_name: the new field name or ``embedded.field.name``
        """
        self._clone_frame_fields({field_name: new_field_name})

    @mutates_data
    def clone_frame_fields(self, field_mapping):
        """Clones the frame-level fields into new fields.

        You can use dot notation (``embedded.field.name``) to clone embedded
        frame fields.

        Only applicable to datasets that contain videos.

        Args:
            field_mapping: a dict mapping field names to new field names into
                which to clone each field
        """
        self._clone_frame_fields(field_mapping)

    def _clone_sample_fields(self, field_mapping, view=None):
        sample_collection = self if view is None else view

        paths, new_paths = zip(*field_mapping.items())
        self._sample_doc_cls._clone_fields(sample_collection, paths, new_paths)

        fos.Sample._reload_docs(self._sample_collection_name)
        self._reload()

    def _clone_frame_fields(self, field_mapping, view=None):
        sample_collection = self if view is None else view
        if not sample_collection._has_frame_fields():
            raise ValueError(
                "%s has no frame fields" % type(sample_collection)
            )

        paths, new_paths = zip(*field_mapping.items())
        self._frame_doc_cls._clone_fields(sample_collection, paths, new_paths)

        fofr.Frame._reload_docs(self._frame_collection_name)
        self._reload()

    @mutates_data
    def clear_sample_field(self, field_name):
        """Clears the values of the field from all samples in the dataset.

        The field will remain in the dataset's schema, and all samples will
        have the value ``None`` for the field.

        You can use dot notation (``embedded.field.name``) to clone embedded
        frame fields.

        Args:
            field_name: the field name or ``embedded.field.name``
        """
        self._clear_sample_fields(field_name)

    @mutates_data
    def clear_sample_fields(self, field_names):
        """Clears the values of the fields from all samples in the dataset.

        The field will remain in the dataset's schema, and all samples will
        have the value ``None`` for the field.

        You can use dot notation (``embedded.field.name``) to clone embedded
        frame fields.

        Args:
            field_names: the field name or iterable of field names
        """
        self._clear_sample_fields(field_names)

    @mutates_data
    def clear_frame_field(self, field_name):
        """Clears the values of the frame-level field from all samples in the
        dataset.

        The field will remain in the dataset's frame schema, and all frames
        will have the value ``None`` for the field.

        You can use dot notation (``embedded.field.name``) to clone embedded
        frame fields.

        Only applicable to datasets that contain videos.

        Args:
            field_name: the field name or ``embedded.field.name``
        """
        self._clear_frame_fields(field_name)

    @mutates_data
    def clear_frame_fields(self, field_names):
        """Clears the values of the frame-level fields from all samples in the
        dataset.

        The fields will remain in the dataset's frame schema, and all frames
        will have the value ``None`` for the field.

        You can use dot notation (``embedded.field.name``) to clone embedded
        frame fields.

        Only applicable to datasets that contain videos.

        Args:
            field_names: the field name or iterable of field names
        """
        self._clear_frame_fields(field_names)

    def _clear_sample_fields(self, field_names, view=None):
        sample_collection = self if view is None else view

        field_names = _to_list(field_names)
        self._sample_doc_cls._clear_fields(sample_collection, field_names)

        fos.Sample._reload_docs(self._sample_collection_name)

    def _clear_frame_fields(self, field_names, view=None):
        sample_collection = self if view is None else view
        if not sample_collection._has_frame_fields():
            raise ValueError(
                "%s has no frame fields" % type(sample_collection)
            )

        field_names = _to_list(field_names)
        self._frame_doc_cls._clear_fields(sample_collection, field_names)

        fofr.Frame._reload_docs(self._frame_collection_name)

    @mutates_data
    def delete_sample_field(self, field_name, error_level=0):
        """Deletes the field from all samples in the dataset.

        You can use dot notation (``embedded.field.name``) to delete embedded
        fields.

        Args:
            field_name: the field name or ``embedded.field.name``
            error_level (0): the error level to use. Valid values are:

            -   0: raise error if a top-level field cannot be deleted
            -   1: log warning if a top-level field cannot be deleted
            -   2: ignore top-level fields that cannot be deleted
        """
        self._delete_sample_fields(field_name, error_level)

    @mutates_data
    def delete_sample_fields(self, field_names, error_level=0):
        """Deletes the fields from all samples in the dataset.

        You can use dot notation (``embedded.field.name``) to delete embedded
        fields.

        Args:
            field_names: the field name or iterable of field names
            error_level (0): the error level to use. Valid values are:

            -   0: raise error if a top-level field cannot be deleted
            -   1: log warning if a top-level field cannot be deleted
            -   2: ignore top-level fields that cannot be deleted
        """
        self._delete_sample_fields(field_names, error_level)

    @mutates_data
    def remove_dynamic_sample_field(self, field_name, error_level=0):
        """Removes the dynamic embedded sample field from the dataset's schema.

        The underlying data is **not** deleted from the samples.

        Args:
            field_name: the ``embedded.field.name``
            error_level (0): the error level to use. Valid values are:

            -   0: raise error if a top-level field cannot be removed
            -   1: log warning if a top-level field cannot be removed
            -   2: ignore top-level fields that cannot be removed
        """
        self._remove_dynamic_sample_fields(field_name, error_level)

    @mutates_data
    def remove_dynamic_sample_fields(self, field_names, error_level=0):
        """Removes the dynamic embedded sample fields from the dataset's
        schema.

        The underlying data is **not** deleted from the samples.

        Args:
            field_names: the ``embedded.field.name`` or iterable of field names
            error_level (0): the error level to use. Valid values are:

            -   0: raise error if a top-level field cannot be removed
            -   1: log warning if a top-level field cannot be removed
            -   2: ignore top-level fields that cannot be removed
        """
        self._remove_dynamic_sample_fields(field_names, error_level)

    @mutates_data
    def delete_frame_field(self, field_name, error_level=0):
        """Deletes the frame-level field from all samples in the dataset.

        You can use dot notation (``embedded.field.name``) to delete embedded
        frame fields.

        Only applicable to datasets that contain videos.

        Args:
            field_name: the field name or ``embedded.field.name``
            error_level (0): the error level to use. Valid values are:

            -   0: raise error if a top-level field cannot be deleted
            -   1: log warning if a top-level field cannot be deleted
            -   2: ignore top-level fields that cannot be deleted
        """
        self._delete_frame_fields(field_name, error_level)

    @mutates_data
    def delete_frame_fields(self, field_names, error_level=0):
        """Deletes the frame-level fields from all samples in the dataset.

        You can use dot notation (``embedded.field.name``) to delete embedded
        frame fields.

        Only applicable to datasets that contain videos.

        Args:
            field_names: a field name or iterable of field names
            error_level (0): the error level to use. Valid values are:

            -   0: raise error if a top-level field cannot be deleted
            -   1: log warning if a top-level field cannot be deleted
            -   2: ignore top-level fields that cannot be deleted
        """
        self._delete_frame_fields(field_names, error_level)

    @mutates_data
    def remove_dynamic_frame_field(self, field_name, error_level=0):
        """Removes the dynamic embedded frame field from the dataset's schema.

        The underlying data is **not** deleted from the frames.

        Args:
            field_name: the ``embedded.field.name``
            error_level (0): the error level to use. Valid values are:

            -   0: raise error if a top-level field cannot be removed
            -   1: log warning if a top-level field cannot be removed
            -   2: ignore top-level fields that cannot be removed
        """
        self._remove_dynamic_frame_fields(field_name, error_level)

    @mutates_data
    def remove_dynamic_frame_fields(self, field_names, error_level=0):
        """Removes the dynamic embedded frame fields from the dataset's schema.

        The underlying data is **not** deleted from the frames.

        Args:
            field_names: the ``embedded.field.name`` or iterable of field names
            error_level (0): the error level to use. Valid values are:

            -   0: raise error if a top-level field cannot be removed
            -   1: log warning if a top-level field cannot be removed
            -   2: ignore top-level fields that cannot be removed
        """
        self._remove_dynamic_frame_fields(field_names, error_level)

    def _delete_sample_fields(self, field_names, error_level):
        field_names = _to_list(field_names)
        self._sample_doc_cls._delete_fields(
            field_names, error_level=error_level
        )

        fields, embedded_fields = _parse_fields(field_names)

        if fields:
            fos.Sample._purge_fields(self._sample_collection_name, fields)

        if embedded_fields:
            fos.Sample._reload_docs(self._sample_collection_name)

        self._reload()

    def _remove_dynamic_sample_fields(self, field_names, error_level):
        field_names = _to_list(field_names)
        self._sample_doc_cls._remove_dynamic_fields(
            field_names, error_level=error_level
        )

        self._reload()

    def _delete_frame_fields(self, field_names, error_level):
        if not self._has_frame_fields():
            fou.handle_error(
                ValueError(
                    "Only datasets that contain videos have frame fields"
                ),
                error_level,
            )
            return

        field_names = _to_list(field_names)
        self._frame_doc_cls._delete_fields(
            field_names, error_level=error_level
        )

        fields, embedded_fields = _parse_fields(field_names)

        if fields:
            fofr.Frame._purge_fields(self._frame_collection_name, fields)

        if embedded_fields:
            fofr.Frame._reload_docs(self._frame_collection_name)

        self._reload()

    def _remove_dynamic_frame_fields(self, field_names, error_level):
        if not self._has_frame_fields():
            fou.handle_error(
                ValueError(
                    "Only datasets that contain videos have frame fields"
                ),
                error_level,
            )
            return

        field_names = _to_list(field_names)
        self._frame_doc_cls._remove_dynamic_fields(
            field_names, error_level=error_level
        )

        self._reload()

    @mutates_data
    def add_group_slice(self, name, media_type):
        """Adds a group slice with the given media type to the dataset, if
        necessary.

        Args:
            name: a group slice name
            media_type: the media type of the slice
        """
        if self.media_type != fom.GROUP:
            raise ValueError("Dataset has no groups")

        existing_media_type = self._doc.group_media_types.get(name, None)
        if existing_media_type is not None:
            if media_type == existing_media_type:
                return

            raise ValueError(
                "Group slice '%s' with media type %s != %s already exists"
                % (name, existing_media_type, media_type)
            )

        if media_type not in fom.MEDIA_TYPES:
            raise ValueError("Invalid media type '%s'" % media_type)

        rev_media_types = {
            v: k for k, v in self._doc.group_media_types.items()
        }
        if (
            fom.THREE_D in rev_media_types
            and rev_media_types[fom.THREE_D] != name
            and media_type == fom.THREE_D
        ):
            raise ValueError(
                "Only one 'fo3d' group slice is allowed, '%s' already exists"
                % rev_media_types[fom.THREE_D]
            )

        # If this is the first video slice, we need to initialize frames
        if media_type == fom.VIDEO and not any(
            slice_media_type == fom.VIDEO
            for slice_media_type in self._doc.group_media_types.values()
        ):
            self._init_frames()

        self._doc.group_media_types[name] = media_type

        # If dataset doesn't yet have a default group slice, assign it
        if self._doc.default_group_slice is None:
            self._doc.default_group_slice = name
            self._group_slice = name

        self.save()

    @mutates_data
    def rename_group_slice(self, name, new_name):
        """Renames the group slice with the given name.

        Args:
            name: the group slice name
            new_name: the new group slice name
        """
        if self.media_type != fom.GROUP:
            raise ValueError("Dataset has no groups")

        if name not in self._doc.group_media_types:
            raise ValueError("Dataset has no group slice '%s'" % name)

        group_path = self.group_field + ".name"
        self.select_group_slices(name).set_field(group_path, new_name).save()

        new_media_type = self._doc.group_media_types.pop(name)
        self._doc.group_media_types[new_name] = new_media_type

        if self._doc.default_group_slice == name:
            self._doc.default_group_slice = new_name

        if self.group_slice == name:
            self.group_slice = new_name

        self.save()

    @mutates_data
    def delete_group_slice(self, name):
        """Deletes all samples in the given group slice from the dataset.

        Args:
            name: a group slice name
        """
        if self.media_type != fom.GROUP:
            raise ValueError("Dataset has no groups")

        if name not in self._doc.group_media_types:
            raise ValueError("Dataset has no group slice '%s'" % name)

        self.delete_samples(self.select_group_slices(name))

        self._doc.group_media_types.pop(name)

        new_default = next(iter(self._doc.group_media_types.keys()), None)

        if self._doc.default_group_slice == name:
            self._doc.default_group_slice = new_default

        if self._group_slice == name:
            self._group_slice = new_default

        self.save()

    @mutates_data(condition_param="autosave")
    def iter_samples(
        self,
        progress=False,
        autosave=False,
        batch_size=None,
        batching_strategy=None,
    ):
        """Returns an iterator over the samples in the dataset.

        Examples::

            import random as r
            import string as s

            import fiftyone as fo
            import fiftyone.zoo as foz

            dataset = foz.load_zoo_dataset("cifar10", split="test")

            def make_label():
                return "".join(r.choice(s.ascii_letters) for i in range(10))

            # No save context
            for sample in dataset.iter_samples(progress=True):
                sample.ground_truth.label = make_label()
                sample.save()

            # Save using default batching strategy
            for sample in dataset.iter_samples(progress=True, autosave=True):
                sample.ground_truth.label = make_label()

            # Save in batches of 10
            for sample in dataset.iter_samples(
                progress=True, autosave=True, batch_size=10
            ):
                sample.ground_truth.label = make_label()

            # Save every 0.5 seconds
            for sample in dataset.iter_samples(
                progress=True, autosave=True, batch_size=0.5
            ):
                sample.ground_truth.label = make_label()

        Args:
            progress (False): whether to render a progress bar (True/False),
                use the default value ``fiftyone.config.show_progress_bars``
                (None), or a progress callback function to invoke instead
            autosave (False): whether to automatically save changes to samples
                emitted by this iterator
            batch_size (None): the batch size to use when autosaving samples.
                If a ``batching_strategy`` is provided, this parameter
                configures the strategy as described below. If no
                ``batching_strategy`` is provided, this can either be an
                integer specifying the number of samples to save in a batch
                (in which case ``batching_strategy`` is implicitly set to
                ``"static"``) or a float number of seconds between batched
                saves (in which case ``batching_strategy`` is implicitly set to
                ``"latency"``)
            batching_strategy (None): the batching strategy to use for each
                save operation when autosaving samples. Supported values are:

                -   ``"static"``: a fixed sample batch size for each save
                -   ``"size"``: a target batch size, in bytes, for each save
                -   ``"latency"``: a target latency, in seconds, between saves

                By default, ``fo.config.default_batcher`` is used

        Returns:
            an iterator over :class:`fiftyone.core.sample.Sample` instances
        """
        with contextlib.ExitStack() as exit_context:
            samples = self._iter_samples()

            pb = fou.ProgressBar(total=self, progress=progress)
            exit_context.enter_context(pb)
            samples = pb(samples)

            download_context = getattr(self, "_download_context", None)

            if autosave:
                save_context = foc.SaveContext(
                    self,
                    batch_size=batch_size,
                    batching_strategy=batching_strategy,
                )
                exit_context.enter_context(save_context)

            for sample in samples:
                if download_context is not None:
                    download_context.next()

                yield sample

                if autosave:
                    save_context.save(sample)

    def _iter_samples(self, pipeline=None):
        make_sample = self._make_sample_fcn()
        index = 0

        try:
            for d in self._aggregate(
                pipeline=pipeline,
                detach_frames=True,
                detach_groups=True,
            ):
                sample = make_sample(d)
                index += 1
                yield sample

        except CursorNotFound:
            # The cursor has timed out so we yield from a new one after
            # skipping to the last offset
            pipeline = [{"$skip": index}] + (pipeline or [])
            for sample in self._iter_samples(pipeline=pipeline):
                yield sample

    def _make_sample_fcn(self):
        def make_sample(d):
            doc = self._sample_dict_to_doc(d)
            return fos.Sample.from_doc(doc, dataset=self)

        return make_sample

    @mutates_data(condition_param="autosave")
    def iter_groups(
        self,
        group_slices=None,
        progress=False,
        autosave=False,
        batch_size=None,
        batching_strategy=None,
    ):
        """Returns an iterator over the groups in the dataset.

        Examples::

            import random as r
            import string as s

            import fiftyone as fo
            import fiftyone.zoo as foz

            dataset = foz.load_zoo_dataset("quickstart-groups")

            def make_label():
                return "".join(r.choice(s.ascii_letters) for i in range(10))

            # No save context
            for group in dataset.iter_groups(progress=True):
                for sample in group.values():
                    sample["test"] = make_label()
                    sample.save()

            # Save using default batching strategy
            for group in dataset.iter_groups(progress=True, autosave=True):
                for sample in group.values():
                    sample["test"] = make_label()

            # Save in batches of 10
            for group in dataset.iter_groups(
                progress=True, autosave=True, batch_size=10
            ):
                for sample in group.values():
                    sample["test"] = make_label()

            # Save every 0.5 seconds
            for group in dataset.iter_groups(
                progress=True, autosave=True, batch_size=0.5
            ):
                for sample in group.values():
                    sample["test"] = make_label()

        Args:
            group_slices (None): an optional subset of group slices to load
            progress (False): whether to render a progress bar (True/False),
                use the default value ``fiftyone.config.show_progress_bars``
                (None), or a progress callback function to invoke instead
            autosave (False): whether to automatically save changes to samples
                emitted by this iterator
            batch_size (None): the batch size to use when autosaving samples.
                If a ``batching_strategy`` is provided, this parameter
                configures the strategy as described below. If no
                ``batching_strategy`` is provided, this can either be an
                integer specifying the number of samples to save in a batch
                (in which case ``batching_strategy`` is implicitly set to
                ``"static"``) or a float number of seconds between batched
                saves (in which case ``batching_strategy`` is implicitly set to
                ``"latency"``)
            batching_strategy (None): the batching strategy to use for each
                save operation when autosaving samples. Supported values are:

                -   ``"static"``: a fixed sample batch size for each save
                -   ``"size"``: a target batch size, in bytes, for each save
                -   ``"latency"``: a target latency, in seconds, between saves

                By default, ``fo.config.default_batcher`` is used

        Returns:
            an iterator that emits dicts mapping group slice names to
            :class:`fiftyone.core.sample.Sample` instances, one per group
        """
        if self.media_type != fom.GROUP:
            raise ValueError("%s does not contain groups" % type(self))

        with contextlib.ExitStack() as exit_context:
            groups = self._iter_groups(group_slices=group_slices)

            pb = fou.ProgressBar(total=self, progress=progress)
            exit_context.enter_context(pb)
            groups = pb(groups)

            download_context = getattr(self, "_download_context", None)

            if autosave:
                save_context = foc.SaveContext(
                    self,
                    batch_size=batch_size,
                    batching_strategy=batching_strategy,
                )
                exit_context.enter_context(save_context)

            for group in groups:
                if download_context is not None:
                    download_context.next()

                yield group

                if autosave:
                    for sample in group.values():
                        save_context.save(sample)

    def _iter_groups(self, group_slices=None, pipeline=None):
        make_sample = self._make_sample_fcn()
        index = 0

        group_field = self.group_field
        curr_id = None
        group = {}

        try:
            for d in self._aggregate(
                detach_frames=True,
                pipeline=pipeline,
                group_slices=group_slices,
                groups_only=True,
            ):
                sample = make_sample(d)

                group_id = sample[group_field].id
                if curr_id is None:
                    # First overall element
                    curr_id = group_id
                    group[sample[group_field].name] = sample
                elif group_id == curr_id:
                    # Add element to group
                    group[sample[group_field].name] = sample
                else:
                    # Flush last group
                    index += 1
                    yield group

                    # First element of new group
                    curr_id = group_id
                    group = {}
                    group[sample[group_field].name] = sample

            if group:
                yield group
        except CursorNotFound:
            # The cursor has timed out so we yield from a new one after
            # skipping to the last offset
            pipeline = [{"$skip": index}] + (pipeline or [])
            for group in self._iter_groups(
                group_slices=group_slices, pipeline=pipeline
            ):
                yield group

    def get_group(self, group_id, group_slices=None):
        """Returns a dict containing the samples for the given group ID.

        Examples::

            import fiftyone as fo
            import fiftyone.zoo as foz

            dataset = foz.load_zoo_dataset("quickstart-groups")

            group_id = dataset.take(1).first().group.id
            group = dataset.get_group(group_id)

            print(group.keys())
            # ['left', 'right', 'pcd']

        Args:
            group_id: a group ID
            group_slices (None): an optional subset of group slices to load

        Returns:
            a dict mapping group names to :class:`fiftyone.core.sample.Sample`
            instances

        Raises:
            KeyError: if the group ID is not found
        """
        if self.media_type != fom.GROUP:
            raise ValueError("%s does not contain groups" % type(self))

        if self.group_field is None:
            raise ValueError("%s has no group field" % type(self))

        group_field = self.group_field
        id_field = group_field + "._id"

        pipeline = [
            {
                "$match": {
                    "$expr": {"$eq": ["$" + id_field, ObjectId(group_id)]}
                }
            }
        ]

        try:
            return next(
                iter(
                    self._iter_groups(
                        group_slices=group_slices, pipeline=pipeline
                    )
                )
            )
        except StopIteration:
            raise KeyError(
                "No group found with ID '%s' in field '%s'"
                % (group_id, group_field)
            )

    @mutates_data
    def add_sample(
        self,
        sample,
        expand_schema=True,
        dynamic=False,
        validate=True,
    ):
        """Adds the given sample to the dataset.

        If the sample instance does not belong to a dataset, it is updated
        in-place to reflect its membership in this dataset. If the sample
        instance belongs to another dataset, it is not modified.

        Args:
            sample: a :class:`fiftyone.core.sample.Sample`
            expand_schema (True): whether to dynamically add new sample fields
                encountered to the dataset schema. If False, an error is raised
                if the sample's schema is not a subset of the dataset schema
            dynamic (False): whether to declare dynamic attributes of embedded
                document fields that are encountered
            validate (True): whether to validate that the fields of the sample
                are compliant with the dataset schema before adding it

        Returns:
            the ID of the sample in the dataset
        """
        ids = self._add_samples_batch(
            [sample], expand_schema, dynamic, validate
        )
        return ids[0]

    @mutates_data
    def add_samples(
        self,
        samples,
        expand_schema=True,
        dynamic=False,
        validate=True,
        progress=None,
        num_samples=None,
    ):
        """Adds the given samples to the dataset.

        Any sample instances that do not belong to a dataset are updated
        in-place to reflect membership in this dataset. Any sample instances
        that belong to other datasets are not modified.

        Args:
            samples: an iterable of :class:`fiftyone.core.sample.Sample`
                instances or a
                :class:`fiftyone.core.collections.SampleCollection`
            expand_schema (True): whether to dynamically add new sample fields
                encountered to the dataset schema. If False, an error is raised
                if a sample's schema is not a subset of the dataset schema
            dynamic (False): whether to declare dynamic attributes of embedded
                document fields that are encountered
            validate (True): whether to validate that the fields of each sample
                are compliant with the dataset schema before adding it
            progress (None): whether to render a progress bar (True/False), use
                the default value ``fiftyone.config.show_progress_bars``
                (None), or a progress callback function to invoke instead
            num_samples (None): the number of samples in ``samples``. If not
                provided, this is computed (if possible) via ``len(samples)``
                if needed for progress tracking

        Returns:
            a list of IDs of the samples in the dataset
        """
        if num_samples is None:
            num_samples = samples

        batcher = fou.get_default_batcher(
            samples, progress=progress, total=num_samples
        )

        sample_ids = []
        with batcher:
            for batch in batcher:
                _ids = self._add_samples_batch(
                    batch, expand_schema, dynamic, validate, batcher=batcher
                )
                sample_ids.extend(_ids)

        return sample_ids

    @mutates_data
    def add_collection(
        self,
        sample_collection,
        include_info=True,
        overwrite_info=False,
        new_ids=False,
        progress=None,
    ):
        """Adds the contents of the given collection to the dataset.

        This method is a special case of :meth:`Dataset.merge_samples` that
        adds samples with new IDs to this dataset and omits any samples with
        existing IDs (the latter would only happen in rare cases).

        Use :meth:`Dataset.merge_samples` if you have multiple datasets whose
        samples refer to the same source media.

        Args:
            sample_collection: a :class:`fiftyone.core.collections.SampleCollection`
            include_info (True): whether to merge dataset-level information
                such as ``info`` and ``classes``
            overwrite_info (False): whether to overwrite existing dataset-level
                information. Only applicable when ``include_info`` is True
            new_ids (False): whether to generate new sample/frame/group IDs. By
                default, the IDs of the input collection are retained
            progress (None): whether to render a progress bar (True/False), use
                the default value ``fiftyone.config.show_progress_bars``
                (None), or a progress callback function to invoke instead

        Returns:
            a list of IDs of the samples that were added to this dataset
        """
        if new_ids:
            return _add_collection_with_new_ids(
                self,
                sample_collection,
                include_info=include_info,
                overwrite_info=overwrite_info,
            )

        num_samples = len(self)
        self.merge_samples(
            sample_collection,
            key_field="id",
            skip_existing=True,
            insert_new=True,
            include_info=include_info,
            overwrite_info=overwrite_info,
            progress=progress,
        )
        return self.skip(num_samples).values("id")

    def _add_samples_batch(
        self, samples, expand_schema, dynamic, validate, batcher=None
    ):
        samples = [s.copy() if s._in_db else s for s in samples]

        if self.media_type is None and samples:
            self.media_type = _get_media_type(samples[0])

        if expand_schema:
            self._expand_schema(samples, dynamic)

        if validate:
            self._validate_samples(samples)

        dicts = [self._make_dict(sample) for sample in samples]

        try:
            # adds `_id` to each dict
            self._sample_collection.insert_many(dicts)
        except BulkWriteError as bwe:
            msg = bwe.details["writeErrors"][0]["errmsg"]
            raise ValueError(msg) from bwe

        for sample, d in zip(samples, dicts):
            doc = self._sample_dict_to_doc(d)
            sample._set_backing_doc(doc, dataset=self)
            if sample.media_type == fom.VIDEO:
                sample.frames.save()

        if batcher is not None and batcher.manual_backpressure:
            # @todo can we infer content size from insert_many() above?
            batcher.apply_backpressure(dicts)

        return [str(d["_id"]) for d in dicts]

    def _upsert_samples(
        self,
        samples,
        expand_schema=True,
        dynamic=False,
        validate=True,
        progress=None,
        num_samples=None,
    ):
        if num_samples is None:
            num_samples = samples

        batcher = fou.get_default_batcher(samples, progress=progress)

        with batcher:
            for batch in batcher:
                self._upsert_samples_batch(
                    batch, expand_schema, dynamic, validate, batcher=batcher
                )

    def _upsert_samples_batch(
        self, samples, expand_schema, dynamic, validate, batcher=None
    ):
        if self.media_type is None and samples:
            self.media_type = _get_media_type(samples[0])

        if expand_schema:
            self._expand_schema(samples, dynamic)

        if validate:
            self._validate_samples(samples)

        dicts = []
        ops = []
        for sample in samples:
            d = self._make_dict(sample, include_id=True)
            dicts.append(d)

            if sample.id:
                ops.append(ReplaceOne({"_id": sample._id}, d, upsert=True))
            else:
                d.pop("_id", None)
                ops.append(InsertOne(d))  # adds `_id` to dict

        try:
            self._sample_collection.bulk_write(ops, ordered=False)
        except BulkWriteError as bwe:
            msg = bwe.details["writeErrors"][0]["errmsg"]
            raise ValueError(msg) from bwe

        for sample, d in zip(samples, dicts):
            doc = self._sample_dict_to_doc(d)
            sample._set_backing_doc(doc, dataset=self)

            if sample.media_type == fom.VIDEO:
                sample.frames.save()

        if batcher is not None and batcher.manual_backpressure:
            # @todo can we infer content size from bulk_write() above?
            batcher.apply_backpressure(dicts)

    def _make_dict(self, sample, include_id=False):
        d = sample.to_mongo_dict(include_id=include_id)

        # We omit None here to allow samples with None-valued new fields to
        # be added without raising nonexistent field errors. This is safe
        # because None and missing are equivalent in our data model
        d = {k: v for k, v in d.items() if v is not None}

        d["_dataset_id"] = self._doc.id

        return d

    def _bulk_write(
        self, ops, ids=None, frames=False, ordered=False, progress=False
    ):
        if frames:
            coll = self._frame_collection
        else:
            coll = self._sample_collection

        foo.bulk_write(ops, coll, ordered=ordered, progress=progress)

        if frames:
            fofr.Frame._reload_docs(self._frame_collection_name, frame_ids=ids)
        else:
            fos.Sample._reload_docs(
                self._sample_collection_name, sample_ids=ids
            )

    def _merge_doc(
        self,
        doc,
        fields=None,
        omit_fields=None,
        expand_schema=True,
        merge_info=True,
        overwrite_info=False,
    ):
        if fields is not None:
            if etau.is_str(fields):
                fields = [fields]
            elif not isinstance(fields, dict):
                fields = list(fields)

        if omit_fields is not None:
            if etau.is_str(omit_fields):
                omit_fields = [omit_fields]
            else:
                omit_fields = list(omit_fields)

        _merge_dataset_doc(
            self,
            doc,
            fields=fields,
            omit_fields=omit_fields,
            expand_schema=expand_schema,
            merge_info=merge_info,
            overwrite_info=overwrite_info,
        )

    @mutates_data
    def merge_sample(
        self,
        sample,
        key_field="filepath",
        skip_existing=False,
        insert_new=True,
        fields=None,
        omit_fields=None,
        merge_lists=True,
        overwrite=True,
        expand_schema=True,
        validate=True,
        dynamic=False,
    ):
        """Merges the fields of the given sample into this dataset.

        By default, the sample is merged with an existing sample with the same
        absolute ``filepath``, if one exists. Otherwise a new sample is
        inserted. You can customize this behavior via the ``key_field``,
        ``skip_existing``, and ``insert_new`` parameters.

        The behavior of this method is highly customizable. By default, all
        top-level fields from the provided sample are merged in, overwriting
        any existing values for those fields, with the exception of list fields
        (e.g., ``tags``) and label list fields (e.g.,
        :class:`fiftyone.core.labels.Detections` fields), in which case the
        elements of the lists themselves are merged. In the case of label list
        fields, labels with the same ``id`` in both samples are updated rather
        than duplicated.

        To avoid confusion between missing fields and fields whose value is
        ``None``, ``None``-valued fields are always treated as missing while
        merging.

        This method can be configured in numerous ways, including:

        -   Whether new fields can be added to the dataset schema
        -   Whether list fields should be treated as ordinary fields and merged
            as a whole rather than merging their elements
        -   Whether to merge only specific fields, or all but certain fields
        -   Mapping input sample fields to different field names of this sample

        Args:
            sample: a :class:`fiftyone.core.sample.Sample`
            key_field ("filepath"): the sample field to use to decide whether
                to join with an existing sample
            skip_existing (False): whether to skip existing samples (True) or
                merge them (False)
            insert_new (True): whether to insert new samples (True) or skip
                them (False)
            fields (None): an optional field or iterable of fields to which to
                restrict the merge. May contain frame fields for video samples.
                This can also be a dict mapping field names of the input sample
                to field names of this dataset
            omit_fields (None): an optional field or iterable of fields to
                exclude from the merge. May contain frame fields for video
                samples
            merge_lists (True): whether to merge the elements of list fields
                (e.g., ``tags``) and label list fields (e.g.,
                :class:`fiftyone.core.labels.Detections` fields) rather than
                merging the entire top-level field like other field types.
                For label lists fields, existing
                :class:`fiftyone.core.label.Label` elements are either replaced
                (when ``overwrite`` is True) or kept (when ``overwrite`` is
                False) when their ``id`` matches a label from the provided
                sample
            overwrite (True): whether to overwrite (True) or skip (False)
                existing fields and label elements
            expand_schema (True): whether to dynamically add new fields
                encountered to the dataset schema. If False, an error is raised
                if any fields are not in the dataset schema
            validate (True): whether to validate values for existing fields
            dynamic (False): whether to declare dynamic embedded document
                fields
        """
        try:
            if self.media_type == fom.GROUP:
                view = self.select_group_slices(_allow_mixed=True)
            else:
                view = self

            F = foe.ViewField
            existing_sample = view.one(F(key_field) == sample[key_field])
        except ValueError:
            if insert_new:
                self.add_sample(
                    sample,
                    expand_schema=expand_schema,
                    dynamic=dynamic,
                    validate=validate,
                )

            return

        if not skip_existing:
            existing_sample.merge(
                sample,
                fields=fields,
                omit_fields=omit_fields,
                merge_lists=merge_lists,
                overwrite=overwrite,
                expand_schema=expand_schema,
                validate=validate,
                dynamic=dynamic,
            )
            existing_sample.save()

    @mutates_data
    def merge_samples(
        self,
        samples,
        key_field="filepath",
        key_fcn=None,
        skip_existing=False,
        insert_new=True,
        fields=None,
        omit_fields=None,
        merge_lists=True,
        overwrite=True,
        expand_schema=True,
        dynamic=False,
        include_info=True,
        overwrite_info=False,
        progress=None,
        num_samples=None,
    ):
        """Merges the given samples into this dataset.

        .. note::

            This method requires the ability to create *unique* indexes on the
            ``key_field`` of each collection.

            See :meth:`add_collection` if you want to add samples from one
            collection to another dataset without a uniqueness constraint.

        By default, samples with the same absolute ``filepath`` are merged, but
        you can customize this behavior via the ``key_field`` and ``key_fcn``
        parameters. For example, you could set
        ``key_fcn = lambda sample: os.path.basename(sample.filepath)`` to merge
        samples with the same base filename.

        The behavior of this method is highly customizable. By default, all
        top-level fields from the provided samples are merged in, overwriting
        any existing values for those fields, with the exception of list fields
        (e.g., ``tags``) and label list fields (e.g.,
        :class:`fiftyone.core.labels.Detections` fields), in which case the
        elements of the lists themselves are merged. In the case of label list
        fields, labels with the same ``id`` in both collections are updated
        rather than duplicated.

        To avoid confusion between missing fields and fields whose value is
        ``None``, ``None``-valued fields are always treated as missing while
        merging.

        This method can be configured in numerous ways, including:

        -   Whether existing samples should be modified or skipped
        -   Whether new samples should be added or omitted
        -   Whether new fields can be added to the dataset schema
        -   Whether list fields should be treated as ordinary fields and merged
            as a whole rather than merging their elements
        -   Whether to merge only specific fields, or all but certain fields
        -   Mapping input fields to different field names of this dataset

        Args:
            samples: a :class:`fiftyone.core.collections.SampleCollection` or
                iterable of :class:`fiftyone.core.sample.Sample` instances
            key_field ("filepath"): the sample field to use to decide whether
                to join with an existing sample
            key_fcn (None): a function that accepts a
                :class:`fiftyone.core.sample.Sample` instance and computes a
                key to decide if two samples should be merged. If a ``key_fcn``
                is provided, ``key_field`` is ignored
            skip_existing (False): whether to skip existing samples (True) or
                merge them (False)
            insert_new (True): whether to insert new samples (True) or skip
                them (False)
            fields (None): an optional field or iterable of fields to which to
                restrict the merge. If provided, fields other than these are
                omitted from ``samples`` when merging or adding samples. One
                exception is that ``filepath`` is always included when adding
                new samples, since the field is required. This can also be a
                dict mapping field names of the input collection to field names
                of this dataset
            omit_fields (None): an optional field or iterable of fields to
                exclude from the merge. If provided, these fields are omitted
                from ``samples``, if present, when merging or adding samples.
                One exception is that ``filepath`` is always included when
                adding new samples, since the field is required
            merge_lists (True): whether to merge the elements of list fields
                (e.g., ``tags``) and label list fields (e.g.,
                :class:`fiftyone.core.labels.Detections` fields) rather than
                merging the entire top-level field like other field types.
                For label lists fields, existing
                :class:`fiftyone.core.label.Label` elements are either replaced
                (when ``overwrite`` is True) or kept (when ``overwrite`` is
                False) when their ``id`` matches a label from the provided
                samples
            overwrite (True): whether to overwrite (True) or skip (False)
                existing fields and label elements
            expand_schema (True): whether to dynamically add new fields
                encountered to the dataset schema. If False, an error is raised
                if a sample's schema is not a subset of the dataset schema
            dynamic (False): whether to declare dynamic attributes of embedded
                document fields that are encountered. Only applicable when
                ``samples`` is not a
                :class:`fiftyone.core.collections.SampleCollection`
            include_info (True): whether to merge dataset-level information
                such as ``info`` and ``classes``. Only applicable when
                ``samples`` is a
                :class:`fiftyone.core.collections.SampleCollection`
            overwrite_info (False): whether to overwrite existing dataset-level
                information. Only applicable when ``samples`` is a
                :class:`fiftyone.core.collections.SampleCollection` and
                ``include_info`` is True
            progress (None): whether to render a progress bar (True/False), use
                the default value ``fiftyone.config.show_progress_bars``
                (None), or a progress callback function to invoke instead
            num_samples (None): the number of samples in ``samples``. If not
                provided, this is computed (if possible) via ``len(samples)``
                if needed for progress tracking
        """
        if fields is not None:
            if etau.is_str(fields):
                fields = [fields]
            elif not isinstance(fields, dict):
                fields = list(fields)

        if omit_fields is not None:
            if etau.is_str(omit_fields):
                omit_fields = [omit_fields]
            else:
                omit_fields = list(omit_fields)

        if isinstance(samples, foc.SampleCollection):
            _merge_dataset_doc(
                self,
                samples,
                fields=fields,
                omit_fields=omit_fields,
                expand_schema=expand_schema,
                merge_info=include_info,
                overwrite_info=overwrite_info,
            )

            expand_schema = False

        # If we're merging a collection, use aggregation pipelines
        if isinstance(samples, foc.SampleCollection) and key_fcn is None:
            _merge_samples_pipeline(
                samples,
                self,
                key_field,
                skip_existing=skip_existing,
                insert_new=insert_new,
                fields=fields,
                omit_fields=omit_fields,
                merge_lists=merge_lists,
                overwrite=overwrite,
            )
            return

        #
        # If we're not merging a collection but the merge key is a field, it's
        # faster to import into a temporary dataset and then do a merge that
        # leverages aggregation pipelines, because this avoids the need to
        # load samples from `self` into memory
        #

        if key_fcn is None:
            tmp = Dataset()

            try:
                tmp.add_samples(
                    samples,
                    dynamic=dynamic,
                    progress=progress,
                    num_samples=num_samples,
                )

                self.merge_samples(
                    tmp,
                    key_field=key_field,
                    skip_existing=skip_existing,
                    insert_new=insert_new,
                    fields=fields,
                    omit_fields=omit_fields,
                    merge_lists=merge_lists,
                    overwrite=overwrite,
                    expand_schema=expand_schema,
                    include_info=False,
                )
            finally:
                tmp.delete()

            return

        _merge_samples_python(
            self,
            samples,
            key_field=key_field,
            key_fcn=key_fcn,
            skip_existing=skip_existing,
            insert_new=insert_new,
            fields=fields,
            omit_fields=omit_fields,
            merge_lists=merge_lists,
            overwrite=overwrite,
            expand_schema=expand_schema,
            dynamic=dynamic,
            progress=progress,
            num_samples=num_samples,
        )

    @mutates_data
    def delete_samples(self, samples_or_ids):
        """Deletes the given sample(s) from the dataset.

        If reference to a sample exists in memory, the sample will be updated
        such that ``sample.in_dataset`` is False.

        Args:
            samples_or_ids: the sample(s) to delete. Can be any of the
                following:

                -   a sample ID
                -   an iterable of sample IDs
                -   a :class:`fiftyone.core.sample.Sample` or
                    :class:`fiftyone.core.sample.SampleView`
                -   an iterable of :class:`fiftyone.core.sample.Sample` or
                    :class:`fiftyone.core.sample.SampleView` instances
                -   a :class:`fiftyone.core.collections.SampleCollection`
        """
        sample_ids = _get_sample_ids(samples_or_ids)
        self._clear(sample_ids=sample_ids)

    @mutates_data
    def delete_frames(self, frames_or_ids):
        """Deletes the given frames(s) from the dataset.

        If reference to a frame exists in memory, the frame will be updated
        such that ``frame.in_dataset`` is False.

        Args:
            frames_or_ids: the frame(s) to delete. Can be any of the following:

                -   a frame ID
                -   an iterable of frame IDs
                -   a :class:`fiftyone.core.frame.Frame` or
                    :class:`fiftyone.core.frame.FrameView`
                -   a :class:`fiftyone.core.sample.Sample` or
                    :class:`fiftyone.core.sample.SampleView` whose frames to
                    delete
                -   an iterable of :class:`fiftyone.core.frame.Frame` or
                    :class:`fiftyone.core.frame.FrameView` instances
                -   an iterable of :class:`fiftyone.core.sample.Sample` or
                    :class:`fiftyone.core.sample.SampleView` instances whose
                    frames to delete
                -   a :class:`fiftyone.core.collections.SampleCollection` whose
                    frames to delete
        """
        frame_ids = _get_frame_ids(frames_or_ids)
        self._clear_frames(frame_ids=frame_ids)

    @mutates_data
    def delete_groups(self, groups_or_ids):
        """Deletes the given groups(s) from the dataset.

        If reference to a sample exists in memory, the sample will be updated
        such that ``sample.in_dataset`` is False.

        Args:
            groups_or_ids: the group(s) to delete. Can be any of the
                following:

                -   a group ID
                -   an iterable of group IDs
                -   a :class:`fiftyone.core.sample.Sample` or
                    :class:`fiftyone.core.sample.SampleView`
                -   a group dict returned by
                    :meth:`get_group() <fiftyone.core.collections.SampleCollection.get_group>`
                -   an iterable of :class:`fiftyone.core.sample.Sample` or
                    :class:`fiftyone.core.sample.SampleView` instances
                -   an iterable of group dicts returned by
                    :meth:`get_group() <fiftyone.core.collections.SampleCollection.get_group>`
                -   a :class:`fiftyone.core.collections.SampleCollection`
        """
        group_ids = _get_group_ids(groups_or_ids)
        self._clear_groups(group_ids=group_ids)

    @mutates_data
    def delete_labels(
        self, labels=None, ids=None, tags=None, view=None, fields=None
    ):
        """Deletes the specified labels from the dataset.

        You can specify the labels to delete via any of the following methods:

        -   Provide the ``labels`` argument, which should contain a list of
            dicts in the format returned by
            :attr:`fiftyone.core.session.Session.selected_labels`

        -   Provide the ``ids`` or ``tags`` arguments to specify the labels to
            delete via their IDs and/or tags

        -   Provide the ``view`` argument to delete all of the labels in a view
            into this dataset. This syntax is useful if you have constructed a
            :class:`fiftyone.core.view.DatasetView` defining the labels to
            delete

        Additionally, you can specify the ``fields`` argument to restrict
        deletion to specific field(s), either for efficiency or to ensure that
        labels from other fields are not deleted if their contents are included
        in the other arguments.

        Args:
            labels (None): a list of dicts specifying the labels to delete in
                the format returned by
                :attr:`fiftyone.core.session.Session.selected_labels`
            ids (None): an ID or iterable of IDs of the labels to delete
            tags (None): a tag or iterable of tags of the labels to delete
            view (None): a :class:`fiftyone.core.view.DatasetView` into this
                dataset containing the labels to delete
            fields (None): a field or iterable of fields from which to delete
                labels
        """
        if labels is not None:
            self._delete_labels(labels, fields=fields)

        if ids is None and tags is None and view is None:
            return

        if view is not None and view._dataset is not self:
            raise ValueError("`view` must be a view into the same dataset")

        if etau.is_str(ids):
            ids = [ids]

        if ids is not None:
            ids = [ObjectId(_id) for _id in ids]

        if etau.is_str(tags):
            tags = [tags]

        if fields is None:
            fields = self._get_label_fields()
        elif etau.is_str(fields):
            fields = [fields]

        sample_ops = []
        frame_ops = []
        for field in fields:
            if view is not None:
                _, id_path = view._get_label_field_path(field, "_id")
                view_ids = view.values(id_path, unwind=True)
            else:
                view_ids = None

            root, is_list_field = self._get_label_field_root(field)
            root, is_frame_field = self._handle_frame_field(root)

            ops = []
            if is_list_field:
                query = {root: {"$exists": True}}

                if view_ids is not None:
                    ops.append(
                        UpdateMany(
                            query,
                            {"$pull": {root: {"_id": {"$in": view_ids}}}},
                        )
                    )

                if ids is not None:
                    ops.append(
                        UpdateMany(
                            query,
                            {"$pull": {root: {"_id": {"$in": ids}}}},
                        )
                    )

                if tags is not None:
                    ops.append(
                        UpdateMany(
                            query,
                            {
                                "$pull": {
                                    root: {
                                        "tags": {"$elemMatch": {"$in": tags}}
                                    }
                                }
                            },
                        )
                    )
            else:
                if view_ids is not None:
                    ops.append(
                        UpdateMany(
                            {root + "._id": {"$in": view_ids}},
                            {"$set": {root: None}},
                        )
                    )

                if ids is not None:
                    ops.append(
                        UpdateMany(
                            {root + "._id": {"$in": ids}},
                            {"$set": {root: None}},
                        )
                    )

                if tags is not None:
                    ops.append(
                        UpdateMany(
                            {root + ".tags": {"$elemMatch": {"$in": tags}}},
                            {"$set": {root: None}},
                        )
                    )

            if is_frame_field:
                frame_ops.extend(ops)
            else:
                sample_ops.extend(ops)

        if sample_ops:
            foo.bulk_write(sample_ops, self._sample_collection)
            fos.Sample._reload_docs(self._sample_collection_name)

        if frame_ops:
            foo.bulk_write(frame_ops, self._frame_collection)
            fofr.Frame._reload_docs(self._frame_collection_name)

    def _delete_labels(self, labels, fields=None):
        if etau.is_str(fields):
            fields = [fields]

        # Partition labels by field
        sample_ids = set()
        labels_map = defaultdict(list)
        for l in labels:
            sample_ids.add(l["sample_id"])
            labels_map[l["field"]].append(l)

        sample_ops = []
        frame_ops = []
        for field, field_labels in labels_map.items():
            if fields is not None and field not in fields:
                continue

            root, is_list_field = self._get_label_field_root(field)
            root, is_frame_field = self._handle_frame_field(root)

            if is_frame_field:
                # Partition by (sample ID, frame number)
                _labels_map = defaultdict(list)
                for l in field_labels:
                    _labels_map[(l["sample_id"], l["frame_number"])].append(
                        ObjectId(l["label_id"])
                    )

                if is_list_field:
                    for (
                        (sample_id, frame_number),
                        label_ids,
                    ) in _labels_map.items():
                        frame_ops.append(
                            UpdateOne(
                                {
                                    "_sample_id": ObjectId(sample_id),
                                    "frame_number": frame_number,
                                },
                                {"$pull": {root: {"_id": {"$in": label_ids}}}},
                            )
                        )
                else:
                    for (
                        (sample_id, frame_number),
                        label_ids,
                    ) in _labels_map.items():
                        # If the data is well-formed, `label_ids` should have
                        # exactly one element, and this is redundant anyhow
                        # since `sample_id` should uniquely define the label to
                        # delete, but we still include `label_id` in the query
                        # just to be safe
                        for label_id in label_ids:
                            frame_ops.append(
                                UpdateOne(
                                    {
                                        "_sample_id": ObjectId(sample_id),
                                        "frame_number": frame_number,
                                        root + "._id": label_id,
                                    },
                                    {"$set": {root: None}},
                                )
                            )
            else:
                # Partition by sample ID
                _labels_map = defaultdict(list)
                for l in field_labels:
                    _labels_map[l["sample_id"]].append(ObjectId(l["label_id"]))

                if is_list_field:
                    for sample_id, label_ids in _labels_map.items():
                        sample_ops.append(
                            UpdateOne(
                                {"_id": ObjectId(sample_id)},
                                {"$pull": {root: {"_id": {"$in": label_ids}}}},
                            )
                        )
                else:
                    for sample_id, label_ids in _labels_map.items():
                        # If the data is well-formed, `label_ids` should have
                        # exactly one element, and this is redundant anyhow
                        # since `sample_id` and `frame_number` should uniquely
                        # define the label to delete, but we still include
                        # `label_id` in the query just to be safe
                        for label_id in label_ids:
                            sample_ops.append(
                                UpdateOne(
                                    {
                                        "_id": ObjectId(sample_id),
                                        root + "._id": label_id,
                                    },
                                    {"$set": {root: None}},
                                )
                            )

        if sample_ops:
            foo.bulk_write(sample_ops, self._sample_collection)

            fos.Sample._reload_docs(
                self._sample_collection_name, sample_ids=sample_ids
            )

        if frame_ops:
            foo.bulk_write(frame_ops, self._frame_collection)

            # pylint: disable=unexpected-keyword-arg
            fofr.Frame._reload_docs(
                self._frame_collection_name, sample_ids=sample_ids
            )

    @deprecated(reason="Use delete_samples() instead")
    @mutates_data
    def remove_sample(self, sample_or_id):
        """Removes the given sample from the dataset.

        If reference to a sample exists in memory, the sample will be updated
        such that ``sample.in_dataset`` is False.

        .. warning::

            This method is deprecated and will be removed in a future release.
            Use the drop-in replacement :meth:`delete_samples` instead.

        Args:
            sample_or_id: the sample to remove. Can be any of the following:

                -   a sample ID
                -   a :class:`fiftyone.core.sample.Sample`
                -   a :class:`fiftyone.core.sample.SampleView`
        """
        self.delete_samples(sample_or_id)

    @deprecated(reason="Use delete_samples() instead")
    @mutates_data
    def remove_samples(self, samples_or_ids):
        """Removes the given samples from the dataset.

        If reference to a sample exists in memory, the sample will be updated
        such that ``sample.in_dataset`` is False.

        .. warning::

            This method is deprecated and will be removed in a future release.
            Use the drop-in replacement :meth:`delete_samples` instead.

        Args:
            samples_or_ids: the samples to remove. Can be any of the following:

                -   a sample ID
                -   an iterable of sample IDs
                -   a :class:`fiftyone.core.sample.Sample` or
                    :class:`fiftyone.core.sample.SampleView`
                -   an iterable of :class:`fiftyone.core.sample.Sample` or
                    :class:`fiftyone.core.sample.SampleView` instances
                -   a :class:`fiftyone.core.collections.SampleCollection`
        """
        self.delete_samples(samples_or_ids)

    @mutates_data
    def save(self):
        """Saves the dataset to the database.

        This only needs to be called when dataset-level information such as its
        :meth:`Dataset.info` is modified.
        """
        self._save()

    def _save(self, view=None, fields=None):
        if view is not None:
            _save_view(view, fields=fields)

        try:
            self._doc.save(safe=True)
        except moe.DoesNotExist:
            name = self.name
            self._deleted = True
            raise ValueError("Dataset '%s' is deleted" % name)

    def _save_field(self, field):
        if self._is_generated:
            raise ValueError(
                "Cannot save fields on generated views. Use the dataset's "
                "fields instead"
            )

        path, is_frame_field = self._handle_frame_field(field.path)
        if is_frame_field:
            field_doc = self._frame_doc_cls._get_field_doc(path, reload=True)
        else:
            field_doc = self._sample_doc_cls._get_field_doc(path, reload=True)

        field_doc.description = field.description
        field_doc.info = field.info

        try:
            self.save()
        except:
            self.reload()
            raise

    @property
    def has_saved_views(self):
        """Whether this dataset has any saved views."""
        return bool(self.list_saved_views())

    def has_saved_view(self, name):
        """Whether this dataset has a saved view with the given name.

        Args:
            name: a saved view name

        Returns:
            True/False
        """
        return name in self.list_saved_views()

    def list_saved_views(self, info=False):
        """List saved views on this dataset.

        Args:
            info (False): whether to return info dicts describing each saved view
                rather than just their names

        Returns:
            a list of saved view names or info dicts
        """

        if info:
            return [
                {f: getattr(view_doc, f) for f in view_doc._EDITABLE_FIELDS}
                for view_doc in self._doc.get_saved_views()
            ]

        return [view_doc.name for view_doc in self._doc.get_saved_views()]

    @mutates_data
    def save_view(
        self,
        name,
        view,
        description=None,
        color=None,
        overwrite=False,
    ):
        """Saves the given view into this dataset under the given name so it
        can be loaded later via :meth:`load_saved_view`.

        Examples::

            import fiftyone as fo
            import fiftyone.zoo as foz
            from fiftyone import ViewField as F

            dataset = foz.load_zoo_dataset("quickstart")
            view = dataset.filter_labels("ground_truth", F("label") == "cat")

            dataset.save_view("cats", view)

            also_view = dataset.load_saved_view("cats")
            assert view == also_view

        Args:
            name: a name for the saved view
            view: a :class:`fiftyone.core.view.DatasetView`
            description (None): an optional string description
            color (None): an optional RGB hex string like ``'#FF6D04'``
            overwrite (False): whether to overwrite an existing saved view with
                the same name
        """
        if view._root_dataset._doc.id != self._doc.id:
            raise ValueError("Cannot save view into a different dataset")

        view._set_name(name)
        slug = self._validate_saved_view_name(name, overwrite=overwrite)

        now = datetime.utcnow()

        view_doc = foo.SavedViewDocument(
            dataset_id=self._doc.id,
            name=name,
            slug=slug,
            description=description,
            color=color,
            view_stages=[
                json_util.dumps(s)
                for s in view._serialize(include_uuids=False)
            ],
            created_at=now,
            last_modified_at=now,
        )
        view_doc.save(upsert=True)

        self._doc.saved_views.append(view_doc)
        self.save()

    def get_saved_view_info(self, name):
        """Loads the editable information about the saved view with the given
        name.

        Examples::

            import fiftyone as fo
            import fiftyone.zoo as foz

            dataset = foz.load_zoo_dataset("quickstart")

            view = dataset.limit(10)
            dataset.save_view("test", view)

            print(dataset.get_saved_view_info("test"))

        Args:
            name: the name of a saved view

        Returns:
            a dict of editable info
        """
        view_doc = self._get_saved_view_doc(name)
        return {f: view_doc[f] for f in view_doc._EDITABLE_FIELDS}

    @mutates_data
    def update_saved_view_info(self, name, info):
        """Updates the editable information for the saved view with the given
        name.

        Examples::

            import fiftyone as fo
            import fiftyone.zoo as foz

            dataset = foz.load_zoo_dataset("quickstart")

            view = dataset.limit(10)
            dataset.save_view("test", view)

            # Update the saved view's name and add a description
            info = dict(
                name="a new name",
                description="a description",
            )
            dataset.update_saved_view_info("test", info)

        Args:
            name: the name of a saved view
            info: a dict whose keys are a subset of the keys returned by
                :meth:`get_saved_view_info`
        """
        view_doc = self._get_saved_view_doc(name)

        invalid_fields = set(info.keys()) - set(view_doc._EDITABLE_FIELDS)
        if invalid_fields:
            raise ValueError("Cannot edit fields %s" % invalid_fields)

        edited = False
        for key, value in info.items():
            if value != view_doc[key]:
                if key == "name":
                    slug = self._validate_saved_view_name(value, skip=view_doc)
                    view_doc.slug = slug

                view_doc[key] = value
                edited = True

        if edited:
            view_doc.last_modified_at = datetime.utcnow()
            view_doc.save()

    def load_saved_view(self, name):
        """Loads the saved view with the given name.

        Examples::

            import fiftyone as fo
            import fiftyone.zoo as foz
            from fiftyone import ViewField as F

            dataset = foz.load_zoo_dataset("quickstart")
            view = dataset.filter_labels("ground_truth", F("label") == "cat")

            dataset.save_view("cats", view)

            also_view = dataset.load_saved_view("cats")
            assert view == also_view

        Args:
            name: the name of a saved view

        Returns:
            a :class:`fiftyone.core.view.DatasetView`
        """
        view_doc = self._get_saved_view_doc(name)
        view = self._load_saved_view_from_doc(view_doc)

        view_doc.last_loaded_at = datetime.utcnow()
        view_doc.save()

        return view

    @mutates_data
    def delete_saved_view(self, name):
        """Deletes the saved view with the given name.

        Args:
            name: the name of a saved view
        """
        self._delete_saved_view(name)

    @mutates_data
    def delete_saved_views(self):
        """Deletes all saved views from this dataset."""
        for view_doc in self._doc.saved_views:
            if isinstance(view_doc, DBRef):
                continue

            view_doc.delete()

        self._doc.saved_views = []
        self.save()

    def _delete_saved_view(self, name):
        view_doc = self._get_saved_view_doc(name, pop=True)
        if not isinstance(view_doc, DBRef):
            view_id = str(view_doc.id)
            view_doc.delete()
        else:
            view_id = None

        self.save()

        return view_id

    def _get_saved_view_doc(self, name, pop=False, slug=False):
        idx = None
        key = "slug" if slug else "name"

        for i, view_doc in enumerate(self._doc.get_saved_views()):
            if name == getattr(view_doc, key):
                idx = i
                break

        if idx is None:
            raise ValueError("Dataset has no saved view '%s'" % name)

        if pop:
            return self._doc.saved_views.pop(idx)

        return self._doc.saved_views[idx]

    def _load_saved_view_from_doc(self, view_doc):
        stage_dicts = [json_util.loads(s) for s in view_doc.view_stages]
        name = getattr(view_doc, "name")
        view = fov.DatasetView._build(self, stage_dicts)
        view._set_name(name)
        return view

    def _validate_saved_view_name(self, name, skip=None, overwrite=False):
        slug = fou.to_slug(name)
        for view_doc in self._doc.get_saved_views():
            if view_doc is skip:
                continue

            if name == view_doc.name or slug == view_doc.slug:
                clashing_name = view_doc.name

                if not overwrite:
                    if clashing_name == name:
                        raise ValueError(f"Saved view '{name}' already exists")
                    else:
                        raise ValueError(
                            f"Saved view name '{name}' is not available: slug "
                            f"'{slug}' in use by saved view '{clashing_name}'"
                        )

                self.delete_saved_view(clashing_name)

        return slug

    @property
    def has_workspaces(self):
        """Whether this dataset has any saved workspaces."""
        return bool(self.list_workspaces())

    def has_workspace(self, name):
        """Whether this dataset has a saved workspace with the given name.

        Args:
            name: a saved workspace name

        Returns:
            True/False
        """
        return name in self.list_workspaces()

<<<<<<< HEAD
    def list_workspaces(self):
        """Returns the names of saved workspaces on this dataset.

        Returns:
            a list of saved workspace names
        """
=======
    def list_workspaces(self, info=False):
        """List saved workspaces on this dataset.

        Args:
            info (False): whether to return info dicts describing each saved workspace
                rather than just their names

        Returns:
            a list of saved workspace names or info dicts
        """

        if info:
            return [
                {
                    f: getattr(workspace_doc, f)
                    for f in workspace_doc._EDITABLE_FIELDS
                }
                for workspace_doc in self._doc.get_workspaces()
            ]

>>>>>>> e4207410
        return [
            workspace_doc.name for workspace_doc in self._doc.get_workspaces()
        ]

    def save_workspace(
        self,
        name,
        workspace,
        description=None,
        color=None,
        overwrite=False,
    ):
        """Saves a workspace into this dataset under the given name so it
        can be loaded later via :meth:`load_workspace`.

        Examples::

            import fiftyone as fo
            import fiftyone.zoo as foz

            dataset = foz.load_zoo_dataset("quickstart")

            embeddings_panel = fo.Panel(
                type="Embeddings",
                state=dict(
                    brainResult="img_viz",
                    colorByField="metadata.size_bytes"
                ),
            )
            workspace = fo.Space(children=[embeddings_panel])

            workspace_name = "embeddings-workspace"
            description = "Show embeddings only"
            dataset.save_workspace(
                workspace_name,
                workspace,
                description=description
            )
            assert dataset.has_workspace(workspace_name)

            also_workspace = dataset.load_workspace(workspace_name)
            assert workspace == also_workspace

        Args:
            name: a name for the saved workspace
            workspace: a :class:`fiftyone.core.odm.workspace.Space`
            description (None): an optional string description
            color (None): an optional RGB hex string like ``'#FF6D04'``
            overwrite (False): whether to overwrite an existing workspace with
                the same name

        Raises:
            ValueError: if ``overwrite==False`` and workspace with ``name``
                already exists
        """
        slug = self._validate_workspace_name(name, overwrite=overwrite)

        now = datetime.utcnow()

        workspace_doc = foo.WorkspaceDocument(
            child=workspace,
            color=color,
            created_at=now,
            dataset_id=self._doc.id,
            description=description,
            last_modified_at=now,
            name=name,
            slug=slug,
        )

        workspace_doc.save(upsert=True)

        self._doc.workspaces.append(workspace_doc)
        self.save()

    def load_workspace(self, name):
        """Loads the saved workspace with the given name.

        Examples::

            import fiftyone as fo
            import fiftyone.zoo as foz

            dataset = foz.load_zoo_dataset("quickstart")

            embeddings_panel = fo.Panel(
                type="Embeddings",
                state=dict(brainResult="img_viz", colorByField="metadata.size_bytes"),
            )
            workspace = fo.Space(children=[embeddings_panel])
            workspace_name = "embeddings-workspace"
            dataset.save_workspace(workspace_name, workspace)

            # Some time later ... load the workspace
            loaded_workspace = dataset.load_workspace(workspace_name)
            assert workspace == loaded_workspace

            # Launch app with the loaded workspace!
            session = fo.launch_app(dataset, spaces=loaded_workspace)

            # Or set via session later on
            session.spaces = loaded_workspace

        Args:
            name: the name of a saved workspace

        Returns:
            a :class:`fiftyone.core.odm.workspace.Space`

        Raises:
            ValueError: if ``name`` is not a saved workspace
        """
        workspace_doc = self._get_workspace_doc(name)
        workspace = workspace_doc.child

        workspace_doc.last_loaded_at = datetime.utcnow()
        workspace_doc.save()

        return workspace

    def get_workspace_info(self, name):
        """Gets the information about the workspace with the given name.

        Examples::

            import fiftyone as fo
            import fiftyone.zoo as foz

            dataset = foz.load_zoo_dataset("quickstart")

            workspace = fo.Space()
            description = "A really cool (apparently empty?) workspace"
            dataset.save_workspace("test", workspace, description=description)

            print(dataset.get_workspace_info("test"))

        Args:
            name: the name of a saved view

        Returns:
            a dict of editable info
        """
        workspace_doc = self._get_workspace_doc(name)
        return {
            f: getattr(workspace_doc, f)
            for f in workspace_doc._EDITABLE_FIELDS
        }

    def update_workspace_info(self, name, info):
        """Updates the editable information for the saved view with the given
        name.

        Examples::

            import fiftyone as fo
            import fiftyone.zoo as foz

            dataset = foz.load_zoo_dataset("quickstart")

            workspace = fo.Space()
            dataset.save_workspace("test", view)

            # Update the workspace's name and add a description, color
            info = dict(
                name="a new name",
                color="#FF6D04",
                description="a description",
            )
            dataset.update_workspace_info("test", info)

        Args:
            name: the name of a saved workspace
            info: a dict whose keys are a subset of the keys returned by
                :meth:`get_workspace_info`
        """
        workspace_doc = self._get_workspace_doc(name)

        invalid_fields = set(info.keys()) - set(workspace_doc._EDITABLE_FIELDS)
        if invalid_fields:
            raise ValueError("Cannot edit fields %s" % invalid_fields)

        edited = False
        for key, value in info.items():
            if value != getattr(workspace_doc, key):
                if key == "name":
                    slug = self._validate_workspace_name(
                        value, skip=workspace_doc
                    )
                    workspace_doc.slug = slug

                setattr(workspace_doc, key, value)
                edited = True

        if edited:
            workspace_doc.last_modified_at = datetime.utcnow()
            workspace_doc.save()

    def delete_workspace(self, name):
        """Deletes the saved workspace with the given name.
<<<<<<< HEAD

        Args:
            name: the name of a saved workspace

        Raises:
            ValueError: if ``name`` is not a saved workspace
        """
        self._delete_workspace(name)

    def delete_workspaces(self):
        """Deletes all saved workspaces from this dataset."""
        for workspace_doc in self._doc.workspaces:
            if isinstance(workspace_doc, DBRef):
                continue

            # Detach child from workspace
            if workspace_doc.child is not None:
                workspace_doc.child._name = None
            workspace_doc.delete()

        self._doc.workspaces = []
        self.save()

    def _delete_workspace(self, name):
        workspace_doc = self._get_workspace_doc(name, pop=True)
        if not isinstance(workspace_doc, DBRef):
            workspace_id = str(workspace_doc.id)

            # Detach child from workspace
            if workspace_doc.child is not None:
                workspace_doc.child._name = None
            workspace_doc.delete()
        else:
            workspace_id = None

        self.save()

        return workspace_id

    def _get_workspace_doc(self, name, pop=False, slug=False):
        idx = None
        key = "slug" if slug else "name"

        for i, workspace_doc in enumerate(self._doc.get_workspaces()):
            if name == getattr(workspace_doc, key):
                idx = i
                break

        if idx is None:
            raise ValueError("Dataset has no saved workspace '%s'" % name)

        if pop:
            return self._doc.workspaces.pop(idx)

        return self._doc.workspaces[idx]

=======

        Args:
            name: the name of a saved workspace

        Raises:
            ValueError: if ``name`` is not a saved workspace
        """
        self._delete_workspace(name)

    def delete_workspaces(self):
        """Deletes all saved workspaces from this dataset."""
        for workspace_doc in self._doc.workspaces:
            if isinstance(workspace_doc, DBRef):
                continue

            # Detach child from workspace
            if workspace_doc.child is not None:
                workspace_doc.child._name = None
            workspace_doc.delete()

        self._doc.workspaces = []
        self.save()

    def _delete_workspace(self, name):
        workspace_doc = self._get_workspace_doc(name, pop=True)
        if not isinstance(workspace_doc, DBRef):
            workspace_id = str(workspace_doc.id)

            # Detach child from workspace
            if workspace_doc.child is not None:
                workspace_doc.child._name = None
            workspace_doc.delete()
        else:
            workspace_id = None

        self.save()

        return workspace_id

    def _get_workspace_doc(self, name, pop=False, slug=False):
        idx = None
        key = "slug" if slug else "name"

        for i, workspace_doc in enumerate(self._doc.get_workspaces()):
            if name == getattr(workspace_doc, key):
                idx = i
                break

        if idx is None:
            raise ValueError("Dataset has no saved workspace '%s'" % name)

        if pop:
            return self._doc.workspaces.pop(idx)

        return self._doc.workspaces[idx]

>>>>>>> e4207410
    def _validate_workspace_name(self, name, skip=None, overwrite=False):
        slug = fou.to_slug(name)
        for workspace_doc in self._doc.get_workspaces():
            if workspace_doc is skip:
                continue

            if name == workspace_doc.name or slug == workspace_doc.slug:
                clashing_name = workspace_doc.name

                if not overwrite:
                    if clashing_name == name:
                        raise ValueError(f"Workspace '{name}' already exists")
                    else:
                        raise ValueError(
                            f"Workspace name '{name}' is not available: slug "
                            f"'{slug}' in use by workspace '{clashing_name}'"
                        )

                self.delete_workspace(clashing_name)

        return slug

    def clone(self, name=None, persistent=False):
        """Creates a copy of the dataset.

        Dataset clones contain deep copies of all samples and dataset-level
        information in the source dataset. The source *media files*, however,
        are not copied.

        Args:
            name (None): a name for the cloned dataset. By default,
                :func:`get_default_dataset_name` is used
            persistent (False): whether the cloned dataset should be persistent

        Returns:
            the new :class:`Dataset`
        """
        return self._clone(name=name, persistent=persistent)

    def _clone(self, name=None, persistent=False, view=None):
        if name is None:
            name = get_default_dataset_name()

        if view is not None:
            sample_collection = view
        else:
            sample_collection = self

        return _clone_dataset_or_view(sample_collection, name, persistent)

    @mutates_data
    def clear(self):
        """Removes all samples from the dataset.

        If reference to a sample exists in memory, the sample will be updated
        such that ``sample.in_dataset`` is False.
        """
        self._clear()

    def _clear(self, view=None, sample_ids=None):
        if view is not None:
            contains_videos = view._contains_videos(any_slice=True)

            if view.media_type == fom.GROUP:
                view = view.select_group_slices(_allow_mixed=True)

            sample_ids = view.values("id")
        else:
            contains_videos = self._contains_videos(any_slice=True)

        if sample_ids is not None:
            d = {"_id": {"$in": [ObjectId(_id) for _id in sample_ids]}}
        else:
            d = {}

        self._sample_collection.delete_many(d)
        fos.Sample._reset_docs(
            self._sample_collection_name, sample_ids=sample_ids
        )

        if contains_videos:
            self._clear_frames(sample_ids=sample_ids)

    def _clear_groups(self, view=None, group_ids=None):
        if self.group_field is None:
            raise ValueError("%s has no group field" % type(self))

        if view is not None:
            if view.media_type != fom.GROUP:
                raise ValueError("DatasetView is not grouped")

            group_ids = set(view.values(view.group_field + ".id"))

        if group_ids is not None:
            if self.media_type != fom.GROUP:
                raise ValueError("Dataset is not grouped")

            F = foe.ViewField
            oids = [ObjectId(_id) for _id in group_ids]
            view = self.select_group_slices(_allow_mixed=True).match(
                F(self.group_field + "._id").is_in(oids)
            )
            sample_ids = view.values("id")
        else:
            sample_ids = None

        self._clear(sample_ids=sample_ids)

    def _keep(self, view=None, sample_ids=None):
        if self.media_type == fom.GROUP:
            clear_view = self.select_group_slices(_allow_mixed=True)
        else:
            clear_view = self.view()

        if view is not None:
            if view.media_type == fom.GROUP:
                view = view.select_group_slices(_allow_mixed=True)

            clear_view = clear_view.exclude(view)
        elif sample_ids is not None:
            clear_view = clear_view.exclude(sample_ids)
        else:
            clear_view = None

        self._clear(view=clear_view)

    def _keep_fields(self, view=None):
        if view is None:
            return

        del_sample_fields = view._get_missing_fields()
        if del_sample_fields:
            self.delete_sample_fields(del_sample_fields)

        if self._has_frame_fields():
            del_frame_fields = view._get_missing_fields(frames=True)
            if del_frame_fields:
                self.delete_frame_fields(del_frame_fields)

    @mutates_data
    def clear_frames(self):
        """Removes all frame labels from the dataset.

        If reference to a frame exists in memory, the frame will be updated
        such that ``frame.in_dataset`` is False.
        """
        self._clear_frames()

    def _clear_frames(self, view=None, sample_ids=None, frame_ids=None):
        sample_collection = view if view is not None else self
        if not sample_collection._contains_videos(any_slice=True):
            return

        if self._is_clips:
            if sample_ids is not None:
                view = self.select(sample_ids)
            elif frame_ids is None and view is None:
                view = self

            if view is not None:
                frame_ids = view.values("frames.id", unwind=True)

        if frame_ids is not None:
            self._frame_collection.delete_many(
                {"_id": {"$in": [ObjectId(_id) for _id in frame_ids]}}
            )
            fofr.Frame._reset_docs_by_frame_id(
                self._frame_collection_name, frame_ids
            )
            return

        if view is not None:
            if view.media_type == fom.GROUP:
                view = view.select_group_slices(media_type=fom.VIDEO)

            sample_ids = view.values("id")

        if sample_ids is not None:
            d = {"_sample_id": {"$in": [ObjectId(_id) for _id in sample_ids]}}
        else:
            d = {}

        self._frame_collection.delete_many(d)
        fofr.Frame._reset_docs(
            self._frame_collection_name, sample_ids=sample_ids
        )

    def _keep_frames(self, view=None, frame_ids=None):
        sample_collection = view if view is not None else self
        if not sample_collection._contains_videos(any_slice=True):
            return

        if self._is_clips:
            if frame_ids is None and view is None:
                view = self

            if view is not None:
                frame_ids = view.values("frames.id", unwind=True)

        if frame_ids is not None:
            self._frame_collection.delete_many(
                {
                    "_id": {
                        "$not": {"$in": [ObjectId(_id) for _id in frame_ids]}
                    }
                }
            )
            fofr.Frame._reset_docs_by_frame_id(
                self._frame_collection_name, frame_ids, keep=True
            )
            return

        if view is None:
            return

        if view.media_type == fom.GROUP:
            view = view.select_group_slices(media_type=fom.VIDEO)

        sample_ids, frame_numbers = view.values(["id", "frames.frame_number"])

        ops = []
        for sample_id, fns in zip(sample_ids, frame_numbers):
            ops.append(
                DeleteMany(
                    {
                        "_sample_id": ObjectId(sample_id),
                        "frame_number": {"$not": {"$in": fns}},
                    }
                )
            )

        if not ops:
            return

        foo.bulk_write(ops, self._frame_collection)
        for sample_id, fns in zip(sample_ids, frame_numbers):
            fofr.Frame._reset_docs_for_sample(
                self._frame_collection_name, sample_id, fns, keep=True
            )

    @mutates_data
    def ensure_frames(self):
        """Ensures that the video dataset contains frame instances for every
        frame of each sample's source video.

        Empty frames will be inserted for missing frames, and already existing
        frames are left unchanged.
        """
        self._ensure_frames()

    def _ensure_frames(self, view=None):
        if not self._has_frame_fields():
            return

        if view is not None:
            sample_collection = view
        else:
            sample_collection = self

        if sample_collection.media_type == fom.GROUP:
            sample_collection = sample_collection.select_group_slices(
                media_type=fom.VIDEO
            )

        sample_collection.compute_metadata()
        sample_collection._aggregate(
            post_pipeline=[
                {
                    "$project": {
                        "_id": False,
                        "_sample_id": "$_id",
                        "_dataset_id": self._doc.id,
                        "frame_number": {
                            "$range": [
                                1,
                                {"$add": ["$metadata.total_frame_count", 1]},
                            ]
                        },
                    }
                },
                {"$unwind": "$frame_number"},
                {
                    "$merge": {
                        "into": self._frame_collection_name,
                        "on": ["_sample_id", "frame_number"],
                        "whenMatched": "keepExisting",
                        "whenNotMatched": "insert",
                    }
                },
            ]
        )

    @mutates_data
    def delete(self):
        """Deletes the dataset.

        Once deleted, only the ``name`` and ``deleted`` attributes of a dataset
        may be accessed.

        If reference to a sample exists in memory, the sample will be updated
        such that ``sample.in_dataset`` is False.
        """
        self._delete()

    def _delete(self):
        self._sample_collection.drop()
        fos.Sample._reset_docs(self._sample_collection_name)

        # Clips datasets directly inherit frames from source dataset
        if self._frame_collection_name is not None and not self._is_clips:
            self._frame_collection.drop()
            fofr.Frame._reset_docs(self._frame_collection_name)

        # Update singleton
        self._instances.pop(self._doc.name, None)

        _delete_dataset_doc(self._doc)
        self._deleted = True

    @mutates_data
    def add_dir(
        self,
        dataset_dir=None,
        dataset_type=None,
        data_path=None,
        labels_path=None,
        label_field=None,
        tags=None,
        expand_schema=True,
        dynamic=False,
        add_info=True,
        progress=None,
        **kwargs,
    ):
        """Adds the contents of the given directory to the dataset.

        You can perform imports with this method via the following basic
        patterns:

        (a) Provide ``dataset_dir`` and ``dataset_type`` to import the contents
            of a directory that is organized in the default layout for the
            dataset type as documented in
            :ref:`this guide <loading-datasets-from-disk>`

        (b) Provide ``dataset_type`` along with ``data_path``, ``labels_path``,
            or other type-specific parameters to perform a customized import.
            This syntax provides the flexibility to, for example, perform
            labels-only imports or imports where the source media lies in a
            different location than the labels

        In either workflow, the remaining parameters of this method can be
        provided to further configure the import.

        See :ref:`this guide <loading-datasets-from-disk>` for example usages
        of this method and descriptions of the available dataset types.

        Args:
            dataset_dir (None): the dataset directory. This can be omitted for
                certain dataset formats if you provide arguments such as
                ``data_path`` and ``labels_path``
            dataset_type (None): the :class:`fiftyone.types.Dataset` type of
                the dataset
            data_path (None): an optional parameter that enables explicit
                control over the location of the media for certain dataset
                types. Can be any of the following:

                -   a folder name like ``"data"`` or ``"data/"`` specifying a
                    subfolder of ``dataset_dir`` in which the media lies
                -   an absolute directory path in which the media lies. In this
                    case, the ``dataset_dir`` has no effect on the location of
                    the data
                -   a filename like ``"data.json"`` specifying the filename of
                    a JSON manifest file in ``dataset_dir`` that maps UUIDs to
                    media filepaths. Files of this format are generated when
                    passing the ``export_media="manifest"`` option to
                    :meth:`fiftyone.core.collections.SampleCollection.export`
                -   an absolute filepath to a JSON manifest file. In this case,
                    ``dataset_dir`` has no effect on the location of the data
                -   a dict mapping filenames to absolute filepaths

                By default, it is assumed that the data can be located in the
                default location within ``dataset_dir`` for the dataset type
            labels_path (None): an optional parameter that enables explicit
                control over the location of the labels. Only applicable when
                importing certain labeled dataset formats. Can be any of the
                following:

                -   a type-specific folder name like ``"labels"`` or
                    ``"labels/"`` or a filename like ``"labels.json"`` or
                    ``"labels.xml"`` specifying the location in ``dataset_dir``
                    of the labels file(s)
                -   an absolute directory or filepath containing the labels
                    file(s). In this case, ``dataset_dir`` has no effect on the
                    location of the labels

                For labeled datasets, this parameter defaults to the location
                in ``dataset_dir`` of the labels for the default layout of the
                dataset type being imported
            label_field (None): controls the field(s) in which imported labels
                are stored. Only applicable if ``dataset_importer`` is a
                :class:`fiftyone.utils.data.importers.LabeledImageDatasetImporter` or
                :class:`fiftyone.utils.data.importers.LabeledVideoDatasetImporter`.
                If the importer produces a single
                :class:`fiftyone.core.labels.Label` instance per sample/frame,
                this argument specifies the name of the field to use; the
                default is ``"ground_truth"``. If the importer produces a
                dictionary of labels per sample, this argument can be either a
                string prefix to prepend to each label key or a dict mapping
                label keys to field names; the default in this case is to
                directly use the keys of the imported label dictionaries as
                field names
            tags (None): an optional tag or iterable of tags to attach to each
                sample
            expand_schema (True): whether to dynamically add new sample fields
                encountered to the dataset schema. If False, an error is raised
                if a sample's schema is not a subset of the dataset schema
            dynamic (False): whether to declare dynamic attributes of embedded
                document fields that are encountered
            add_info (True): whether to add dataset info from the importer (if
                any) to the dataset's ``info``
            progress (None): whether to render a progress bar (True/False), use
                the default value ``fiftyone.config.show_progress_bars``
                (None), or a progress callback function to invoke instead
            **kwargs: optional keyword arguments to pass to the constructor of
                the :class:`fiftyone.utils.data.importers.DatasetImporter` for
                the specified ``dataset_type``

        Returns:
            a list of IDs of the samples that were added to the dataset
        """
        dataset_importer, _ = foud.build_dataset_importer(
            dataset_type,
            dataset_dir=dataset_dir,
            data_path=data_path,
            labels_path=labels_path,
            name=self.name,
            **kwargs,
        )

        return self.add_importer(
            dataset_importer,
            label_field=label_field,
            tags=tags,
            expand_schema=expand_schema,
            dynamic=dynamic,
            add_info=add_info,
            progress=progress,
        )

    @mutates_data
    def merge_dir(
        self,
        dataset_dir=None,
        dataset_type=None,
        data_path=None,
        labels_path=None,
        label_field=None,
        tags=None,
        key_field="filepath",
        key_fcn=None,
        skip_existing=False,
        insert_new=True,
        fields=None,
        omit_fields=None,
        merge_lists=True,
        overwrite=True,
        expand_schema=True,
        dynamic=False,
        add_info=True,
        progress=None,
        **kwargs,
    ):
        """Merges the contents of the given directory into the dataset.

        .. note::

            This method requires the ability to create *unique* indexes on the
            ``key_field`` of each collection.

            See :meth:`add_dir` if you want to add samples without a uniqueness
            constraint.

        You can perform imports with this method via the following basic
        patterns:

        (a) Provide ``dataset_dir`` and ``dataset_type`` to import the contents
            of a directory that is organized in the default layout for the
            dataset type as documented in
            :ref:`this guide <loading-datasets-from-disk>`

        (b) Provide ``dataset_type`` along with ``data_path``, ``labels_path``,
            or other type-specific parameters to perform a customized import.
            This syntax provides the flexibility to, for example, perform
            labels-only imports or imports where the source media lies in a
            different location than the labels

        In either workflow, the remaining parameters of this method can be
        provided to further configure the import.

        See :ref:`this guide <loading-datasets-from-disk>` for example usages
        of this method and descriptions of the available dataset types.

        By default, samples with the same absolute ``filepath`` are merged, but
        you can customize this behavior via the ``key_field`` and ``key_fcn``
        parameters. For example, you could set
        ``key_fcn = lambda sample: os.path.basename(sample.filepath)`` to merge
        samples with the same base filename.

        The behavior of this method is highly customizable. By default, all
        top-level fields from the imported samples are merged in, overwriting
        any existing values for those fields, with the exception of list fields
        (e.g., ``tags``) and label list fields (e.g.,
        :class:`fiftyone.core.labels.Detections` fields), in which case the
        elements of the lists themselves are merged. In the case of label list
        fields, labels with the same ``id`` in both collections are updated
        rather than duplicated.

        To avoid confusion between missing fields and fields whose value is
        ``None``, ``None``-valued fields are always treated as missing while
        merging.

        This method can be configured in numerous ways, including:

        -   Whether existing samples should be modified or skipped
        -   Whether new samples should be added or omitted
        -   Whether new fields can be added to the dataset schema
        -   Whether list fields should be treated as ordinary fields and merged
            as a whole rather than merging their elements
        -   Whether to merge only specific fields, or all but certain fields
        -   Mapping input fields to different field names of this dataset

        Args:
            dataset_dir (None): the dataset directory. This can be omitted for
                certain dataset formats if you provide arguments such as
                ``data_path`` and ``labels_path``
            dataset_type (None): the :class:`fiftyone.types.Dataset` type of
                the dataset
            data_path (None): an optional parameter that enables explicit
                control over the location of the media for certain dataset
                types. Can be any of the following:

                -   a folder name like ``"data"`` or ``"data/"`` specifying a
                    subfolder of ``dataset_dir`` in which the media lies
                -   an absolute directory path in which the media lies. In this
                    case, the ``dataset_dir`` has no effect on the location of
                    the data
                -   a filename like ``"data.json"`` specifying the filename of
                    a JSON manifest file in ``dataset_dir`` that maps UUIDs to
                    media filepaths. Files of this format are generated when
                    passing the ``export_media="manifest"`` option to
                    :meth:`fiftyone.core.collections.SampleCollection.export`
                -   an absolute filepath to a JSON manifest file. In this case,
                    ``dataset_dir`` has no effect on the location of the data
                -   a dict mapping filenames to absolute filepaths

                By default, it is assumed that the data can be located in the
                default location within ``dataset_dir`` for the dataset type
            labels_path (None): an optional parameter that enables explicit
                control over the location of the labels. Only applicable when
                importing certain labeled dataset formats. Can be any of the
                following:

                -   a type-specific folder name like ``"labels"`` or
                    ``"labels/"`` or a filename like ``"labels.json"`` or
                    ``"labels.xml"`` specifying the location in ``dataset_dir``
                    of the labels file(s)
                -   an absolute directory or filepath containing the labels
                    file(s). In this case, ``dataset_dir`` has no effect on the
                    location of the labels

                For labeled datasets, this parameter defaults to the location
                in ``dataset_dir`` of the labels for the default layout of the
                dataset type being imported
            label_field (None): controls the field(s) in which imported labels
                are stored. Only applicable if ``dataset_importer`` is a
                :class:`fiftyone.utils.data.importers.LabeledImageDatasetImporter` or
                :class:`fiftyone.utils.data.importers.LabeledVideoDatasetImporter`.
                If the importer produces a single
                :class:`fiftyone.core.labels.Label` instance per sample/frame,
                this argument specifies the name of the field to use; the
                default is ``"ground_truth"``. If the importer produces a
                dictionary of labels per sample, this argument can be either a
                string prefix to prepend to each label key or a dict mapping
                label keys to field names; the default in this case is to
                directly use the keys of the imported label dictionaries as
                field names
            tags (None): an optional tag or iterable of tags to attach to each
                sample
            key_field ("filepath"): the sample field to use to decide whether
                to join with an existing sample
            key_fcn (None): a function that accepts a
                :class:`fiftyone.core.sample.Sample` instance and computes a
                key to decide if two samples should be merged. If a ``key_fcn``
                is provided, ``key_field`` is ignored
            skip_existing (False): whether to skip existing samples (True) or
                merge them (False)
            insert_new (True): whether to insert new samples (True) or skip
                them (False)
            fields (None): an optional field or iterable of fields to which to
                restrict the merge. If provided, fields other than these are
                omitted from ``samples`` when merging or adding samples. One
                exception is that ``filepath`` is always included when adding
                new samples, since the field is required. This can also be a
                dict mapping field names of the input collection to field names
                of this dataset
            omit_fields (None): an optional field or iterable of fields to
                exclude from the merge. If provided, these fields are omitted
                from imported samples, if present. One exception is that
                ``filepath`` is always included when adding new samples, since
                the field is required
            merge_lists (True): whether to merge the elements of list fields
                (e.g., ``tags``) and label list fields (e.g.,
                :class:`fiftyone.core.labels.Detections` fields) rather than
                merging the entire top-level field like other field types. For
                label lists fields, existing :class:`fiftyone.core.label.Label`
                elements are either replaced (when ``overwrite`` is True) or
                kept (when ``overwrite`` is False) when their ``id`` matches a
                label from the provided samples
            overwrite (True): whether to overwrite (True) or skip (False)
                existing fields and label elements
            expand_schema (True): whether to dynamically add new fields
                encountered to the dataset schema. If False, an error is raised
                if a sample's schema is not a subset of the dataset schema
            dynamic (False): whether to declare dynamic attributes of embedded
                document fields that are encountered
            add_info (True): whether to add dataset info from the importer
                (if any) to the dataset
            progress (None): whether to render a progress bar (True/False), use
                the default value ``fiftyone.config.show_progress_bars``
                (None), or a progress callback function to invoke instead
            **kwargs: optional keyword arguments to pass to the constructor of
                the :class:`fiftyone.utils.data.importers.DatasetImporter` for
                the specified ``dataset_type``
        """
        dataset_importer, _ = foud.build_dataset_importer(
            dataset_type,
            dataset_dir=dataset_dir,
            data_path=data_path,
            labels_path=labels_path,
            name=self.name,
            **kwargs,
        )

        return self.merge_importer(
            dataset_importer,
            label_field=label_field,
            tags=tags,
            key_field=key_field,
            key_fcn=key_fcn,
            skip_existing=skip_existing,
            insert_new=insert_new,
            fields=fields,
            omit_fields=omit_fields,
            merge_lists=merge_lists,
            overwrite=overwrite,
            expand_schema=expand_schema,
            dynamic=dynamic,
            add_info=add_info,
            progress=progress,
        )

    @mutates_data
    def add_archive(
        self,
        archive_path,
        dataset_type=None,
        data_path=None,
        labels_path=None,
        label_field=None,
        tags=None,
        expand_schema=True,
        dynamic=False,
        add_info=True,
        cleanup=True,
        progress=None,
        **kwargs,
    ):
        """Adds the contents of the given archive to the dataset.

        If a directory with the same root name as ``archive_path`` exists, it
        is assumed that this directory contains the extracted contents of the
        archive, and thus the archive is not re-extracted.

        See :ref:`this guide <loading-datasets-from-disk>` for example usages
        of this method and descriptions of the available dataset types.

        .. note::

            The following archive formats are explicitly supported::

                .zip, .tar, .tar.gz, .tgz, .tar.bz, .tbz

            If an archive *not* in the above list is found, extraction will be
            attempted via the ``patool`` package, which supports many formats
            but may require that additional system packages be installed.

        Args:
            archive_path: the path to an archive of a dataset directory
            dataset_type (None): the :class:`fiftyone.types.Dataset` type of
                the dataset in ``archive_path``
            data_path (None): an optional parameter that enables explicit
                control over the location of the media for certain dataset
                types. Can be any of the following:

                -   a folder name like ``"data"`` or ``"data/"`` specifying a
                    subfolder of ``dataset_dir`` in which the media lies
                -   an absolute directory path in which the media lies. In this
                    case, the ``archive_path`` has no effect on the location of
                    the data
                -   a filename like ``"data.json"`` specifying the filename of
                    a JSON manifest file in ``archive_path`` that maps UUIDs to
                    media filepaths. Files of this format are generated when
                    passing the ``export_media="manifest"`` option to
                    :meth:`fiftyone.core.collections.SampleCollection.export`
                -   an absolute filepath to a JSON manifest file. In this case,
                    ``archive_path`` has no effect on the location of the data
                -   a dict mapping filenames to absolute filepaths

                By default, it is assumed that the data can be located in the
                default location within ``archive_path`` for the dataset type
            labels_path (None): an optional parameter that enables explicit
                control over the location of the labels. Only applicable when
                importing certain labeled dataset formats. Can be any of the
                following:

                -   a type-specific folder name like ``"labels"`` or
                    ``"labels/"`` or a filename like ``"labels.json"`` or
                    ``"labels.xml"`` specifying the location in
                    ``archive_path`` of the labels file(s)
                -   an absolute directory or filepath containing the labels
                    file(s). In this case, ``archive_path`` has no effect on
                    the location of the labels

                For labeled datasets, this parameter defaults to the location
                in ``archive_path`` of the labels for the default layout of the
                dataset type being imported
            label_field (None): controls the field(s) in which imported labels
                are stored. Only applicable if ``dataset_importer`` is a
                :class:`fiftyone.utils.data.importers.LabeledImageDatasetImporter` or
                :class:`fiftyone.utils.data.importers.LabeledVideoDatasetImporter`.
                If the importer produces a single
                :class:`fiftyone.core.labels.Label` instance per sample/frame,
                this argument specifies the name of the field to use; the
                default is ``"ground_truth"``. If the importer produces a
                dictionary of labels per sample, this argument can be either a
                string prefix to prepend to each label key or a dict mapping
                label keys to field names; the default in this case is to
                directly use the keys of the imported label dictionaries as
                field names
            tags (None): an optional tag or iterable of tags to attach to each
                sample
            expand_schema (True): whether to dynamically add new sample fields
                encountered to the dataset schema. If False, an error is raised
                if a sample's schema is not a subset of the dataset schema
            dynamic (False): whether to declare dynamic attributes of embedded
                document fields that are encountered
            add_info (True): whether to add dataset info from the importer (if
                any) to the dataset's ``info``
            cleanup (True): whether to delete the archive after extracting it
            progress (None): whether to render a progress bar (True/False), use
                the default value ``fiftyone.config.show_progress_bars``
                (None), or a progress callback function to invoke instead
            **kwargs: optional keyword arguments to pass to the constructor of
                the :class:`fiftyone.utils.data.importers.DatasetImporter` for
                the specified ``dataset_type``

        Returns:
            a list of IDs of the samples that were added to the dataset
        """
        dataset_dir = _extract_archive_if_necessary(archive_path, cleanup)
        return self.add_dir(
            dataset_dir=dataset_dir,
            dataset_type=dataset_type,
            data_path=data_path,
            labels_path=labels_path,
            label_field=label_field,
            tags=tags,
            expand_schema=expand_schema,
            dynamic=dynamic,
            add_info=add_info,
            progress=progress,
            **kwargs,
        )

    @mutates_data
    def merge_archive(
        self,
        archive_path,
        dataset_type=None,
        data_path=None,
        labels_path=None,
        label_field=None,
        tags=None,
        key_field="filepath",
        key_fcn=None,
        skip_existing=False,
        insert_new=True,
        fields=None,
        omit_fields=None,
        merge_lists=True,
        overwrite=True,
        expand_schema=True,
        dynamic=False,
        add_info=True,
        cleanup=True,
        progress=None,
        **kwargs,
    ):
        """Merges the contents of the given archive into the dataset.

        .. note::

            This method requires the ability to create *unique* indexes on the
            ``key_field`` of each collection.

            See :meth:`add_archive` if you want to add samples without a
            uniqueness constraint.

        If a directory with the same root name as ``archive_path`` exists, it
        is assumed that this directory contains the extracted contents of the
        archive, and thus the archive is not re-extracted.

        See :ref:`this guide <loading-datasets-from-disk>` for example usages
        of this method and descriptions of the available dataset types.

        .. note::

            The following archive formats are explicitly supported::

                .zip, .tar, .tar.gz, .tgz, .tar.bz, .tbz

            If an archive *not* in the above list is found, extraction will be
            attempted via the ``patool`` package, which supports many formats
            but may require that additional system packages be installed.

        By default, samples with the same absolute ``filepath`` are merged, but
        you can customize this behavior via the ``key_field`` and ``key_fcn``
        parameters. For example, you could set
        ``key_fcn = lambda sample: os.path.basename(sample.filepath)`` to merge
        samples with the same base filename.

        The behavior of this method is highly customizable. By default, all
        top-level fields from the imported samples are merged in, overwriting
        any existing values for those fields, with the exception of list fields
        (e.g., ``tags``) and label list fields (e.g.,
        :class:`fiftyone.core.labels.Detections` fields), in which case the
        elements of the lists themselves are merged. In the case of label list
        fields, labels with the same ``id`` in both collections are updated
        rather than duplicated.

        To avoid confusion between missing fields and fields whose value is
        ``None``, ``None``-valued fields are always treated as missing while
        merging.

        This method can be configured in numerous ways, including:

        -   Whether existing samples should be modified or skipped
        -   Whether new samples should be added or omitted
        -   Whether new fields can be added to the dataset schema
        -   Whether list fields should be treated as ordinary fields and merged
            as a whole rather than merging their elements
        -   Whether to merge only specific fields, or all but certain fields
        -   Mapping input fields to different field names of this dataset

        Args:
            archive_path: the path to an archive of a dataset directory
            dataset_type (None): the :class:`fiftyone.types.Dataset` type of
                the dataset in ``archive_path``
            data_path (None): an optional parameter that enables explicit
                control over the location of the media for certain dataset
                types. Can be any of the following:

                -   a folder name like ``"data"`` or ``"data/"`` specifying a
                    subfolder of ``dataset_dir`` in which the media lies
                -   an absolute directory path in which the media lies. In this
                    case, the ``archive_path`` has no effect on the location of
                    the data
                -   a filename like ``"data.json"`` specifying the filename of
                    a JSON manifest file in ``archive_path`` that maps UUIDs to
                    media filepaths. Files of this format are generated when
                    passing the ``export_media="manifest"`` option to
                    :meth:`fiftyone.core.collections.SampleCollection.export`
                -   an absolute filepath to a JSON manifest file. In this case,
                    ``archive_path`` has no effect on the location of the data
                -   a dict mapping filenames to absolute filepaths

                By default, it is assumed that the data can be located in the
                default location within ``archive_path`` for the dataset type
            labels_path (None): an optional parameter that enables explicit
                control over the location of the labels. Only applicable when
                importing certain labeled dataset formats. Can be any of the
                following:

                -   a type-specific folder name like ``"labels"`` or
                    ``"labels/"`` or a filename like ``"labels.json"`` or
                    ``"labels.xml"`` specifying the location in
                    ``archive_path`` of the labels file(s)
                -   an absolute directory or filepath containing the labels
                    file(s). In this case, ``archive_path`` has no effect on
                    the location of the labels

                For labeled datasets, this parameter defaults to the location
                in ``archive_path`` of the labels for the default layout of the
                dataset type being imported
            label_field (None): controls the field(s) in which imported labels
                are stored. Only applicable if ``dataset_importer`` is a
                :class:`fiftyone.utils.data.importers.LabeledImageDatasetImporter` or
                :class:`fiftyone.utils.data.importers.LabeledVideoDatasetImporter`.
                If the importer produces a single
                :class:`fiftyone.core.labels.Label` instance per sample/frame,
                this argument specifies the name of the field to use; the
                default is ``"ground_truth"``. If the importer produces a
                dictionary of labels per sample, this argument can be either a
                string prefix to prepend to each label key or a dict mapping
                label keys to field names; the default in this case is to
                directly use the keys of the imported label dictionaries as
                field names
            tags (None): an optional tag or iterable of tags to attach to each
                sample
            key_field ("filepath"): the sample field to use to decide whether
                to join with an existing sample
            key_fcn (None): a function that accepts a
                :class:`fiftyone.core.sample.Sample` instance and computes a
                key to decide if two samples should be merged. If a ``key_fcn``
                is provided, ``key_field`` is ignored
            skip_existing (False): whether to skip existing samples (True) or
                merge them (False)
            insert_new (True): whether to insert new samples (True) or skip
                them (False)
            fields (None): an optional field or iterable of fields to which to
                restrict the merge. If provided, fields other than these are
                omitted from ``samples`` when merging or adding samples. One
                exception is that ``filepath`` is always included when adding
                new samples, since the field is required. This can also be a
                dict mapping field names of the input collection to field names
                of this dataset
            omit_fields (None): an optional field or iterable of fields to
                exclude from the merge. If provided, these fields are omitted
                from imported samples, if present. One exception is that
                ``filepath`` is always included when adding new samples, since
                the field is required
            merge_lists (True): whether to merge the elements of list fields
                (e.g., ``tags``) and label list fields (e.g.,
                :class:`fiftyone.core.labels.Detections` fields) rather than
                merging the entire top-level field like other field types. For
                label lists fields, existing :class:`fiftyone.core.label.Label`
                elements are either replaced (when ``overwrite`` is True) or
                kept (when ``overwrite`` is False) when their ``id`` matches a
                label from the provided samples
            overwrite (True): whether to overwrite (True) or skip (False)
                existing fields and label elements
            expand_schema (True): whether to dynamically add new fields
                encountered to the dataset schema. If False, an error is raised
                if a sample's schema is not a subset of the dataset schema
            dynamic (False): whether to declare dynamic attributes of embedded
                document fields that are encountered
            add_info (True): whether to add dataset info from the importer
                (if any) to the dataset
            cleanup (True): whether to delete the archive after extracting it
            progress (None): whether to render a progress bar (True/False), use
                the default value ``fiftyone.config.show_progress_bars``
                (None), or a progress callback function to invoke instead
            **kwargs: optional keyword arguments to pass to the constructor of
                the :class:`fiftyone.utils.data.importers.DatasetImporter` for
                the specified ``dataset_type``
        """
        dataset_dir = _extract_archive_if_necessary(archive_path, cleanup)
        return self.merge_dir(
            dataset_dir=dataset_dir,
            dataset_type=dataset_type,
            data_path=data_path,
            labels_path=labels_path,
            label_field=label_field,
            tags=tags,
            key_field=key_field,
            key_fcn=key_fcn,
            skip_existing=skip_existing,
            insert_new=insert_new,
            fields=fields,
            omit_fields=omit_fields,
            merge_lists=merge_lists,
            overwrite=overwrite,
            expand_schema=expand_schema,
            dynamic=dynamic,
            add_info=add_info,
            progress=progress,
            **kwargs,
        )

    @mutates_data
    def add_importer(
        self,
        dataset_importer,
        label_field=None,
        tags=None,
        expand_schema=True,
        dynamic=False,
        add_info=True,
        progress=None,
    ):
        """Adds the samples from the given
        :class:`fiftyone.utils.data.importers.DatasetImporter` to the dataset.

        See :ref:`this guide <custom-dataset-importer>` for more details about
        importing datasets in custom formats by defining your own
        :class:`DatasetImporter <fiftyone.utils.data.importers.DatasetImporter>`.

        Args:
            dataset_importer: a
                :class:`fiftyone.utils.data.importers.DatasetImporter`
            label_field (None): controls the field(s) in which imported labels
                are stored. Only applicable if ``dataset_importer`` is a
                :class:`fiftyone.utils.data.importers.LabeledImageDatasetImporter` or
                :class:`fiftyone.utils.data.importers.LabeledVideoDatasetImporter`.
                If the importer produces a single
                :class:`fiftyone.core.labels.Label` instance per sample/frame,
                this argument specifies the name of the field to use; the
                default is ``"ground_truth"``. If the importer produces a
                dictionary of labels per sample, this argument can be either a
                string prefix to prepend to each label key or a dict mapping
                label keys to field names; the default in this case is to
                directly use the keys of the imported label dictionaries as
                field names
            tags (None): an optional tag or iterable of tags to attach to each
                sample
            expand_schema (True): whether to dynamically add new sample fields
                encountered to the dataset schema. If False, an error is raised
                if a sample's schema is not a subset of the dataset schema
            dynamic (False): whether to declare dynamic attributes of embedded
                document fields that are encountered
            add_info (True): whether to add dataset info from the importer (if
                any) to the dataset's ``info``
            progress (None): whether to render a progress bar (True/False), use
                the default value ``fiftyone.config.show_progress_bars``
                (None), or a progress callback function to invoke instead

        Returns:
            a list of IDs of the samples that were added to the dataset
        """
        return foud.import_samples(
            self,
            dataset_importer,
            label_field=label_field,
            tags=tags,
            expand_schema=expand_schema,
            dynamic=dynamic,
            add_info=add_info,
            progress=progress,
        )

    @mutates_data
    def merge_importer(
        self,
        dataset_importer,
        label_field=None,
        tags=None,
        key_field="filepath",
        key_fcn=None,
        skip_existing=False,
        insert_new=True,
        fields=None,
        omit_fields=None,
        merge_lists=True,
        overwrite=True,
        expand_schema=True,
        dynamic=False,
        add_info=True,
        progress=None,
    ):
        """Merges the samples from the given
        :class:`fiftyone.utils.data.importers.DatasetImporter` into the
        dataset.

        .. note::

            This method requires the ability to create *unique* indexes on the
            ``key_field`` of each collection.

            See :meth:`add_importer` if you want to add samples without a
            uniqueness constraint.

        See :ref:`this guide <custom-dataset-importer>` for more details about
        importing datasets in custom formats by defining your own
        :class:`DatasetImporter <fiftyone.utils.data.importers.DatasetImporter>`.

        By default, samples with the same absolute ``filepath`` are merged, but
        you can customize this behavior via the ``key_field`` and ``key_fcn``
        parameters. For example, you could set
        ``key_fcn = lambda sample: os.path.basename(sample.filepath)`` to merge
        samples with the same base filename.

        The behavior of this method is highly customizable. By default, all
        top-level fields from the imported samples are merged in, overwriting
        any existing values for those fields, with the exception of list fields
        (e.g., ``tags``) and label list fields (e.g.,
        :class:`fiftyone.core.labels.Detections` fields), in which case the
        elements of the lists themselves are merged. In the case of label list
        fields, labels with the same ``id`` in both collections are updated
        rather than duplicated.

        To avoid confusion between missing fields and fields whose value is
        ``None``, ``None``-valued fields are always treated as missing while
        merging.

        This method can be configured in numerous ways, including:

        -   Whether existing samples should be modified or skipped
        -   Whether new samples should be added or omitted
        -   Whether new fields can be added to the dataset schema
        -   Whether list fields should be treated as ordinary fields and merged
            as a whole rather than merging their elements
        -   Whether to merge only specific fields, or all but certain fields
        -   Mapping input fields to different field names of this dataset

        Args:
            dataset_importer: a
                :class:`fiftyone.utils.data.importers.DatasetImporter`
            label_field (None): controls the field(s) in which imported labels
                are stored. Only applicable if ``dataset_importer`` is a
                :class:`fiftyone.utils.data.importers.LabeledImageDatasetImporter` or
                :class:`fiftyone.utils.data.importers.LabeledVideoDatasetImporter`.
                If the importer produces a single
                :class:`fiftyone.core.labels.Label` instance per sample/frame,
                this argument specifies the name of the field to use; the
                default is ``"ground_truth"``. If the importer produces a
                dictionary of labels per sample, this argument can be either a
                string prefix to prepend to each label key or a dict mapping
                label keys to field names; the default in this case is to
                directly use the keys of the imported label dictionaries as
                field names
            tags (None): an optional tag or iterable of tags to attach to each
                sample
            key_field ("filepath"): the sample field to use to decide whether
                to join with an existing sample
            key_fcn (None): a function that accepts a
                :class:`fiftyone.core.sample.Sample` instance and computes a
                key to decide if two samples should be merged. If a ``key_fcn``
                is provided, ``key_field`` is ignored
            skip_existing (False): whether to skip existing samples (True) or
                merge them (False)
            insert_new (True): whether to insert new samples (True) or skip
                them (False)
            fields (None): an optional field or iterable of fields to which to
                restrict the merge. If provided, fields other than these are
                omitted from ``samples`` when merging or adding samples. One
                exception is that ``filepath`` is always included when adding
                new samples, since the field is required. This can also be a
                dict mapping field names of the input collection to field names
                of this dataset
            omit_fields (None): an optional field or iterable of fields to
                exclude from the merge. If provided, these fields are omitted
                from imported samples, if present. One exception is that
                ``filepath`` is always included when adding new samples, since
                the field is required
            merge_lists (True): whether to merge the elements of list fields
                (e.g., ``tags``) and label list fields (e.g.,
                :class:`fiftyone.core.labels.Detections` fields) rather than
                merging the entire top-level field like other field types. For
                label lists fields, existing :class:`fiftyone.core.label.Label`
                elements are either replaced (when ``overwrite`` is True) or
                kept (when ``overwrite`` is False) when their ``id`` matches a
                label from the provided samples
            overwrite (True): whether to overwrite (True) or skip (False)
                existing fields and label elements
            expand_schema (True): whether to dynamically add new fields
                encountered to the dataset schema. If False, an error is raised
                if a sample's schema is not a subset of the dataset schema
            dynamic (False): whether to declare dynamic attributes of embedded
                document fields that are encountered
            add_info (True): whether to add dataset info from the importer
                (if any) to the dataset
            progress (None): whether to render a progress bar (True/False), use
                the default value ``fiftyone.config.show_progress_bars``
                (None), or a progress callback function to invoke instead
        """
        return foud.merge_samples(
            self,
            dataset_importer,
            label_field=label_field,
            tags=tags,
            key_field=key_field,
            key_fcn=key_fcn,
            skip_existing=skip_existing,
            insert_new=insert_new,
            fields=fields,
            omit_fields=omit_fields,
            merge_lists=merge_lists,
            overwrite=overwrite,
            expand_schema=expand_schema,
            dynamic=dynamic,
            add_info=add_info,
            progress=progress,
        )

    @mutates_data
    def add_images(
        self,
        paths_or_samples,
        sample_parser=None,
        tags=None,
        progress=None,
    ):
        """Adds the given images to the dataset.

        This operation does not read the images.

        See :ref:`this guide <custom-sample-parser>` for more details about
        adding images to a dataset by defining your own
        :class:`UnlabeledImageSampleParser <fiftyone.utils.data.parsers.UnlabeledImageSampleParser>`.

        Args:
            paths_or_samples: an iterable of data. If no ``sample_parser`` is
                provided, this must be an iterable of image paths. If a
                ``sample_parser`` is provided, this can be an arbitrary
                iterable whose elements can be parsed by the sample parser
            sample_parser (None): a
                :class:`fiftyone.utils.data.parsers.UnlabeledImageSampleParser`
                instance to use to parse the samples
            tags (None): an optional tag or iterable of tags to attach to each
                sample
            progress (None): whether to render a progress bar (True/False), use
                the default value ``fiftyone.config.show_progress_bars``
                (None), or a progress callback function to invoke instead

        Returns:
            a list of IDs of the samples that were added to the dataset
        """
        if sample_parser is None:
            sample_parser = foud.ImageSampleParser()

        return foud.add_images(
            self,
            paths_or_samples,
            sample_parser,
            tags=tags,
            progress=progress,
        )

    @mutates_data
    def add_labeled_images(
        self,
        samples,
        sample_parser,
        label_field=None,
        tags=None,
        expand_schema=True,
        dynamic=False,
        progress=None,
    ):
        """Adds the given labeled images to the dataset.

        This operation will iterate over all provided samples, but the images
        will not be read (unless the sample parser requires it in order to
        compute image metadata).

        See :ref:`this guide <custom-sample-parser>` for more details about
        adding labeled images to a dataset by defining your own
        :class:`LabeledImageSampleParser <fiftyone.utils.data.parsers.LabeledImageSampleParser>`.

        Args:
            samples: an iterable of data
            sample_parser: a
                :class:`fiftyone.utils.data.parsers.LabeledImageSampleParser`
                instance to use to parse the samples
            label_field (None): controls the field(s) in which imported labels
                are stored. If the parser produces a single
                :class:`fiftyone.core.labels.Label` instance per sample, this
                argument specifies the name of the field to use; the default is
                ``"ground_truth"``. If the parser produces a dictionary of
                labels per sample, this argument can be either a string prefix
                to prepend to each label key or a dict mapping label keys to
                field names; the default in this case is to directly use the
                keys of the imported label dictionaries as field names
            tags (None): an optional tag or iterable of tags to attach to each
                sample
            expand_schema (True): whether to dynamically add new sample fields
                encountered to the dataset schema. If False, an error is raised
                if a sample's schema is not a subset of the dataset schema
            dynamic (False): whether to declare dynamic attributes of embedded
                document fields that are encountered
            progress (None): whether to render a progress bar (True/False), use
                the default value ``fiftyone.config.show_progress_bars``
                (None), or a progress callback function to invoke instead

        Returns:
            a list of IDs of the samples that were added to the dataset
        """
        return foud.add_labeled_images(
            self,
            samples,
            sample_parser,
            label_field=label_field,
            tags=tags,
            expand_schema=expand_schema,
            dynamic=dynamic,
            progress=progress,
        )

    @mutates_data
    def add_images_dir(
        self,
        images_dir,
        tags=None,
        recursive=True,
        progress=None,
    ):
        """Adds the given directory of images to the dataset.

        See :class:`fiftyone.types.ImageDirectory` for format details. In
        particular, note that files with non-image MIME types are omitted.

        This operation does not read the images.

        Args:
            images_dir: a directory of images
            tags (None): an optional tag or iterable of tags to attach to each
                sample
            recursive (True): whether to recursively traverse subdirectories
            progress (None): whether to render a progress bar (True/False), use
                the default value ``fiftyone.config.show_progress_bars``
                (None), or a progress callback function to invoke instead

        Returns:
            a list of IDs of the samples in the dataset
        """
        image_paths = foud.parse_images_dir(images_dir, recursive=recursive)
        sample_parser = foud.ImageSampleParser()
        return self.add_images(
            image_paths, sample_parser, tags=tags, progress=progress
        )

    @mutates_data
    def add_images_patt(self, images_patt, tags=None, progress=None):
        """Adds the given glob pattern of images to the dataset.

        This operation does not read the images.

        Args:
            images_patt: a glob pattern of images like
                ``/path/to/images/*.jpg``
            tags (None): an optional tag or iterable of tags to attach to each
                sample
            progress (None): whether to render a progress bar (True/False), use
                the default value ``fiftyone.config.show_progress_bars``
                (None), or a progress callback function to invoke instead

        Returns:
            a list of IDs of the samples in the dataset
        """
        image_paths = fost.get_glob_matches(images_patt)
        sample_parser = foud.ImageSampleParser()
        return self.add_images(
            image_paths, sample_parser, tags=tags, progress=progress
        )

    @mutates_data
    def ingest_images(
        self,
        paths_or_samples,
        sample_parser=None,
        tags=None,
        dataset_dir=None,
        image_format=None,
        progress=None,
    ):
        """Ingests the given iterable of images into the dataset.

        The images are read in-memory and written to ``dataset_dir``.

        See :ref:`this guide <custom-sample-parser>` for more details about
        ingesting images into a dataset by defining your own
        :class:`UnlabeledImageSampleParser <fiftyone.utils.data.parsers.UnlabeledImageSampleParser>`.

        Args:
            paths_or_samples: an iterable of data. If no ``sample_parser`` is
                provided, this must be an iterable of image paths. If a
                ``sample_parser`` is provided, this can be an arbitrary
                iterable whose elements can be parsed by the sample parser
            sample_parser (None): a
                :class:`fiftyone.utils.data.parsers.UnlabeledImageSampleParser`
                instance to use to parse the samples
            tags (None): an optional tag or iterable of tags to attach to each
                sample
            dataset_dir (None): the directory in which the images will be
                written. By default, :func:`get_default_dataset_dir` is used
            image_format (None): the image format to use to write the images to
                disk. By default, ``fiftyone.config.default_image_ext`` is used
            progress (None): whether to render a progress bar (True/False), use
                the default value ``fiftyone.config.show_progress_bars``
                (None), or a progress callback function to invoke instead

        Returns:
            a list of IDs of the samples in the dataset
        """
        if sample_parser is None:
            sample_parser = foud.ImageSampleParser()

        if dataset_dir is None:
            dataset_dir = get_default_dataset_dir(self.name)

        dataset_ingestor = foud.UnlabeledImageDatasetIngestor(
            dataset_dir,
            paths_or_samples,
            sample_parser,
            image_format=image_format,
        )

        return self.add_importer(
            dataset_ingestor, tags=tags, progress=progress
        )

    @mutates_data
    def ingest_labeled_images(
        self,
        samples,
        sample_parser,
        label_field=None,
        tags=None,
        expand_schema=True,
        dynamic=False,
        dataset_dir=None,
        image_format=None,
        progress=None,
    ):
        """Ingests the given iterable of labeled image samples into the
        dataset.

        The images are read in-memory and written to ``dataset_dir``.

        See :ref:`this guide <custom-sample-parser>` for more details about
        ingesting labeled images into a dataset by defining your own
        :class:`LabeledImageSampleParser <fiftyone.utils.data.parsers.LabeledImageSampleParser>`.

        Args:
            samples: an iterable of data
            sample_parser: a
                :class:`fiftyone.utils.data.parsers.LabeledImageSampleParser`
                instance to use to parse the samples
            label_field (None): controls the field(s) in which imported labels
                are stored. If the parser produces a single
                :class:`fiftyone.core.labels.Label` instance per sample, this
                argument specifies the name of the field to use; the default is
                ``"ground_truth"``. If the parser produces a dictionary of
                labels per sample, this argument can be either a string prefix
                to prepend to each label key or a dict mapping label keys to
                field names; the default in this case is to directly use the
                keys of the imported label dictionaries as field names
            tags (None): an optional tag or iterable of tags to attach to each
                sample
            expand_schema (True): whether to dynamically add new sample fields
                encountered to the dataset schema. If False, an error is raised
                if the sample's schema is not a subset of the dataset schema
            dynamic (False): whether to declare dynamic attributes of embedded
                document fields that are encountered
            dataset_dir (None): the directory in which the images will be
                written. By default, :func:`get_default_dataset_dir` is used
            image_format (None): the image format to use to write the images to
                disk. By default, ``fiftyone.config.default_image_ext`` is used
            progress (None): whether to render a progress bar (True/False), use
                the default value ``fiftyone.config.show_progress_bars``
                (None), or a progress callback function to invoke instead

        Returns:
            a list of IDs of the samples in the dataset
        """
        if dataset_dir is None:
            dataset_dir = get_default_dataset_dir(self.name)

        dataset_ingestor = foud.LabeledImageDatasetIngestor(
            dataset_dir,
            samples,
            sample_parser,
            image_format=image_format,
        )

        return self.add_importer(
            dataset_ingestor,
            label_field=label_field,
            tags=tags,
            expand_schema=expand_schema,
            dynamic=dynamic,
            progress=progress,
        )

    @mutates_data
    def add_videos(
        self,
        paths_or_samples,
        sample_parser=None,
        tags=None,
        progress=None,
    ):
        """Adds the given videos to the dataset.

        This operation does not read the videos.

        See :ref:`this guide <custom-sample-parser>` for more details about
        adding videos to a dataset by defining your own
        :class:`UnlabeledVideoSampleParser <fiftyone.utils.data.parsers.UnlabeledVideoSampleParser>`.

        Args:
            paths_or_samples: an iterable of data. If no ``sample_parser`` is
                provided, this must be an iterable of video paths. If a
                ``sample_parser`` is provided, this can be an arbitrary
                iterable whose elements can be parsed by the sample parser
            sample_parser (None): a
                :class:`fiftyone.utils.data.parsers.UnlabeledVideoSampleParser`
                instance to use to parse the samples
            tags (None): an optional tag or iterable of tags to attach to each
                sample
            progress (None): whether to render a progress bar (True/False), use
                the default value ``fiftyone.config.show_progress_bars``
                (None), or a progress callback function to invoke instead

        Returns:
            a list of IDs of the samples that were added to the dataset
        """
        if sample_parser is None:
            sample_parser = foud.VideoSampleParser()

        return foud.add_videos(
            self, paths_or_samples, sample_parser, tags=tags, progress=progress
        )

    @mutates_data
    def add_labeled_videos(
        self,
        samples,
        sample_parser,
        label_field=None,
        tags=None,
        expand_schema=True,
        dynamic=False,
        progress=None,
    ):
        """Adds the given labeled videos to the dataset.

        This operation will iterate over all provided samples, but the videos
        will not be read/decoded/etc.

        See :ref:`this guide <custom-sample-parser>` for more details about
        adding labeled videos to a dataset by defining your own
        :class:`LabeledVideoSampleParser <fiftyone.utils.data.parsers.LabeledVideoSampleParser>`.

        Args:
            samples: an iterable of data
            sample_parser: a
                :class:`fiftyone.utils.data.parsers.LabeledVideoSampleParser`
                instance to use to parse the samples
            label_field (None): controls the field(s) in which imported labels
                are stored. If the parser produces a single
                :class:`fiftyone.core.labels.Label` instance per sample/frame,
                this argument specifies the name of the field to use; the
                default is ``"ground_truth"``. If the parser produces a
                dictionary of labels per sample/frame, this argument can be
                either a string prefix to prepend to each label key or a dict
                mapping label keys to field names; the default in this case is
                to directly use the keys of the imported label dictionaries as
                field names
            label_field ("ground_truth"): the name (or root name) of the
                frame field(s) to use for the labels
            tags (None): an optional tag or iterable of tags to attach to each
                sample
            expand_schema (True): whether to dynamically add new sample fields
                encountered to the dataset schema. If False, an error is raised
                if a sample's schema is not a subset of the dataset schema
            dynamic (False): whether to declare dynamic attributes of embedded
                document fields that are encountered
            progress (None): whether to render a progress bar (True/False), use
                the default value ``fiftyone.config.show_progress_bars``
                (None), or a progress callback function to invoke instead

        Returns:
            a list of IDs of the samples that were added to the dataset
        """
        return foud.add_labeled_videos(
            self,
            samples,
            sample_parser,
            label_field=label_field,
            tags=tags,
            expand_schema=expand_schema,
            dynamic=dynamic,
            progress=progress,
        )

    @mutates_data
    def add_videos_dir(
        self, videos_dir, tags=None, recursive=True, progress=None
    ):
        """Adds the given directory of videos to the dataset.

        See :class:`fiftyone.types.VideoDirectory` for format details. In
        particular, note that files with non-video MIME types are omitted.

        This operation does not read/decode the videos.

        Args:
            videos_dir: a directory of videos
            tags (None): an optional tag or iterable of tags to attach to each
                sample
            recursive (True): whether to recursively traverse subdirectories
            progress (None): whether to render a progress bar (True/False), use
                the default value ``fiftyone.config.show_progress_bars``
                (None), or a progress callback function to invoke instead

        Returns:
            a list of IDs of the samples in the dataset
        """
        video_paths = foud.parse_videos_dir(videos_dir, recursive=recursive)
        sample_parser = foud.VideoSampleParser()
        return self.add_videos(
            video_paths, sample_parser, tags=tags, progress=progress
        )

    @mutates_data
    def add_videos_patt(self, videos_patt, tags=None, progress=None):
        """Adds the given glob pattern of videos to the dataset.

        This operation does not read/decode the videos.

        Args:
            videos_patt: a glob pattern of videos like
                ``/path/to/videos/*.mp4``
            tags (None): an optional tag or iterable of tags to attach to each
                sample
            progress (None): whether to render a progress bar (True/False), use
                the default value ``fiftyone.config.show_progress_bars``
                (None), or a progress callback function to invoke instead

        Returns:
            a list of IDs of the samples in the dataset
        """
        video_paths = fost.get_glob_matches(videos_patt)
        sample_parser = foud.VideoSampleParser()
        return self.add_videos(
            video_paths, sample_parser, tags=tags, progress=progress
        )

    @mutates_data
    def ingest_videos(
        self,
        paths_or_samples,
        sample_parser=None,
        tags=None,
        dataset_dir=None,
        progress=None,
    ):
        """Ingests the given iterable of videos into the dataset.

        The videos are copied to ``dataset_dir``.

        See :ref:`this guide <custom-sample-parser>` for more details about
        ingesting videos into a dataset by defining your own
        :class:`UnlabeledVideoSampleParser <fiftyone.utils.data.parsers.UnlabeledVideoSampleParser>`.

        Args:
            paths_or_samples: an iterable of data. If no ``sample_parser`` is
                provided, this must be an iterable of video paths. If a
                ``sample_parser`` is provided, this can be an arbitrary
                iterable whose elements can be parsed by the sample parser
            sample_parser (None): a
                :class:`fiftyone.utils.data.parsers.UnlabeledVideoSampleParser`
                instance to use to parse the samples
            tags (None): an optional tag or iterable of tags to attach to each
                sample
            dataset_dir (None): the directory in which the videos will be
                written. By default, :func:`get_default_dataset_dir` is used
            progress (None): whether to render a progress bar (True/False), use
                the default value ``fiftyone.config.show_progress_bars``
                (None), or a progress callback function to invoke instead

        Returns:
            a list of IDs of the samples in the dataset
        """
        if sample_parser is None:
            sample_parser = foud.VideoSampleParser()

        if dataset_dir is None:
            dataset_dir = get_default_dataset_dir(self.name)

        dataset_ingestor = foud.UnlabeledVideoDatasetIngestor(
            dataset_dir, paths_or_samples, sample_parser
        )

        return self.add_importer(
            dataset_ingestor, tags=tags, progress=progress
        )

    @mutates_data
    def ingest_labeled_videos(
        self,
        samples,
        sample_parser,
        tags=None,
        expand_schema=True,
        dynamic=False,
        dataset_dir=None,
        progress=None,
    ):
        """Ingests the given iterable of labeled video samples into the
        dataset.

        The videos are copied to ``dataset_dir``.

        See :ref:`this guide <custom-sample-parser>` for more details about
        ingesting labeled videos into a dataset by defining your own
        :class:`LabeledVideoSampleParser <fiftyone.utils.data.parsers.LabeledVideoSampleParser>`.

        Args:
            samples: an iterable of data
            sample_parser: a
                :class:`fiftyone.utils.data.parsers.LabeledVideoSampleParser`
                instance to use to parse the samples
            tags (None): an optional tag or iterable of tags to attach to each
                sample
            expand_schema (True): whether to dynamically add new sample fields
                encountered to the dataset schema. If False, an error is raised
                if the sample's schema is not a subset of the dataset schema
            dynamic (False): whether to declare dynamic attributes of embedded
                document fields that are encountered
            dataset_dir (None): the directory in which the videos will be
                written. By default, :func:`get_default_dataset_dir` is used
            progress (None): whether to render a progress bar (True/False), use
                the default value ``fiftyone.config.show_progress_bars``
                (None), or a progress callback function to invoke instead

        Returns:
            a list of IDs of the samples in the dataset
        """
        if dataset_dir is None:
            dataset_dir = get_default_dataset_dir(self.name)

        dataset_ingestor = foud.LabeledVideoDatasetIngestor(
            dataset_dir, samples, sample_parser
        )

        return self.add_importer(
            dataset_ingestor,
            tags=tags,
            expand_schema=expand_schema,
            dynamic=dynamic,
            progress=progress,
        )

    @classmethod
    def from_dir(
        cls,
        dataset_dir=None,
        dataset_type=None,
        data_path=None,
        labels_path=None,
        name=None,
        persistent=False,
        overwrite=False,
        label_field=None,
        tags=None,
        dynamic=False,
        progress=None,
        **kwargs,
    ):
        """Creates a :class:`Dataset` from the contents of the given directory.

        You can create datasets with this method via the following basic
        patterns:

        (a) Provide ``dataset_dir`` and ``dataset_type`` to import the contents
            of a directory that is organized in the default layout for the
            dataset type as documented in
            :ref:`this guide <loading-datasets-from-disk>`

        (b) Provide ``dataset_type`` along with ``data_path``, ``labels_path``,
            or other type-specific parameters to perform a customized
            import. This syntax provides the flexibility to, for example,
            perform labels-only imports or imports where the source media lies
            in a different location than the labels

        In either workflow, the remaining parameters of this method can be
        provided to further configure the import.

        See :ref:`this guide <loading-datasets-from-disk>` for example usages
        of this method and descriptions of the available dataset types.

        Args:
            dataset_dir (None): the dataset directory. This can be omitted if
                you provide arguments such as ``data_path`` and ``labels_path``
            dataset_type (None): the :class:`fiftyone.types.Dataset` type of
                the dataset
            data_path (None): an optional parameter that enables explicit
                control over the location of the media for certain dataset
                types. Can be any of the following:

                -   a folder name like ``"data"`` or ``"data/"`` specifying a
                    subfolder of ``dataset_dir`` in which the media lies
                -   an absolute directory path in which the media lies. In this
                    case, the ``dataset_dir`` has no effect on the location of
                    the data
                -   a filename like ``"data.json"`` specifying the filename of
                    a JSON manifest file in ``dataset_dir`` that maps UUIDs to
                    media filepaths. Files of this format are generated when
                    passing the ``export_media="manifest"`` option to
                    :meth:`fiftyone.core.collections.SampleCollection.export`
                -   an absolute filepath to a JSON manifest file. In this case,
                    ``dataset_dir`` has no effect on the location of the data
                -   a dict mapping filenames to absolute filepaths

                By default, it is assumed that the data can be located in the
                default location within ``dataset_dir`` for the dataset type
            labels_path (None): an optional parameter that enables explicit
                control over the location of the labels. Only applicable when
                importing certain labeled dataset formats. Can be any of the
                following:

                -   a type-specific folder name like ``"labels"`` or
                    ``"labels/"`` or a filename like ``"labels.json"`` or
                    ``"labels.xml"`` specifying the location in ``dataset_dir``
                    of the labels file(s)
                -   an absolute directory or filepath containing the labels
                    file(s). In this case, ``dataset_dir`` has no effect on the
                    location of the labels

                For labeled datasets, this parameter defaults to the location
                in ``dataset_dir`` of the labels for the default layout of the
                dataset type being imported
            name (None): a name for the dataset. By default,
                :func:`get_default_dataset_name` is used
            persistent (False): whether the dataset should persist in the
                database after the session terminates
            overwrite (False): whether to overwrite an existing dataset of
                the same name
            label_field (None): controls the field(s) in which imported labels
                are stored. Only applicable if ``dataset_importer`` is a
                :class:`fiftyone.utils.data.importers.LabeledImageDatasetImporter` or
                :class:`fiftyone.utils.data.importers.LabeledVideoDatasetImporter`.
                If the importer produces a single
                :class:`fiftyone.core.labels.Label` instance per sample/frame,
                this argument specifies the name of the field to use; the
                default is ``"ground_truth"``. If the importer produces a
                dictionary of labels per sample, this argument can be either a
                string prefix to prepend to each label key or a dict mapping
                label keys to field names; the default in this case is to
                directly use the keys of the imported label dictionaries as
                field names
            tags (None): an optional tag or iterable of tags to attach to each
                sample
            dynamic (False): whether to declare dynamic attributes of embedded
                document fields that are encountered
            progress (None): whether to render a progress bar (True/False), use
                the default value ``fiftyone.config.show_progress_bars``
                (None), or a progress callback function to invoke instead
            **kwargs: optional keyword arguments to pass to the constructor of
                the :class:`fiftyone.utils.data.importers.DatasetImporter` for
                the specified ``dataset_type``

        Returns:
            a :class:`Dataset`
        """
        dataset = cls(name, persistent=persistent, overwrite=overwrite)
        dataset.add_dir(
            dataset_dir=dataset_dir,
            dataset_type=dataset_type,
            data_path=data_path,
            labels_path=labels_path,
            label_field=label_field,
            tags=tags,
            dynamic=dynamic,
            progress=progress,
            **kwargs,
        )
        return dataset

    @classmethod
    def from_archive(
        cls,
        archive_path,
        dataset_type=None,
        data_path=None,
        labels_path=None,
        name=None,
        persistent=False,
        overwrite=False,
        label_field=None,
        tags=None,
        dynamic=False,
        cleanup=True,
        progress=None,
        **kwargs,
    ):
        """Creates a :class:`Dataset` from the contents of the given archive.

        If a directory with the same root name as ``archive_path`` exists, it
        is assumed that this directory contains the extracted contents of the
        archive, and thus the archive is not re-extracted.

        See :ref:`this guide <loading-datasets-from-disk>` for example usages
        of this method and descriptions of the available dataset types.

        .. note::

            The following archive formats are explicitly supported::

                .zip, .tar, .tar.gz, .tgz, .tar.bz, .tbz

            If an archive *not* in the above list is found, extraction will be
            attempted via the ``patool`` package, which supports many formats
            but may require that additional system packages be installed.

        Args:
            archive_path: the path to an archive of a dataset directory
            dataset_type (None): the :class:`fiftyone.types.Dataset` type of
                the dataset in ``archive_path``
            data_path (None): an optional parameter that enables explicit
                control over the location of the media for certain dataset
                types. Can be any of the following:

                -   a folder name like ``"data"`` or ``"data/"`` specifying a
                    subfolder of ``dataset_dir`` in which the media lies
                -   an absolute directory path in which the media lies. In this
                    case, the ``archive_path`` has no effect on the location of
                    the data
                -   a filename like ``"data.json"`` specifying the filename of
                    a JSON manifest file in ``archive_path`` that maps UUIDs to
                    media filepaths. Files of this format are generated when
                    passing the ``export_media="manifest"`` option to
                    :meth:`fiftyone.core.collections.SampleCollection.export`
                -   an absolute filepath to a JSON manifest file. In this case,
                    ``archive_path`` has no effect on the location of the data
                -   a dict mapping filenames to absolute filepaths

                By default, it is assumed that the data can be located in the
                default location within ``archive_path`` for the dataset type
            labels_path (None): an optional parameter that enables explicit
                control over the location of the labels. Only applicable when
                importing certain labeled dataset formats. Can be any of the
                following:

                -   a type-specific folder name like ``"labels"`` or
                    ``"labels/"`` or a filename like ``"labels.json"`` or
                    ``"labels.xml"`` specifying the location in
                    ``archive_path`` of the labels file(s)
                -   an absolute directory or filepath containing the labels
                    file(s). In this case, ``archive_path`` has no effect on
                    the location of the labels

                For labeled datasets, this parameter defaults to the location
                in ``archive_path`` of the labels for the default layout of the
                dataset type being imported
            name (None): a name for the dataset. By default,
                :func:`get_default_dataset_name` is used
            persistent (False): whether the dataset should persist in the
                database after the session terminates
            overwrite (False): whether to overwrite an existing dataset of
                the same name
            label_field (None): controls the field(s) in which imported labels
                are stored. Only applicable if ``dataset_importer`` is a
                :class:`fiftyone.utils.data.importers.LabeledImageDatasetImporter` or
                :class:`fiftyone.utils.data.importers.LabeledVideoDatasetImporter`.
                If the importer produces a single
                :class:`fiftyone.core.labels.Label` instance per sample/frame,
                this argument specifies the name of the field to use; the
                default is ``"ground_truth"``. If the importer produces a
                dictionary of labels per sample, this argument can be either a
                string prefix to prepend to each label key or a dict mapping
                label keys to field names; the default in this case is to
                directly use the keys of the imported label dictionaries as
                field names
            tags (None): an optional tag or iterable of tags to attach to each
                sample
            dynamic (False): whether to declare dynamic attributes of embedded
                document fields that are encountered
            cleanup (True): whether to delete the archive after extracting it
            progress (None): whether to render a progress bar (True/False), use
                the default value ``fiftyone.config.show_progress_bars``
                (None), or a progress callback function to invoke instead
            **kwargs: optional keyword arguments to pass to the constructor of
                the :class:`fiftyone.utils.data.importers.DatasetImporter` for
                the specified ``dataset_type``

        Returns:
            a :class:`Dataset`
        """
        dataset = cls(name, persistent=persistent, overwrite=overwrite)
        dataset.add_archive(
            archive_path,
            dataset_type=dataset_type,
            data_path=data_path,
            labels_path=labels_path,
            label_field=label_field,
            tags=tags,
            dynamic=dynamic,
            cleanup=cleanup,
            progress=progress,
            **kwargs,
        )
        return dataset

    @classmethod
    def from_importer(
        cls,
        dataset_importer,
        name=None,
        persistent=False,
        overwrite=False,
        label_field=None,
        tags=None,
        dynamic=False,
        progress=None,
    ):
        """Creates a :class:`Dataset` by importing the samples in the given
        :class:`fiftyone.utils.data.importers.DatasetImporter`.

        See :ref:`this guide <custom-dataset-importer>` for more details about
        providing a custom
        :class:`DatasetImporter <fiftyone.utils.data.importers.DatasetImporter>`
        to import datasets into FiftyOne.

        Args:
            dataset_importer: a
                :class:`fiftyone.utils.data.importers.DatasetImporter`
            name (None): a name for the dataset. By default,
                :func:`get_default_dataset_name` is used
            persistent (False): whether the dataset should persist in the
                database after the session terminates
            overwrite (False): whether to overwrite an existing dataset of
                the same name
            label_field (None): controls the field(s) in which imported labels
                are stored. Only applicable if ``dataset_importer`` is a
                :class:`fiftyone.utils.data.importers.LabeledImageDatasetImporter` or
                :class:`fiftyone.utils.data.importers.LabeledVideoDatasetImporter`.
                If the importer produces a single
                :class:`fiftyone.core.labels.Label` instance per sample/frame,
                this argument specifies the name of the field to use; the
                default is ``"ground_truth"``. If the importer produces a
                dictionary of labels per sample, this argument can be either a
                string prefix to prepend to each label key or a dict mapping
                label keys to field names; the default in this case is to
                directly use the keys of the imported label dictionaries as
                field names
            tags (None): an optional tag or iterable of tags to attach to each
                sample
            dynamic (False): whether to declare dynamic attributes of embedded
                document fields that are encountered
            progress (None): whether to render a progress bar (True/False), use
                the default value ``fiftyone.config.show_progress_bars``
                (None), or a progress callback function to invoke instead

        Returns:
            a :class:`Dataset`
        """
        dataset = cls(name, persistent=persistent, overwrite=overwrite)
        dataset.add_importer(
            dataset_importer,
            label_field=label_field,
            tags=tags,
            dynamic=dynamic,
            progress=progress,
        )
        return dataset

    @classmethod
    def from_images(
        cls,
        paths_or_samples,
        sample_parser=None,
        name=None,
        persistent=False,
        overwrite=False,
        tags=None,
        progress=None,
    ):
        """Creates a :class:`Dataset` from the given images.

        This operation does not read the images.

        See :ref:`this guide <custom-sample-parser>` for more details about
        providing a custom
        :class:`UnlabeledImageSampleParser <fiftyone.utils.data.parsers.UnlabeledImageSampleParser>`
        to load image samples into FiftyOne.

        Args:
            paths_or_samples: an iterable of data. If no ``sample_parser`` is
                provided, this must be an iterable of image paths. If a
                ``sample_parser`` is provided, this can be an arbitrary
                iterable whose elements can be parsed by the sample parser
            sample_parser (None): a
                :class:`fiftyone.utils.data.parsers.UnlabeledImageSampleParser`
                instance to use to parse the samples
            name (None): a name for the dataset. By default,
                :func:`get_default_dataset_name` is used
            persistent (False): whether the dataset should persist in the
                database after the session terminates
            overwrite (False): whether to overwrite an existing dataset of
                the same name
            tags (None): an optional tag or iterable of tags to attach to each
                sample
            progress (None): whether to render a progress bar (True/False), use
                the default value ``fiftyone.config.show_progress_bars``
                (None), or a progress callback function to invoke instead

        Returns:
            a :class:`Dataset`
        """
        dataset = cls(name, persistent=persistent, overwrite=overwrite)
        dataset.add_images(
            paths_or_samples,
            sample_parser=sample_parser,
            tags=tags,
            progress=progress,
        )
        return dataset

    @classmethod
    def from_labeled_images(
        cls,
        samples,
        sample_parser,
        name=None,
        persistent=False,
        overwrite=False,
        label_field=None,
        tags=None,
        dynamic=False,
        progress=None,
    ):
        """Creates a :class:`Dataset` from the given labeled images.

        This operation will iterate over all provided samples, but the images
        will not be read.

        See :ref:`this guide <custom-sample-parser>` for more details about
        providing a custom
        :class:`LabeledImageSampleParser <fiftyone.utils.data.parsers.LabeledImageSampleParser>`
        to load labeled image samples into FiftyOne.

        Args:
            samples: an iterable of data
            sample_parser: a
                :class:`fiftyone.utils.data.parsers.LabeledImageSampleParser`
                instance to use to parse the samples
            name (None): a name for the dataset. By default,
                :func:`get_default_dataset_name` is used
            persistent (False): whether the dataset should persist in the
                database after the session terminates
            overwrite (False): whether to overwrite an existing dataset of
                the same name
            label_field (None): controls the field(s) in which imported labels
                are stored. If the parser produces a single
                :class:`fiftyone.core.labels.Label` instance per sample, this
                argument specifies the name of the field to use; the default is
                ``"ground_truth"``. If the parser produces a dictionary of
                labels per sample, this argument can be either a string prefix
                to prepend to each label key or a dict mapping label keys to
                field names; the default in this case is to directly use the
                keys of the imported label dictionaries as field names
            tags (None): an optional tag or iterable of tags to attach to each
                sample
            dynamic (False): whether to declare dynamic attributes of embedded
                document fields that are encountered
            progress (None): whether to render a progress bar (True/False), use
                the default value ``fiftyone.config.show_progress_bars``
                (None), or a progress callback function to invoke instead

        Returns:
            a :class:`Dataset`
        """
        dataset = cls(name, persistent=persistent, overwrite=overwrite)
        dataset.add_labeled_images(
            samples,
            sample_parser,
            label_field=label_field,
            tags=tags,
            dynamic=dynamic,
            progress=progress,
        )
        return dataset

    @classmethod
    def from_images_dir(
        cls,
        images_dir,
        name=None,
        persistent=False,
        overwrite=False,
        tags=None,
        recursive=True,
        progress=None,
    ):
        """Creates a :class:`Dataset` from the given directory of images.

        This operation does not read the images.

        Args:
            images_dir: a directory of images
            name (None): a name for the dataset. By default,
                :func:`get_default_dataset_name` is used
            persistent (False): whether the dataset should persist in the
                database after the session terminates
            overwrite (False): whether to overwrite an existing dataset of
                the same name
            tags (None): an optional tag or iterable of tags to attach to each
                sample
            recursive (True): whether to recursively traverse subdirectories
            progress (None): whether to render a progress bar (True/False), use
                the default value ``fiftyone.config.show_progress_bars``
                (None), or a progress callback function to invoke instead

        Returns:
            a :class:`Dataset`
        """
        dataset = cls(name, persistent=persistent, overwrite=overwrite)
        dataset.add_images_dir(
            images_dir, tags=tags, recursive=recursive, progress=progress
        )
        return dataset

    @classmethod
    def from_images_patt(
        cls,
        images_patt,
        name=None,
        persistent=False,
        overwrite=False,
        tags=None,
        progress=None,
    ):
        """Creates a :class:`Dataset` from the given glob pattern of images.

        This operation does not read the images.

        Args:
            images_patt: a glob pattern of images like
                ``/path/to/images/*.jpg``
            name (None): a name for the dataset. By default,
                :func:`get_default_dataset_name` is used
            persistent (False): whether the dataset should persist in the
                database after the session terminates
            overwrite (False): whether to overwrite an existing dataset of
                the same name
            tags (None): an optional tag or iterable of tags to attach to each
                sample
            progress (None): whether to render a progress bar (True/False), use
                the default value ``fiftyone.config.show_progress_bars``
                (None), or a progress callback function to invoke instead

        Returns:
            a :class:`Dataset`
        """
        dataset = cls(name, persistent=persistent, overwrite=overwrite)
        dataset.add_images_patt(images_patt, tags=tags, progress=progress)
        return dataset

    @classmethod
    def from_videos(
        cls,
        paths_or_samples,
        sample_parser=None,
        name=None,
        persistent=False,
        overwrite=False,
        tags=None,
        progress=None,
    ):
        """Creates a :class:`Dataset` from the given videos.

        This operation does not read/decode the videos.

        See :ref:`this guide <custom-sample-parser>` for more details about
        providing a custom
        :class:`UnlabeledVideoSampleParser <fiftyone.utils.data.parsers.UnlabeledVideoSampleParser>`
        to load video samples into FiftyOne.

        Args:
            paths_or_samples: an iterable of data. If no ``sample_parser`` is
                provided, this must be an iterable of video paths. If a
                ``sample_parser`` is provided, this can be an arbitrary
                iterable whose elements can be parsed by the sample parser
            sample_parser (None): a
                :class:`fiftyone.utils.data.parsers.UnlabeledVideoSampleParser`
                instance to use to parse the samples
            name (None): a name for the dataset. By default,
                :func:`get_default_dataset_name` is used
            persistent (False): whether the dataset should persist in the
                database after the session terminates
            overwrite (False): whether to overwrite an existing dataset of
                the same name
            tags (None): an optional tag or iterable of tags to attach to each
                sample
            progress (None): whether to render a progress bar (True/False), use
                the default value ``fiftyone.config.show_progress_bars``
                (None), or a progress callback function to invoke instead

        Returns:
            a :class:`Dataset`
        """
        dataset = cls(name, persistent=persistent, overwrite=overwrite)
        dataset.add_videos(
            paths_or_samples,
            sample_parser=sample_parser,
            tags=tags,
            progress=progress,
        )
        return dataset

    @classmethod
    def from_labeled_videos(
        cls,
        samples,
        sample_parser,
        name=None,
        persistent=False,
        overwrite=False,
        label_field=None,
        tags=None,
        dynamic=False,
        progress=None,
    ):
        """Creates a :class:`Dataset` from the given labeled videos.

        This operation will iterate over all provided samples, but the videos
        will not be read/decoded/etc.

        See :ref:`this guide <custom-sample-parser>` for more details about
        providing a custom
        :class:`LabeledVideoSampleParser <fiftyone.utils.data.parsers.LabeledVideoSampleParser>`
        to load labeled video samples into FiftyOne.

        Args:
            samples: an iterable of data
            sample_parser: a
                :class:`fiftyone.utils.data.parsers.LabeledVideoSampleParser`
                instance to use to parse the samples
            name (None): a name for the dataset. By default,
                :func:`get_default_dataset_name` is used
            persistent (False): whether the dataset should persist in the
                database after the session terminates
            overwrite (False): whether to overwrite an existing dataset of
                the same name
            label_field (None): controls the field(s) in which imported labels
                are stored. If the parser produces a single
                :class:`fiftyone.core.labels.Label` instance per sample/frame,
                this argument specifies the name of the field to use; the
                default is ``"ground_truth"``. If the parser produces a
                dictionary of labels per sample/frame, this argument can be
                either a string prefix to prepend to each label key or a dict
                mapping label keys to field names; the default in this case is
                to directly use the keys of the imported label dictionaries as
                field names
            tags (None): an optional tag or iterable of tags to attach to each
                sample
            dynamic (False): whether to declare dynamic attributes of embedded
                document fields that are encountered
            progress (None): whether to render a progress bar (True/False), use
                the default value ``fiftyone.config.show_progress_bars``
                (None), or a progress callback function to invoke instead

        Returns:
            a :class:`Dataset`
        """
        dataset = cls(name, persistent=persistent, overwrite=overwrite)
        dataset.add_labeled_videos(
            samples,
            sample_parser,
            label_field=label_field,
            tags=tags,
            dynamic=dynamic,
            progress=progress,
        )
        return dataset

    @classmethod
    def from_videos_dir(
        cls,
        videos_dir,
        name=None,
        persistent=False,
        overwrite=False,
        tags=None,
        recursive=True,
        progress=None,
    ):
        """Creates a :class:`Dataset` from the given directory of videos.

        This operation does not read/decode the videos.

        Args:
            videos_dir: a directory of videos
            name (None): a name for the dataset. By default,
                :func:`get_default_dataset_name` is used
            persistent (False): whether the dataset should persist in the
                database after the session terminates
            overwrite (False): whether to overwrite an existing dataset of
                the same name
            tags (None): an optional tag or iterable of tags to attach to each
                sample
            recursive (True): whether to recursively traverse subdirectories

        Returns:
            a :class:`Dataset`
        """
        dataset = cls(name, persistent=persistent, overwrite=overwrite)
        dataset.add_videos_dir(
            videos_dir, tags=tags, recursive=recursive, progress=progress
        )
        return dataset

    @classmethod
    def from_videos_patt(
        cls,
        videos_patt,
        name=None,
        persistent=False,
        overwrite=False,
        tags=None,
        progress=None,
    ):
        """Creates a :class:`Dataset` from the given glob pattern of videos.

        This operation does not read/decode the videos.

        Args:
            videos_patt: a glob pattern of videos like
                ``/path/to/videos/*.mp4``
            name (None): a name for the dataset. By default,
                :func:`get_default_dataset_name` is used
            persistent (False): whether the dataset should persist in the
                database after the session terminates
            overwrite (False): whether to overwrite an existing dataset of
                the same name
            tags (None): an optional tag or iterable of tags to attach to each
                sample

        Returns:
            a :class:`Dataset`
        """
        dataset = cls(name, persistent=persistent, overwrite=overwrite)
        dataset.add_videos_patt(videos_patt, tags=tags, progress=progress)
        return dataset

    @classmethod
    def from_dict(
        cls,
        d,
        name=None,
        persistent=False,
        overwrite=False,
        rel_dir=None,
        frame_labels_dir=None,
        progress=None,
    ):
        """Loads a :class:`Dataset` from a JSON dictionary generated by
        :meth:`fiftyone.core.collections.SampleCollection.to_dict`.

        The JSON dictionary can contain an export of any
        :class:`fiftyone.core.collections.SampleCollection`, e.g.,
        :class:`Dataset` or :class:`fiftyone.core.view.DatasetView`.

        Args:
            d: a JSON dictionary
            name (None): a name for the new dataset
            persistent (False): whether the dataset should persist in the
                database after the session terminates
            overwrite (False): whether to overwrite an existing dataset of
                the same name
            rel_dir (None): a relative directory to prepend to the ``filepath``
                of each sample if the filepath is not absolute (begins with a
                path separator). The path is converted to an absolute path
                (if necessary) via :func:`fiftyone.core.storage.normalize_path`
            frame_labels_dir (None): a directory of per-sample JSON files
                containing the frame labels for video samples. If omitted, it
                is assumed that the frame labels are included directly in the
                provided JSON dict. Only applicable to datasets that contain
                videos
            progress (None): whether to render a progress bar (True/False), use
                the default value ``fiftyone.config.show_progress_bars``
                (None), or a progress callback function to invoke instead

        Returns:
            a :class:`Dataset`
        """
        if name is None:
            name = d.get("name", None)
            if name is None:
                raise ValueError("Attempting to load a Dataset with no name.")

        if rel_dir is not None:
            rel_dir = fost.normalize_path(rel_dir)

        name = make_unique_dataset_name(name)
        dataset = cls(name, persistent=persistent, overwrite=overwrite)

        media_type = d.get("media_type", None)

        if media_type == fom.GROUP:
            dataset._doc.group_media_types = d.get("group_media_types", {})
            dataset._doc.default_group_slice = d.get(
                "default_group_slice", None
            )

        if media_type is not None:
            dataset.media_type = media_type

        dataset._apply_field_schema(d.get("sample_fields", {}))
        dataset._apply_frame_field_schema(d.get("frame_fields", {}))

        dataset._doc.info = d.get("info", {})

        dataset._doc.classes = d.get("classes", {})
        dataset._doc.default_classes = d.get("default_classes", [])

        dataset._doc.mask_targets = dataset._parse_mask_targets(
            d.get("mask_targets", {})
        )
        dataset._doc.default_mask_targets = (
            dataset._parse_default_mask_targets(
                d.get("default_mask_targets", {})
            )
        )

        dataset._doc.skeletons = dataset._parse_skeletons(
            d.get("skeletons", {})
        )
        dataset._doc.default_skeleton = dataset._parse_default_skeleton(
            d.get("default_skeleton", None)
        )

        dataset.save()

        def parse_sample(sd):
            if rel_dir and not fost.isabs(sd["filepath"]):
                sd["filepath"] = fost.join(rel_dir, sd["filepath"])

            if (media_type == fom.VIDEO) or (
                media_type == fom.GROUP
                and fom.get_media_type(sd["filepath"]) == fom.VIDEO
            ):
                frames = sd.pop("frames", {})

                # @todo batch download cloud `frames`
                if etau.is_str(frames):
                    frames_path = fost.join(frame_labels_dir, frames)
                    frames = fost.read_json(frames_path).get("frames", {})

                sample = fos.Sample.from_dict(sd)

                for key, value in frames.items():
                    sample.frames[int(key)] = fofr.Frame.from_dict(value)
            else:
                sample = fos.Sample.from_dict(sd)

            return sample

        samples = d["samples"]
        _samples = map(parse_sample, samples)

        dataset.add_samples(
            _samples,
            expand_schema=False,
            progress=progress,
            num_samples=samples,
        )

        return dataset

    @classmethod
    def from_json(
        cls,
        path_or_str,
        name=None,
        persistent=False,
        overwrite=False,
        rel_dir=None,
        frame_labels_dir=None,
        progress=None,
    ):
        """Loads a :class:`Dataset` from JSON generated by
        :func:`fiftyone.core.collections.SampleCollection.write_json` or
        :func:`fiftyone.core.collections.SampleCollection.to_json`.

        The JSON file can contain an export of any
        :class:`fiftyone.core.collections.SampleCollection`, e.g.,
        :class:`Dataset` or :class:`fiftyone.core.view.DatasetView`.

        Args:
            path_or_str: the path to a JSON file on disk or a JSON string
            name (None): a name for the new dataset
            persistent (False): whether the dataset should persist in the
                database after the session terminates
            overwrite (False): whether to overwrite an existing dataset of
                the same name
            rel_dir (None): a relative directory to prepend to the ``filepath``
                of each sample, if the filepath is not absolute (begins with a
                path separator). The path is converted to an absolute path
                (if necessary) via :func:`fiftyone.core.storage.normalize_path`
            progress (None): whether to render a progress bar (True/False), use
                the default value ``fiftyone.config.show_progress_bars``
                (None), or a progress callback function to invoke instead

        Returns:
            a :class:`Dataset`
        """
        d = fost.load_json(path_or_str)
        return cls.from_dict(
            d,
            name=name,
            persistent=persistent,
            overwrite=overwrite,
            rel_dir=rel_dir,
            frame_labels_dir=frame_labels_dir,
            progress=progress,
        )

    def _add_view_stage(self, stage):
        return self.view().add_stage(stage)

    def _pipeline(
        self,
        pipeline=None,
        media_type=None,
        attach_frames=False,
        detach_frames=False,
        frames_only=False,
        support=None,
        group_slice=None,
        group_slices=None,
        detach_groups=False,
        groups_only=False,
        manual_group_select=False,
        post_pipeline=None,
    ):
        if media_type is None:
            media_type = self.media_type

        if group_slice is None:
            group_slice = self.group_slice

        if media_type == fom.VIDEO:
            contains_videos = True
        else:
            contains_videos = self._contains_videos(any_slice=True)

        if not contains_videos:
            attach_frames = False
            detach_frames = False
            frames_only = False

        # We check for exactly False here, because `attach_frames == None` is a
        # special syntax that means that frames were already attached
        if attach_frames == False:
            if frames_only:
                attach_frames = True

            detach_frames = False

        if frames_only:
            detach_frames = False

        if media_type != fom.GROUP:
            group_slices = None
            detach_groups = False
            groups_only = False

        if groups_only:
            detach_groups = False

        _pipeline = []

        # If this is a grouped dataset, always start the pipeline by selecting
        # `group_slice`, unless the caller manually overrides this
        if self.media_type == fom.GROUP and not manual_group_select:
            _pipeline.extend(self._group_select_pipeline(group_slice))

        if attach_frames:
            _pipeline.extend(self._attach_frames_pipeline(support=support))

        if pipeline is not None:
            _pipeline.extend(pipeline)

        if detach_frames:
            _pipeline.append({"$project": {"frames": False}})
        elif frames_only:
            _pipeline.extend(self._unwind_frames_pipeline())

        if detach_groups:
            _pipeline.append({"$project": {"groups": False}})
        elif groups_only:
            _pipeline.extend(
                self._groups_only_pipeline(group_slices=group_slices)
            )

        if post_pipeline is not None:
            _pipeline.extend(post_pipeline)

        return _pipeline

    def _attach_frames_pipeline(self, support=None):
        """A pipeline that attaches the frame documents for each document."""
        if self._is_clips:
            first = {"$arrayElemAt": ["$support", 0]}
            last = {"$arrayElemAt": ["$support", 1]}

            if support is not None:
                first = {"$max": [first, support[0]]}
                last = {"$min": [last, support[1]]}

            let = {"sample_id": "$_sample_id", "first": first, "last": last}
            match_expr = {
                "$and": [
                    {"$eq": ["$$sample_id", "$_sample_id"]},
                    {"$gte": ["$frame_number", "$$first"]},
                    {"$lte": ["$frame_number", "$$last"]},
                ]
            }
        elif support is not None:
            let = {"sample_id": "$_id"}
            match_expr = {
                "$and": [
                    {"$eq": ["$$sample_id", "$_sample_id"]},
                    {"$gte": ["$frame_number", support[0]]},
                    {"$lte": ["$frame_number", support[1]]},
                ]
            }
        else:
            let = {"sample_id": "$_id"}
            match_expr = {"$eq": ["$$sample_id", "$_sample_id"]}

        return [
            {
                "$lookup": {
                    "from": self._frame_collection_name,
                    "let": let,
                    "pipeline": [
                        {"$match": {"$expr": match_expr}},
                        {"$sort": {"frame_number": 1}},
                    ],
                    "as": "frames",
                }
            }
        ]

    def _unwind_frames_pipeline(self):
        """A pipeline that returns (only) the unwound ``frames`` documents."""
        return [
            {"$unwind": "$frames"},
            {"$replaceRoot": {"newRoot": "$frames"}},
        ]

    def _group_select_pipeline(self, slice_name):
        """A pipeline that selects only the given slice's documents from the
        pipeline.
        """
        if self.group_field is None:
            return []

        name_field = self.group_field + ".name"
        return [{"$match": {"$expr": {"$eq": ["$" + name_field, slice_name]}}}]

    def _attach_groups_pipeline(self, group_slices=None):
        """A pipeline that attaches the requested group slice(s) for each
        document and stores them in under ``groups.<slice>`` keys.
        """
        if self.group_field is None:
            return []

        id_field = self.group_field + "._id"
        name_field = self.group_field + ".name"

        F = foe.ViewField
        expr = F(id_field) == "$$group_id"
        if etau.is_container(group_slices):
            expr &= F(name_field).is_in(list(group_slices))
        elif group_slices is not None:
            expr &= F(name_field) == group_slices

        return [
            {
                "$lookup": {
                    "from": self._sample_collection_name,
                    "let": {"group_id": "$" + id_field},
                    "pipeline": [{"$match": {"$expr": expr.to_mongo()}}],
                    "as": "groups",
                }
            },
            {
                "$addFields": {
                    "groups": {
                        "$arrayToObject": {
                            "$map": {
                                "input": "$groups",
                                "as": "this",
                                "in": ["$$this." + name_field, "$$this"],
                            }
                        }
                    }
                }
            },
        ]

    def _groups_only_pipeline(self, group_slices=None):
        """A pipeline that looks up the requested group slices for each
        document and returns (only) the unwound group slices.
        """
        if self.group_field is None:
            return []

        id_field = self.group_field + "._id"
        name_field = self.group_field + ".name"

        F = foe.ViewField
        expr = F(id_field) == "$$group_id"
        if etau.is_container(group_slices):
            expr &= F(name_field).is_in(list(group_slices))
        elif group_slices is not None:
            expr &= F(name_field) == group_slices

        return [
            {"$project": {self.group_field: True}},
            {
                "$lookup": {
                    "from": self._sample_collection_name,
                    "let": {"group_id": "$" + id_field},
                    "pipeline": [{"$match": {"$expr": expr.to_mongo()}}],
                    "as": "groups",
                }
            },
            {"$unwind": "$groups"},
            {"$replaceRoot": {"newRoot": "$groups"}},
        ]

    def _unwind_groups_pipeline(self):
        """A pipeline that returns (only) the unwound ``groups`` documents."""
        return [
            {
                "$addFields": {
                    "groups": {
                        "$map": {
                            "input": {"$objectToArray": "$groups"},
                            "as": "this",
                            "in": "$$this.v",
                        }
                    }
                }
            },
            {"$unwind": "$groups"},
            {"$replaceRoot": {"newRoot": "$groups"}},
        ]

    def _aggregate(
        self,
        pipeline=None,
        media_type=None,
        attach_frames=False,
        detach_frames=False,
        frames_only=False,
        support=None,
        group_slice=None,
        group_slices=None,
        detach_groups=False,
        groups_only=False,
        manual_group_select=False,
        post_pipeline=None,
    ):
        _pipeline = self._pipeline(
            pipeline=pipeline,
            media_type=media_type,
            attach_frames=attach_frames,
            detach_frames=detach_frames,
            frames_only=frames_only,
            support=support,
            group_slice=group_slice,
            group_slices=group_slices,
            detach_groups=detach_groups,
            groups_only=groups_only,
            manual_group_select=manual_group_select,
            post_pipeline=post_pipeline,
        )

        return foo.aggregate(self._sample_collection, _pipeline)

    @property
    def _sample_collection_name(self):
        return self._doc.sample_collection_name

    @property
    def _sample_collection(self):
        return foo.get_db_conn()[self._sample_collection_name]

    @property
    def _frame_collection_name(self):
        return self._doc.frame_collection_name

    @property
    def _frame_collection(self):
        if self._frame_collection_name is None:
            return None

        return foo.get_db_conn()[self._frame_collection_name]

    @property
    def _frame_indexes(self):
        frame_collection = self._frame_collection
        if frame_collection is None:
            return None

        index_info = frame_collection.index_information()
        return [k["key"][0][0] for k in index_info.values()]

    def _apply_field_schema(self, new_fields):
        for field_name, field_str in new_fields.items():
            ftype, embedded_doc_type, subfield = fof.parse_field_str(field_str)
            self.add_sample_field(
                field_name,
                ftype,
                embedded_doc_type=embedded_doc_type,
                subfield=subfield,
            )

    def _apply_frame_field_schema(self, new_fields):
        for field_name, field_str in new_fields.items():
            ftype, embedded_doc_type, subfield = fof.parse_field_str(field_str)
            self.add_frame_field(
                field_name,
                ftype,
                embedded_doc_type=embedded_doc_type,
                subfield=subfield,
            )

    def _ensure_label_field(self, label_field, label_cls):
        if label_field not in self.get_field_schema():
            self.add_sample_field(
                label_field,
                fof.EmbeddedDocumentField,
                embedded_doc_type=label_cls,
            )

    def _expand_schema(self, samples, dynamic):
        expanded = False

        if not dynamic:
            schema = self.get_field_schema(include_private=True)

        for sample in samples:
            for field_name in sample._get_field_names(include_private=True):
                if field_name == "_id":
                    continue

                value = sample[field_name]

                if value is None:
                    continue

                if isinstance(value, fog.Group):
                    self._expand_group_schema(
                        field_name, value.name, sample.media_type
                    )

                if (
                    self.media_type == fom.GROUP
                    and sample.media_type
                    not in set(self.group_media_types.values())
                ):
                    expanded |= self._sample_doc_cls.merge_field_schema(
                        {
                            "metadata": fo.EmbeddedDocumentField(
                                fome.get_metadata_cls(sample.media_type)
                            )
                        },
                        validate=False,
                    )

                if not dynamic and field_name in schema:
                    continue

                if isinstance(value, fog.Group):
                    expanded |= self._add_group_field(
                        field_name, default=value.name
                    )
                else:
                    expanded |= self._sample_doc_cls.add_implied_field(
                        field_name, value, dynamic=dynamic, validate=False
                    )

                if not dynamic:
                    schema = self.get_field_schema(include_private=True)

            if sample.media_type == fom.VIDEO:
                expanded |= self._expand_frame_schema(sample.frames, dynamic)

        if expanded:
            self._reload()

    def _expand_group_schema(self, field_name, slice_name, media_type):
        if self.group_field is not None and field_name != self.group_field:
            raise ValueError("Dataset has no group field '%s'" % field_name)

        self.add_group_slice(slice_name, media_type)

    def _expand_frame_schema(self, frames, dynamic):
        if not dynamic:
            schema = self.get_frame_field_schema(include_private=True)

        expanded = False
        for frame in frames.values():
            for field_name in frame._get_field_names(include_private=True):
                if field_name == "_id":
                    continue

                if not dynamic and field_name in schema:
                    continue

                value = frame[field_name]

                if value is None:
                    continue

                expanded |= self._frame_doc_cls.add_implied_field(
                    field_name, value, dynamic=dynamic, validate=False
                )

                if not dynamic:
                    schema = self.get_frame_field_schema(include_private=True)

        return expanded

    def _sample_dict_to_doc(self, d):
        try:
            return self._sample_doc_cls.from_dict(d, extended=False)
        except:
            # The dataset's schema may have been changed in another process;
            # let's try reloading to see if that fixes things
            self.reload()

            return self._sample_doc_cls.from_dict(d, extended=False)

    def _frame_dict_to_doc(self, d):
        try:
            return self._frame_doc_cls.from_dict(d, extended=False)
        except:
            # The dataset's schema may have been changed in another process;
            # let's try reloading to see if that fixes things
            self.reload()

            return self._frame_doc_cls.from_dict(d, extended=False)

    def _validate_samples(self, samples):
        schema = self.get_field_schema(include_private=True)

        for sample in samples:
            if (
                self.media_type != fom.GROUP
                and sample.media_type != self.media_type
            ):
                raise fom.MediaTypeError(
                    "Sample media type '%s' does not match dataset media type "
                    "'%s'" % (sample.media_type, self.media_type)
                )

            non_existent_fields = None
            found_group = False

            for field_name, value in sample.iter_fields():
                if isinstance(value, fog.Group):
                    if self.media_type != fom.GROUP:
                        raise ValueError(
                            "Only datasets with media type '%s' may contain "
                            "Group fields" % fom.GROUP
                        )

                    if field_name != self.group_field:
                        raise ValueError(
                            "Dataset has no group field '%s'" % field_name
                        )

                    slice_media_type = self._doc.group_media_types.get(
                        value.name,
                        None,
                    )
                    if slice_media_type is None:
                        raise ValueError(
                            "Dataset has no group slice '%s'" % value.name
                        )
                    elif sample.media_type != slice_media_type:
                        raise ValueError(
                            "Sample media type '%s' does not match group "
                            "slice '%s' media type '%s'"
                            % (
                                sample.media_type,
                                value.name,
                                slice_media_type,
                            )
                        )

                    found_group = True

                field = schema.get(field_name, None)
                if field is None:
                    if value is not None:
                        if non_existent_fields is None:
                            non_existent_fields = {field_name}
                        else:
                            non_existent_fields.add(field_name)
                else:
                    if value is not None or not field.null:
                        try:
                            field.validate(value)
                        except Exception as e:
                            raise ValueError(
                                "Invalid value for field '%s'. Reason: %s"
                                % (field_name, str(e))
                            )

            if non_existent_fields:
                raise ValueError(
                    "Fields %s do not exist on dataset '%s'"
                    % (non_existent_fields, self.name)
                )

            if self.media_type == fom.GROUP and not found_group:
                raise ValueError(
                    "Found sample missing group field '%s'" % self.group_field
                )

    def reload(self):
        """Reloads the dataset and any in-memory samples from the database."""
        self._reload(hard=True)
        self._reload_docs(hard=True)

    def clear_cache(self):
        """Clears the dataset's in-memory cache.

        Dataset caches may contain sample/frame singletons and
        annotation/brain/evaluation/custom runs.
        """
        fos.Sample._clear(self._sample_collection_name)
        if self._frame_collection_name is not None:
            fofr.Frame._clear(self._frame_collection_name)

        self._annotation_cache.clear()
        self._brain_cache.clear()
        self._evaluation_cache.clear()
        self._run_cache.clear()

    def _reload(self, hard=False):
        if not hard:
            self._doc.reload()
            return

        doc, sample_doc_cls, frame_doc_cls = _load_dataset(
            self, self.name, virtual=True
        )

        new_media_type = doc.media_type != self.media_type

        self._doc = doc
        self._sample_doc_cls = sample_doc_cls
        self._frame_doc_cls = frame_doc_cls

        if new_media_type:
            self._set_media_type(doc.media_type)

        if self._group_slice is None:
            self._group_slice = doc.default_group_slice

        self._deleted = False

        self._update_last_loaded_at()

    def _reload_docs(self, hard=False):
        fos.Sample._reload_docs(self._sample_collection_name, hard=hard)

        if self._has_frame_fields():
            fofr.Frame._reload_docs(self._frame_collection_name, hard=hard)

    def _serialize(self):
        return self._doc.to_dict(extended=True)

    def _update_last_loaded_at(self, force=False):
        if os.environ.get("FIFTYONE_SERVER", False) and not force:
            return

        self._doc.last_loaded_at = datetime.utcnow()
        self._save()


def _get_random_characters(n):
    return "".join(
        random.choice(string.ascii_lowercase + string.digits) for _ in range(n)
    )


def _list_datasets(include_private=False, glob_patt=None, tags=None):
    conn = foo.get_db_conn()
    query = _list_datasets_query(
        include_private=include_private, glob_patt=glob_patt, tags=tags
    )

    # We don't want an error here if `name == None`
    _sort = lambda l: sorted(l, key=lambda x: (x is None, x))

    return _sort(conn.datasets.find(query).distinct("name"))


def _list_datasets_info(include_private=False, glob_patt=None, tags=None):
    conn = foo.get_db_conn()
    query = _list_datasets_query(
        include_private=include_private, glob_patt=glob_patt, tags=tags
    )

    return [
        {
            "name": doc.get("name", None),
            "created_at": doc.get("created_at", None),
            "last_loaded_at": doc.get("last_loaded_at", None),
            "version": doc.get("version", None),
            "persistent": doc.get("persistent", None),
            "media_type": doc.get("media_type", None),
            "tags": doc.get("tags", []),
        }
        for doc in conn.datasets.find(query)
    ]


def _list_datasets_query(include_private=False, glob_patt=None, tags=None):
    if include_private:
        query = {}
    else:
        # Datasets whose sample collections don't start with `samples.` are
        # private e.g., patches or frames datasets
        query = {"sample_collection_name": {"$regex": "^samples\\."}}

    if glob_patt is not None:
        query["name"] = {"$regex": fnmatch.translate(glob_patt)}

    if etau.is_str(tags):
        query["tags"] = tags
    elif tags is not None:
        query["tags"] = {"$in": list(tags)}

    return query


def _create_dataset(
    obj,
    name,
    persistent=False,
    _patches=False,
    _frames=False,
    _clips=False,
    _src_collection=None,
):
    slug = _validate_dataset_name(name)

    _id = ObjectId()

    sample_collection_name = _make_sample_collection_name(
        _id, patches=_patches, frames=_frames, clips=_clips
    )
    sample_doc_cls = _create_sample_document_cls(obj, sample_collection_name)

    # pylint: disable=no-member
    sample_fields = [
        foo.SampleFieldDocument.from_field(field)
        for field in sample_doc_cls._fields.values()
    ]

    if _clips:
        # Clips datasets directly inherit frames from source dataset
        src_dataset = _src_collection._dataset
        frame_collection_name = src_dataset._doc.frame_collection_name
        frame_doc_cls = src_dataset._frame_doc_cls
        frame_fields = src_dataset._doc.frame_fields
    else:
        frame_collection_name = None
        frame_doc_cls = None
        frame_fields = None

    dataset_doc = foo.DatasetDocument(
        id=_id,
        name=name,
        slug=slug,
        version=focn.VERSION,
        created_at=datetime.utcnow(),
        media_type=None,  # will be inferred when first sample is added
        sample_collection_name=sample_collection_name,
        frame_collection_name=frame_collection_name,
        persistent=persistent,
        sample_fields=sample_fields,
        frame_fields=frame_fields,
        app_config=DatasetAppConfig(),
    )
    dataset_doc.save(upsert=True)

    if _clips:
        _create_indexes(sample_collection_name, None)
    else:
        _create_indexes(sample_collection_name, frame_collection_name)

    return dataset_doc, sample_doc_cls, frame_doc_cls


def _create_indexes(sample_collection_name, frame_collection_name):
    conn = foo.get_db_conn()

    if sample_collection_name is not None:
        sample_collection = conn[sample_collection_name]
        sample_collection.create_index("filepath")

    if frame_collection_name is not None:
        frame_collection = conn[frame_collection_name]
        frame_collection.create_index(
            [("_sample_id", 1), ("frame_number", 1)], unique=True
        )


def _create_group_indexes(sample_collection_name, group_field):
    conn = foo.get_db_conn()

    sample_collection = conn[sample_collection_name]
    sample_collection.create_index(group_field + "._id")
    sample_collection.create_index(group_field + ".name")


def _clone_indexes(src_collection, dst_doc):
    if isinstance(src_collection, fov.DatasetView):
        src_dataset = src_collection._dataset
        src_view = src_collection
    else:
        src_dataset = src_collection
        src_view = None

    # Omit indexes on filtered fields
    if src_view is not None:
        skip = _get_indexes_to_skip(src_view)
    else:
        skip = None

    _clone_collection_indexes(
        src_dataset._sample_collection_name,
        dst_doc.sample_collection_name,
        skip=skip,
    )

    if dst_doc.frame_collection_name is not None:
        # Omit indexes on filtered fields
        if src_view is not None:
            skip = _get_indexes_to_skip(src_view, frames=True)
        else:
            skip = None

        _clone_collection_indexes(
            src_dataset._frame_collection_name,
            dst_doc.frame_collection_name,
            skip=skip,
        )


def _get_indexes_to_skip(view, frames=False):
    selected_fields, excluded_fields = view._get_selected_excluded_fields(
        frames=frames
    )

    if selected_fields is None and excluded_fields is None:
        return None

    if selected_fields is not None:
        selected_roots = {f.split(".", 1)[0] for f in selected_fields}
    else:
        selected_roots = None

    if frames:
        src_coll = view._dataset._frame_collection
        fields_map = view._get_db_fields_map(frames=True, reverse=True)
    else:
        src_coll = view._dataset._sample_collection
        fields_map = view._get_db_fields_map(reverse=True)

    skip = set()

    for name, index_info in src_coll.index_information().items():
        for field, _ in index_info["key"]:
            field = fields_map.get(field, field)
            root = field.split(".", 1)[0]

            if selected_roots is not None and root not in selected_roots:
                skip.add(name)

            if excluded_fields is not None and field in excluded_fields:
                skip.add(name)

    return skip


def _clone_collection_indexes(
    src_collection_name, dst_collection_name, skip=None
):
    conn = foo.get_db_conn()
    src_coll = conn[src_collection_name]
    dst_coll = conn[dst_collection_name]

    for name, index_info in src_coll.index_information().items():
        key = index_info.pop("key")
        index_info.pop("ns", None)
        index_info.pop("v", None)
        if skip is not None and name in skip:
            continue

        dst_coll.create_index(key, name=name, **index_info)


def _make_sample_collection_name(
    dataset_id, patches=False, frames=False, clips=False
):
    if patches and frames:
        prefix = "patches.frames"
    elif patches:
        prefix = "patches"
    elif frames:
        prefix = "frames"
    elif clips:
        prefix = "clips"
    else:
        prefix = "samples"

    return prefix + "." + str(dataset_id)


def _make_frame_collection_name(sample_collection_name):
    return "frames." + sample_collection_name


def _create_sample_document_cls(
    dataset, sample_collection_name, field_docs=None
):
    cls = type(sample_collection_name, (foo.DatasetSampleDocument,), {})
    cls._dataset = dataset

    _declare_fields(dataset, cls, field_docs=field_docs)
    return cls


def _create_frame_document_cls(
    dataset, frame_collection_name, field_docs=None
):
    cls = type(frame_collection_name, (foo.DatasetFrameDocument,), {})
    cls._dataset = dataset

    _declare_fields(dataset, cls, field_docs=field_docs)
    return cls


def _declare_fields(dataset, doc_cls, field_docs=None):
    for field_name in tuple(doc_cls._fields.keys()):
        field = doc_cls._fields[field_name]

        if isinstance(field, fof.EmbeddedDocumentField):
            field = foo.create_field(field_name, **foo.get_field_kwargs(field))
            doc_cls._declare_field(dataset, field_name, field)
        else:
            field._set_dataset(dataset, field_name)

    if field_docs is not None:
        for field_doc in field_docs:
            doc_cls._declare_field(dataset, field_doc.name, field_doc)


def _load_clips_source_dataset(frame_collection_name):
    # All clips datasets have a source dataset with the same frame collection
    query = {
        "frame_collection_name": frame_collection_name,
        "sample_collection_name": {"$regex": "^samples\\."},
    }

    conn = foo.get_db_conn()
    doc = conn.datasets.find_one(query, {"name": 1})

    if doc is None:
        # The source dataset must have been deleted...
        return None

    return load_dataset(doc["name"])


def _load_dataset(obj, name, virtual=False):
    if not virtual:
        fomi.migrate_dataset_if_necessary(name)

    try:
        return _do_load_dataset(obj, name)
    except Exception as e:
        try:
            version = fomi.get_dataset_revision(name)
        except:
            raise e

        if version != focn.VERSION:
            raise ValueError(
                "Failed to load dataset '%s' from v%s using client v%s. "
                "You may need to upgrade your client"
                % (name, version, focn.VERSION)
            ) from e

        raise e


def _do_load_dataset(obj, name):
    # pylint: disable=no-member
    db = foo.get_db_conn()
    res = db.datasets.find_one({"name": name})
    if not res:
        raise ValueError("Dataset '%s' not found" % name)
    dataset_doc = foo.DatasetDocument.from_dict(res)

    sample_collection_name = dataset_doc.sample_collection_name
    frame_collection_name = dataset_doc.frame_collection_name

    sample_doc_cls = _create_sample_document_cls(
        obj, sample_collection_name, field_docs=dataset_doc.sample_fields
    )

    if sample_collection_name.startswith("clips."):
        # Clips datasets directly inherit frames from source dataset
        _src_dataset = _load_clips_source_dataset(frame_collection_name)
    else:
        _src_dataset = None

    if _src_dataset is not None:
        frame_doc_cls = _src_dataset._frame_doc_cls
    elif frame_collection_name is not None:
        frame_doc_cls = _create_frame_document_cls(
            obj, frame_collection_name, field_docs=dataset_doc.frame_fields
        )
    else:
        frame_doc_cls = None

    return dataset_doc, sample_doc_cls, frame_doc_cls


def _delete_dataset_doc(dataset_doc):
    for view_doc in dataset_doc.saved_views:
        if isinstance(view_doc, DBRef):
            continue

        view_doc.delete()

    for workspace_doc in dataset_doc.workspaces:
        if isinstance(workspace_doc, DBRef):
            continue

        workspace_doc.delete()

    for run_doc in dataset_doc.annotation_runs.values():
        if isinstance(run_doc, DBRef):
            continue

        if run_doc.results is not None:
            run_doc.results.delete()

        run_doc.delete()

    for run_doc in dataset_doc.brain_methods.values():
        if isinstance(run_doc, DBRef):
            continue

        if run_doc.results is not None:
            run_doc.results.delete()

        run_doc.delete()

    for run_doc in dataset_doc.evaluations.values():
        if isinstance(run_doc, DBRef):
            continue

        if run_doc.results is not None:
            run_doc.results.delete()

        run_doc.delete()

    for run_doc in dataset_doc.runs.values():
        if isinstance(run_doc, DBRef):
            continue

        if run_doc.results is not None:
            run_doc.results.delete()

        run_doc.delete()

    from fiftyone.operators.delegated import DelegatedOperationService

    DelegatedOperationService().delete_for_dataset(dataset_id=dataset_doc.id)

    dataset_doc.delete()


def _clone_dataset_or_view(dataset_or_view, name, persistent):
    slug = _validate_dataset_name(name)

    contains_videos = dataset_or_view._contains_videos(any_slice=True)
    contains_groups = dataset_or_view.media_type == fom.GROUP

    if isinstance(dataset_or_view, fov.DatasetView):
        dataset = dataset_or_view._dataset
        view = dataset_or_view

        if view.media_type == fom.MIXED:
            raise ValueError("Cloning mixed views is not allowed")
    else:
        dataset = dataset_or_view
        view = None

    dataset._reload()

    _id = ObjectId()

    sample_collection_name = _make_sample_collection_name(_id)

    if contains_videos:
        frame_collection_name = _make_frame_collection_name(
            sample_collection_name
        )
    else:
        frame_collection_name = None

    #
    # Clone dataset document
    #

    dataset_doc = dataset._doc.copy()

    dataset_doc.id = _id
    dataset_doc.name = name
    dataset_doc.slug = slug
    dataset_doc.created_at = datetime.utcnow()
    dataset_doc.last_loaded_at = None
    dataset_doc.persistent = persistent
    dataset_doc.sample_collection_name = sample_collection_name
    dataset_doc.frame_collection_name = frame_collection_name
    dataset_doc.media_type = dataset_or_view.media_type
    if not contains_groups:
        dataset_doc.group_field = None
        dataset_doc.group_media_types = {}
        dataset_doc.default_group_slice = None

    # Runs/views get special treatment at the end
    dataset_doc.workspaces.clear()
    dataset_doc.saved_views.clear()
    dataset_doc.annotation_runs.clear()
    dataset_doc.brain_methods.clear()
    dataset_doc.evaluations.clear()
    dataset_doc.runs.clear()

    if view is not None:
        # Respect filtered sample fields, if any
        schema = view.get_field_schema()
        dataset_doc.sample_fields = [
            f
            for f in dataset_doc.sample_fields
            if f.name in set(schema.keys())
        ]

        # Respect filtered frame fields, if any
        if contains_videos:
            frame_schema = view.get_frame_field_schema()
            dataset_doc.frame_fields = [
                f
                for f in dataset_doc.frame_fields
                if f.name in set(frame_schema.keys())
            ]

    dataset_doc.save(upsert=True)

    # Clone indexes
    _clone_indexes(dataset_or_view, dataset_doc)

    # Clone samples
    coll, pipeline = _get_samples_pipeline(dataset_or_view)
    pipeline.append({"$addFields": {"_dataset_id": _id}})
    pipeline.append({"$out": sample_collection_name})
    foo.aggregate(coll, pipeline)

    # Clone frames
    if contains_videos:
        coll, pipeline = _get_frames_pipeline(dataset_or_view)
        pipeline.append({"$addFields": {"_dataset_id": _id}})
        pipeline.append({"$out": frame_collection_name})
        foo.aggregate(coll, pipeline)

    clone_dataset = load_dataset(name)

    # Clone extras (full datasets only)
    if view is None and (
        dataset.has_saved_views
        or dataset.has_workspaces
        or dataset.has_annotation_runs
        or dataset.has_brain_runs
        or dataset.has_evaluations
        or dataset.has_runs
    ):
        _clone_extras(dataset, clone_dataset)

    return clone_dataset


def _get_samples_pipeline(sample_collection):
    if sample_collection.media_type == fom.GROUP:
        sample_collection = sample_collection.select_group_slices(
            _allow_mixed=True
        )

    coll = sample_collection._dataset._sample_collection
    pipeline = sample_collection._pipeline(
        detach_frames=True, detach_groups=True
    )
    return coll, pipeline


def _get_frames_pipeline(sample_collection):
    if isinstance(sample_collection, fov.DatasetView):
        dataset = sample_collection._dataset
        view = sample_collection
    else:
        dataset = sample_collection
        view = None

    if dataset._is_clips:
        # Clips datasets use `sample_id` to associated with frames, but now as
        # a standalone collection, they must use `_id`
        coll = dataset._sample_collection
        pipeline = sample_collection._pipeline(attach_frames=True) + [
            {"$project": {"frames": True}},
            {"$unwind": "$frames"},
            {"$addFields": {"frames._sample_id": "$_id"}},
            {"$replaceRoot": {"newRoot": "$frames"}},
            {"$project": {"_id": False}},
        ]
    elif view is not None:
        # The view may modify the frames, so we route the frames though
        # the sample collection

        if view.media_type == fom.GROUP:
            view = view.select_group_slices(media_type=fom.VIDEO)

        coll = dataset._sample_collection
        pipeline = view._pipeline(frames_only=True)
    else:
        # Here we can directly aggregate on the frame collection
        coll = dataset._frame_collection
        pipeline = []

    return coll, pipeline


def _save_view(view, fields=None):
    # Note: for grouped views, only the active slice's contents are saved,
    # since views cannot edit other slices

    dataset = view._dataset

    contains_videos = view._contains_videos()
    all_fields = fields is None

    if fields is None:
        fields = []

    if etau.is_str(fields):
        fields = [fields]

    if contains_videos:
        sample_fields, frame_fields = fou.split_frame_fields(fields)
    else:
        sample_fields = fields
        frame_fields = []

    if sample_fields:
        sample_fields = dataset._handle_db_fields(sample_fields)

    if frame_fields:
        frame_fields = dataset._handle_db_fields(frame_fields, frames=True)

    save_samples = sample_fields or all_fields
    save_frames = contains_videos and (frame_fields or all_fields)

    # Must retrieve IDs now in case view changes after saving
    sample_ids = view.values("id")

    #
    # Save samples
    #

    pipeline = view._pipeline(detach_frames=True, detach_groups=True)

    if sample_fields:
        pipeline.append({"$project": {f: True for f in sample_fields}})
        pipeline.append({"$merge": dataset._sample_collection_name})
        foo.aggregate(dataset._sample_collection, pipeline)
    elif save_samples:
        pipeline.append(
            {
                "$merge": {
                    "into": dataset._sample_collection_name,
                    "whenMatched": "replace",
                }
            }
        )
        foo.aggregate(dataset._sample_collection, pipeline)

    #
    # Save frames
    #

    if save_frames:
        # The view may modify the frames, so we route the frames through the
        # sample collection
        pipeline = view._pipeline(frames_only=True)

        # Clips datasets may contain overlapping clips, so we must select only
        # the first occurrence of each frame
        if dataset._is_clips:
            pipeline.extend(
                [
                    {"$group": {"_id": "$_id", "doc": {"$first": "$$ROOT"}}},
                    {"$replaceRoot": {"newRoot": "$doc"}},
                ]
            )

        if frame_fields:
            pipeline.append({"$project": {f: True for f in frame_fields}})
            pipeline.append({"$merge": dataset._frame_collection_name})
            foo.aggregate(dataset._sample_collection, pipeline)
        else:
            pipeline.append(
                {
                    "$merge": {
                        "into": dataset._frame_collection_name,
                        "whenMatched": "replace",
                    }
                }
            )
            foo.aggregate(dataset._sample_collection, pipeline)

    #
    # Reload in-memory documents
    #

    if save_samples:
        fos.Sample._reload_docs(
            dataset._sample_collection_name, sample_ids=sample_ids
        )

    if save_frames:
        fofr.Frame._reload_docs(
            dataset._frame_collection_name, sample_ids=sample_ids
        )


def _merge_dataset_doc(
    dataset,
    collection_or_doc,
    fields=None,
    omit_fields=None,
    expand_schema=True,
    merge_info=True,
    overwrite_info=False,
):
    #
    # Merge schemas
    #

    src_media_type = collection_or_doc.media_type

    if dataset.media_type is None:
        if src_media_type == fom.MIXED:
            dataset.media_type = fom.GROUP
        elif src_media_type is not None:
            dataset.media_type = src_media_type

    curr_doc = dataset._doc

    if isinstance(collection_or_doc, foc.SampleCollection):
        # Respects filtered schemas, if any
        doc = collection_or_doc._root_dataset._doc
        schema = collection_or_doc.get_field_schema()
        frame_schema = collection_or_doc.get_frame_field_schema() or {}
    else:
        doc = collection_or_doc
        schema = {f.name: f.to_field() for f in doc.sample_fields}
        frame_schema = {f.name: f.to_field() for f in doc.frame_fields or []}

    if curr_doc.media_type == fom.GROUP:
        # Get the group field this way because a view might omit the field
        src_group_field = _get_group_field(schema)

        if src_group_field is None:
            raise ValueError(
                "Cannot merge samples with no group field into a grouped "
                "dataset"
            )

        if curr_doc.group_field is None:
            curr_doc.group_field = doc.group_field

            _create_group_indexes(
                dataset._sample_collection_name, doc.group_field
            )
        elif src_group_field != curr_doc.group_field:
            raise ValueError(
                "Cannot merge samples with group field '%s' into a "
                "dataset with group field '%s'"
                % (src_group_field, curr_doc.group_field)
            )

        if src_media_type == fom.GROUP:
            src_group_media_types = doc.group_media_types
            src_default_group_slice = doc.default_group_slice
        else:
            src_group_media_types = collection_or_doc._get_group_media_types()
            src_default_group_slice = next(
                iter(src_group_media_types.keys()), None
            )

        for name, media_type in src_group_media_types.items():
            if name not in curr_doc.group_media_types:
                curr_doc.group_media_types[name] = media_type
            else:
                curr_media_type = curr_doc.group_media_types[name]
                if curr_media_type != media_type:
                    raise ValueError(
                        "Cannot merge a collection whose '%s' slice has media "
                        "type '%s' into a dataset whose '%s' slice has media "
                        "type '%s'" % (name, media_type, name, curr_media_type)
                    )

        if dataset._frame_collection is None and any(
            media_type == fom.VIDEO
            for media_type in src_group_media_types.values()
        ):
            dataset._init_frames()
            dataset.save()

        if curr_doc.default_group_slice is None:
            curr_doc.default_group_slice = src_default_group_slice

        if dataset._group_slice is None:
            dataset._group_slice = src_default_group_slice
    elif src_media_type not in (None, dataset.media_type):
        raise ValueError(
            "Cannot merge a collection with media_type='%s' into a dataset "
            "with media_type='%s'" % (src_media_type, dataset.media_type)
        )

    has_frame_fields = dataset._has_frame_fields()

    # Omit fields first in case `fields` is a dict that changes field names
    if omit_fields is not None:
        if has_frame_fields:
            omit_fields, omit_frame_fields = fou.split_frame_fields(
                omit_fields
            )
            frame_schema = {
                k: v
                for k, v in frame_schema.items()
                if k not in omit_frame_fields
            }

        schema = {k: v for k, v in schema.items() if k not in omit_fields}

    if fields is not None:
        if not isinstance(fields, dict):
            fields = {f: f for f in fields}

        if has_frame_fields:
            fields, frame_fields = fou.split_frame_fields(fields)

            frame_schema = {
                frame_fields[k]: v
                for k, v in frame_schema.items()
                if k in frame_fields
            }

        schema = {fields[k]: v for k, v in schema.items() if k in fields}

    dataset._sample_doc_cls.merge_field_schema(
        schema, expand_schema=expand_schema
    )

    if has_frame_fields and frame_schema:
        dataset._frame_doc_cls.merge_field_schema(
            frame_schema, expand_schema=expand_schema
        )

    if not merge_info:
        curr_doc.reload()
        return

    #
    # Merge info
    #

    if overwrite_info:
        curr_doc.info.update(doc.info)
        curr_doc.classes.update(doc.classes)
        curr_doc.mask_targets.update(doc.mask_targets)
        curr_doc.skeletons.update(doc.skeletons)

        if doc.default_classes:
            curr_doc.default_classes = doc.default_classes

        if doc.default_mask_targets:
            curr_doc.default_mask_targets = doc.default_mask_targets

        if doc.default_skeleton:
            curr_doc.default_skeleton = doc.default_skeleton
    else:
        _update_no_overwrite(curr_doc.info, doc.info)
        _update_no_overwrite(curr_doc.classes, doc.classes)
        _update_no_overwrite(curr_doc.mask_targets, doc.mask_targets)
        _update_no_overwrite(curr_doc.skeletons, doc.skeletons)

        if doc.default_classes and not curr_doc.default_classes:
            curr_doc.default_classes = doc.default_classes

        if doc.default_mask_targets and not curr_doc.default_mask_targets:
            curr_doc.default_mask_targets = doc.default_mask_targets

        if doc.default_skeleton and not curr_doc.default_skeleton:
            curr_doc.default_skeleton = doc.default_skeleton

    curr_doc.save()


def _update_no_overwrite(d, dnew):
    d.update({k: v for k, v in dnew.items() if k not in d})


def _clone_extras(src_dataset, dst_dataset):
    src_doc = src_dataset._doc
    dst_doc = dst_dataset._doc

    # Clone saved views
    for _view_doc in src_doc.get_saved_views():
        view_doc = _clone_reference_doc(_view_doc)
        view_doc.dataset_id = dst_doc.id
        view_doc.save(upsert=True)

        dst_doc.saved_views.append(view_doc)

    # Clone workspaces
    for _workspace_doc in src_doc.get_workspaces():
        workspace_doc = _clone_reference_doc(_workspace_doc)
        workspace_doc.dataset_id = dst_doc.id
        workspace_doc.save(upsert=True)

        dst_doc.workspaces.append(workspace_doc)

    # Clone annotation runs
    for anno_key, _run_doc in src_doc.get_annotation_runs().items():
        run_doc = _clone_run(_run_doc)
        run_doc.dataset_id = dst_doc.id
        run_doc.save(upsert=True)

        dst_doc.annotation_runs[anno_key] = run_doc

    # Clone brain method runs
    for brain_key, _run_doc in src_doc.get_brain_methods().items():
        run_doc = _clone_run(_run_doc)
        run_doc.dataset_id = dst_doc.id
        run_doc.save(upsert=True)

        dst_doc.brain_methods[brain_key] = run_doc

    # Clone evaluation runs
    for eval_key, _run_doc in src_doc.get_evaluations().items():
        run_doc = _clone_run(_run_doc)
        run_doc.dataset_id = dst_doc.id
        run_doc.save(upsert=True)

        dst_doc.evaluations[eval_key] = run_doc

    # Clone other runs
    for run_key, _run_doc in src_doc.get_runs().items():
        run_doc = _clone_run(_run_doc)
        run_doc.dataset_id = dst_doc.id
        run_doc.save(upsert=True)

        dst_doc.runs[run_key] = run_doc

    dst_doc.save()


def _clone_reference_doc(ref_doc):
    _ref_doc = ref_doc.copy()
    _ref_doc.id = ObjectId()
    return _ref_doc


def _clone_run(run_doc):
    _run_doc = run_doc.copy()
    _run_doc.id = ObjectId()
    _run_doc.results = None

    # Unfortunately the only way to copy GridFS files is to read-write them...
    # https://jira.mongodb.org/browse/TOOLS-2208
    if run_doc.results:
        run_doc.results.seek(0)
        results_bytes = run_doc.results.read()
        _run_doc.results.put(results_bytes, content_type="application/json")

    return _run_doc


def _ensure_index(dataset, db_field, unique=False):
    # For some reason the ID index is not reported by `index_information()` as
    # being unique like other manually created indexes, but it is
    if db_field == "_id":
        return False, False

    coll = dataset._sample_collection

    # db_field -> (name, unique)
    index_map = _get_single_index_map(coll)

    new = False
    dropped = False

    if db_field in index_map:
        name, _unique = index_map[db_field]
        if _unique or (_unique == unique):
            # Satisfactory index already exists
            return new, dropped

        # Must upgrade to unique index
        coll.drop_index(name)
        dropped = True

    coll.create_index(db_field, unique=True)
    new = True

    return new, dropped


def _cleanup_index(dataset, db_field, new_index, dropped_index):
    coll = dataset._sample_collection

    if new_index:
        # db_field -> (name, unique)
        index_map = _get_single_index_map(coll)

        name = index_map[db_field][0]
        if name in coll.index_information():
            coll.drop_index(name)

    if dropped_index:
        coll.create_index(db_field)


def _cleanup_frame_index(dataset, index):
    coll = dataset._frame_collection

    if index in coll.index_information():
        coll.drop_index(index)


def _get_single_index_map(coll):
    # db_field -> (name, unique)
    return {
        v["key"][0][0]: (k, v.get("unique", False))
        for k, v in coll.index_information().items()
        if len(v["key"]) == 1
    }


def _add_collection_with_new_ids(
    dataset,
    sample_collection,
    include_info=True,
    overwrite_info=False,
):
    dataset._merge_doc(
        sample_collection,
        merge_info=include_info,
        overwrite_info=overwrite_info,
    )

    contains_groups = sample_collection.media_type == fom.GROUP
    contains_videos = sample_collection._contains_videos(any_slice=True)

    if contains_groups:
        dst_samples = dataset.select_group_slices(_allow_mixed=True)
        src_samples = sample_collection.select_group_slices(_allow_mixed=True)
    else:
        dst_samples = dataset
        src_samples = sample_collection

    if contains_videos:
        old_ids = src_samples.values("id")
        num_ids = len(old_ids)
    else:
        num_ids = len(src_samples)

    add_fields = {"_dataset_id": dataset._doc.id}

    if contains_groups:
        id_field = sample_collection.group_field + "._id"
        tmp_field = sample_collection.group_field + "._tmp"
        add_fields[tmp_field] = "$" + id_field

    src_samples._aggregate(
        detach_frames=True,
        detach_groups=True,
        post_pipeline=[
            {"$project": {"_id": False}},
            {"$addFields": add_fields},
            {
                "$merge": {
                    "into": dataset._sample_collection_name,
                    "whenMatched": "keepExisting",
                    "whenNotMatched": "insert",
                }
            },
        ],
    )

    new_ids = dst_samples[-num_ids:].values("id")

    if contains_groups:
        ops = []
        for old_id in src_samples.distinct(id_field):
            new_id = ObjectId()
            op = UpdateMany(
                {tmp_field: old_id},
                {"$set": {id_field: new_id}, "$unset": {tmp_field: ""}},
            )
            ops.append(op)

        dataset._bulk_write(ops, ids=[])

    if not contains_videos:
        return new_ids

    if contains_groups:
        src_videos = sample_collection.select_group_slices(
            media_type=fom.VIDEO
        )
    else:
        src_videos = sample_collection

    src_videos._aggregate(
        frames_only=True,
        post_pipeline=[
            {
                "$addFields": {
                    "_tmp": "$_sample_id",
                    "_sample_id": {"$rand": {}},  # must exist for index
                }
            },
            {"$project": {"_id": False}},
            {"$addFields": {"_dataset_id": dataset._doc.id}},
            {
                "$merge": {
                    "into": dataset._frame_collection_name,
                    "whenMatched": "keepExisting",
                    "whenNotMatched": "insert",
                }
            },
        ],
    )

    ops = [
        UpdateMany(
            {"_tmp": ObjectId(old_id)},
            {"$set": {"_sample_id": ObjectId(new_id)}, "$unset": {"_tmp": ""}},
        )
        for old_id, new_id in zip(old_ids, new_ids)
    ]

    dataset._bulk_write(ops, ids=[], frames=True)

    return new_ids


def _merge_samples_python(
    dataset,
    samples,
    key_field="filepath",
    key_fcn=None,
    skip_existing=False,
    insert_new=True,
    fields=None,
    omit_fields=None,
    merge_lists=True,
    overwrite=True,
    expand_schema=True,
    dynamic=False,
    progress=None,
    num_samples=None,
):
    if dataset.media_type == fom.GROUP:
        dst = dataset.select_group_slices(_allow_mixed=True)
    else:
        dst = dataset

    if (
        isinstance(samples, foc.SampleCollection)
        and samples.media_type == fom.GROUP
    ):
        samples = samples.select_group_slices(_allow_mixed=True)

    if num_samples is None:
        num_samples = samples

    if key_fcn is None:
        id_map = {k: v for k, v in zip(*dst.values([key_field, "_id"]))}
        key_fcn = lambda sample: sample[key_field]
    else:
        id_map = {}
        logger.info("Indexing dataset...")
        for sample in dst.iter_samples(progress=progress):
            id_map[key_fcn(sample)] = sample._id

    _samples = _make_merge_samples_generator(
        dataset,
        samples,
        key_fcn,
        id_map,
        skip_existing=skip_existing,
        insert_new=insert_new,
        fields=fields,
        omit_fields=omit_fields,
        merge_lists=merge_lists,
        overwrite=overwrite,
        expand_schema=expand_schema,
    )

    logger.info("Merging samples...")
    dataset._upsert_samples(
        _samples,
        expand_schema=expand_schema,
        dynamic=dynamic,
        progress=progress,
        num_samples=num_samples,
    )


def _make_merge_samples_generator(
    dataset,
    samples,
    key_fcn,
    id_map,
    skip_existing=False,
    insert_new=True,
    fields=None,
    omit_fields=None,
    merge_lists=True,
    overwrite=True,
    expand_schema=True,
):
    # When inserting new samples, `filepath` cannot be excluded
    if insert_new:
        if isinstance(fields, dict):
            insert_fields = fields.copy()
            insert_fields["filepath"] = "filepath"
        elif fields is not None:
            insert_fields = fields.copy()
            if "filepath" not in insert_fields:
                insert_fields = ["filepath"] + insert_fields
        else:
            insert_fields = None

        insert_omit_fields = omit_fields
        if insert_omit_fields is not None:
            insert_omit_fields = [
                f for f in insert_omit_fields if f != "filepath"
            ]

    for sample in samples:
        key = key_fcn(sample)
        if key in id_map:
            if not skip_existing:
                existing_sample = dataset[id_map[key]]
                existing_sample.merge(
                    sample,
                    fields=fields,
                    omit_fields=omit_fields,
                    merge_lists=merge_lists,
                    overwrite=overwrite,
                    expand_schema=expand_schema,
                )

                yield existing_sample
        elif insert_new:
            if insert_fields is not None or insert_omit_fields is not None:
                sample = sample.copy(
                    fields=insert_fields, omit_fields=insert_omit_fields
                )
            elif sample._in_db:
                sample = sample.copy()

            yield sample


def _merge_samples_pipeline(
    src_collection,
    dst_dataset,
    key_field,
    skip_existing=False,
    insert_new=True,
    fields=None,
    omit_fields=None,
    merge_lists=True,
    overwrite=True,
):
    in_key_field = key_field
    db_fields_map = src_collection._get_db_fields_map()
    key_field = db_fields_map.get(key_field, key_field)

    contains_groups = src_collection.media_type == fom.GROUP
    if contains_groups:
        src_samples = src_collection.select_group_slices(_allow_mixed=True)
    else:
        src_samples = src_collection

    contains_videos = src_collection._contains_videos(any_slice=True)
    if contains_videos:
        if contains_groups:
            src_videos = src_collection.select_group_slices(
                media_type=fom.VIDEO
            )
        else:
            src_videos = src_collection

        if dst_dataset.media_type == fom.GROUP:
            dst_videos = dst_dataset.select_group_slices(media_type=fom.VIDEO)
        else:
            dst_videos = dst_dataset

    src_dataset = src_collection._dataset

    if contains_videos:
        frame_fields = None
        omit_frame_fields = None

    if fields is not None:
        if not isinstance(fields, dict):
            fields = {f: f for f in fields}

        if contains_videos:
            fields, frame_fields = fou.split_frame_fields(fields)

    if omit_fields is not None:
        if contains_videos:
            omit_fields, omit_frame_fields = fou.split_frame_fields(
                omit_fields
            )

        if fields is not None:
            fields = {k: v for k, v in fields.items() if k not in omit_fields}
            omit_fields = None

        if contains_videos and frame_fields is not None:
            frame_fields = {
                k: v
                for k, v in frame_fields.items()
                if k not in omit_frame_fields
            }
            omit_frame_fields = None

    #
    # Prepare samples merge pipeline
    #

    default_fields = set(
        src_collection._get_default_sample_fields(include_private=True)
    )
    default_fields.discard("id")

    sample_pipeline = []

    if fields is not None:
        project = {key_field: True}

        for k, v in fields.items():
            k = db_fields_map.get(k, k)
            v = db_fields_map.get(v, v)
            if k == v:
                project[k] = True
            else:
                project[v] = "$" + k

        if insert_new:
            # Must include default fields when new samples may be inserted.
            # Any extra fields here are omitted in `when_matched` pipeline
            project["filepath"] = True
            project["_rand"] = True
            project["_media_type"] = True

            if "tags" not in project:
                project["tags"] = []

        sample_pipeline.append({"$project": project})

    if omit_fields is not None:
        _omit_fields = set(omit_fields)
    else:
        _omit_fields = set()

    _omit_fields.add("id")
    _omit_fields.discard(in_key_field)

    if insert_new:
        # Can't omit default fields here when new samples may be inserted.
        # Any extra fields here are omitted in `when_matched` pipeline
        _omit_fields -= default_fields

    if _omit_fields:
        unset_fields = [db_fields_map.get(f, f) for f in _omit_fields]
        sample_pipeline.append({"$project": {f: False for f in unset_fields}})

    if skip_existing:
        when_matched = "keepExisting"
    else:
        # We had to include all default fields since they are required if new
        # samples are inserted, but, when merging, the user may have wanted
        # them excluded
        delete_fields = set()
        if insert_new:
            if fields is not None:
                delete_fields.update(
                    f for f in default_fields if f not in set(fields.values())
                )

            if omit_fields is not None:
                delete_fields.update(
                    f for f in default_fields if f in omit_fields
                )

        when_matched = _merge_docs(
            src_collection,
            merge_lists=merge_lists,
            fields=fields,
            omit_fields=omit_fields,
            delete_fields=delete_fields,
            overwrite=overwrite,
            frames=False,
        )

    if insert_new:
        when_not_matched = "insert"
    else:
        when_not_matched = "discard"

    sample_pipeline.extend(
        [
            {"$addFields": {"_dataset_id": dst_dataset._doc.id}},
            {
                "$merge": {
                    "into": dst_dataset._sample_collection_name,
                    "on": key_field,
                    "whenMatched": when_matched,
                    "whenNotMatched": when_not_matched,
                }
            },
        ]
    )

    #
    # Prepare frames merge pipeline
    #
    # The implementation of merging video frames is currently a bit complex.
    # It may be possible to simplify this...
    #
    # The trouble is that the `_sample_id` of the frame documents need to match
    # the `_id` of the sample documents after merging. There may be a more
    # clever way to make this happen via `$lookup` than what is implemented
    # here, but here's the current workflow:
    #
    # - Store the `key_field` value on each frame document in both the source
    #   and destination collections corresponding to its parent sample in a
    #   temporary `frame_key_field` field
    # - Merge the sample documents without frames attached
    # - Merge the frame documents on `[frame_key_field, frame_number]` with
    #   their old `_sample_id`s unset
    # - Generate a `key_field` -> `_id` mapping for the post-merge sample docs,
    #   then make a pass over the frame documents and set
    #   their `_sample_id` to the corresponding value from this mapping
    # - The merge is complete, so delete `frame_key_field` from both frame
    #   collections
    #

    if contains_videos:
        frame_key_field = "_merge_key"

        # @todo this there a cleaner way to avoid this? we have to be sure that
        # `frame_key_field` is not excluded by a user's view here...
        _src_videos = _always_select_field(
            src_videos, "frames." + frame_key_field
        )

        db_fields_map = src_collection._get_db_fields_map(frames=True)

        frame_pipeline = []

        if frame_fields is not None:
            project = {}
            for k, v in frame_fields.items():
                k = db_fields_map.get(k, k)
                v = db_fields_map.get(v, v)
                if k == v:
                    project[k] = True
                else:
                    project[v] = "$" + k

            project[frame_key_field] = True
            project["frame_number"] = True
            frame_pipeline.append({"$project": project})

        if omit_frame_fields is not None:
            _omit_frame_fields = set(omit_frame_fields)
        else:
            _omit_frame_fields = set()

        _omit_frame_fields.add("id")
        _omit_frame_fields.discard(frame_key_field)
        _omit_frame_fields.discard("frame_number")

        unset_fields = [db_fields_map.get(f, f) for f in _omit_frame_fields]
        frame_pipeline.append({"$project": {f: False for f in unset_fields}})

        if skip_existing:
            when_frame_matched = "keepExisting"
        else:
            when_frame_matched = _merge_docs(
                src_collection,
                merge_lists=merge_lists,
                fields=frame_fields,
                omit_fields=omit_frame_fields,
                overwrite=overwrite,
                frames=True,
            )

        frame_pipeline.extend(
            [
                {
                    "$addFields": {
                        "_dataset_id": dst_dataset._doc.id,
                        "_sample_id": "$" + frame_key_field,
                    }
                },
                {
                    "$merge": {
                        "into": dst_dataset._frame_collection_name,
                        "on": [frame_key_field, "frame_number"],
                        "whenMatched": when_frame_matched,
                        "whenNotMatched": "insert",
                    }
                },
            ]
        )

    #
    # Perform the merge(s)
    #
    # We wrap this in a try-finally because we need to ensure that temporary
    # data and collection indexes are deleted if something goes wrong during
    # the actual merges
    #

    new_src_index = None
    dropped_src_index = None
    new_dst_index = None
    dropped_dst_index = None
    dst_frame_index = None
    src_frame_index = None

    try:
        # Create unique index on merge key, if necessary
        new_src_index, dropped_src_index = _ensure_index(
            src_dataset, key_field, unique=True
        )
        new_dst_index, dropped_dst_index = _ensure_index(
            dst_dataset, key_field, unique=True
        )

        if contains_videos:
            _index_frames(dst_dataset, key_field, frame_key_field)
            _index_frames(src_dataset, key_field, frame_key_field)

            # Create unique index on frame merge key
            frame_index_spec = [(frame_key_field, 1), ("frame_number", 1)]
            dst_frame_index = dst_dataset._frame_collection.create_index(
                frame_index_spec, unique=True
            )
            src_frame_index = src_dataset._frame_collection.create_index(
                frame_index_spec, unique=True
            )

        # Merge samples
        src_samples._aggregate(
            detach_frames=True,
            detach_groups=True,
            post_pipeline=sample_pipeline,
        )

        if contains_videos:
            # Merge frames
            _src_videos._aggregate(
                frames_only=True, post_pipeline=frame_pipeline
            )

            # Finalize IDs
            _finalize_frames(dst_videos, key_field, frame_key_field)
    finally:
        # Cleanup indexes
        _cleanup_index(
            src_dataset, key_field, new_src_index, dropped_src_index
        )
        _cleanup_index(
            dst_dataset, key_field, new_dst_index, dropped_dst_index
        )

        if contains_videos:
            # Cleanup indexes
            _cleanup_frame_index(dst_dataset, dst_frame_index)
            _cleanup_frame_index(src_dataset, src_frame_index)

            # Cleanup merge key
            cleanup_op = {"$unset": {frame_key_field: ""}}
            src_dataset._frame_collection.update_many({}, cleanup_op)
            dst_dataset._frame_collection.update_many({}, cleanup_op)

    # Reload docs
    fos.Sample._reload_docs(dst_dataset._sample_collection_name)
    if contains_videos:
        fofr.Frame._reload_docs(dst_dataset._frame_collection_name)


def _merge_docs(
    sample_collection,
    merge_lists=True,
    fields=None,
    omit_fields=None,
    delete_fields=None,
    overwrite=False,
    frames=False,
):
    if frames:
        schema = sample_collection.get_frame_field_schema()
    else:
        schema = sample_collection.get_field_schema()

    if merge_lists:
        list_fields = []
        elem_fields = []
        for field, field_type in schema.items():
            if fields is not None and field not in fields:
                continue

            if omit_fields is not None and field in omit_fields:
                continue

            if isinstance(field_type, fof.ListField):
                root = fields[field] if fields is not None else field
                list_fields.append(root)
            elif isinstance(
                field_type, fof.EmbeddedDocumentField
            ) and issubclass(field_type.document_type, fol._HasLabelList):
                root = fields[field] if fields is not None else field
                elem_fields.append(
                    root + "." + field_type.document_type._LABEL_LIST_FIELD
                )
    else:
        list_fields = None
        elem_fields = None

    if overwrite:
        root_doc = "$$ROOT"

        if delete_fields:
            cond = {
                "$and": [
                    {"$ne": ["$$item.v", None]},
                    {"$not": {"$in": ["$$item.k", list(delete_fields)]}},
                ]
            }
        else:
            cond = {"$ne": ["$$item.v", None]}

        new_doc = {
            "$arrayToObject": {
                "$filter": {
                    "input": {"$objectToArray": "$$new"},
                    "as": "item",
                    "cond": cond,
                }
            }
        }

        docs = [root_doc, new_doc]
    else:
        if delete_fields:
            new_doc = {
                "$arrayToObject": {
                    "$filter": {
                        "input": {"$objectToArray": "$$new"},
                        "as": "item",
                        "cond": {
                            "$not": {"$in": ["$$item.k", list(delete_fields)]}
                        },
                    }
                }
            }
        else:
            new_doc = "$$new"

        root_doc = {
            "$arrayToObject": {
                "$filter": {
                    "input": {"$objectToArray": "$$ROOT"},
                    "as": "item",
                    "cond": {"$ne": ["$$item.v", None]},
                }
            }
        }

        docs = [new_doc, root_doc]

    if list_fields or elem_fields:
        doc = {}

        if list_fields:
            for list_field in list_fields:
                _merge_list_field(doc, list_field)

        if elem_fields:
            for elem_field in elem_fields:
                _merge_label_list_field(doc, elem_field, overwrite=overwrite)

        docs.append(doc)

    return [{"$replaceWith": {"$mergeObjects": docs}}]


def _merge_list_field(doc, list_field):
    doc[list_field] = {
        "$switch": {
            "branches": [
                {
                    "case": {"$not": {"$gt": ["$" + list_field, None]}},
                    "then": "$$new." + list_field,
                },
                {
                    "case": {"$not": {"$gt": ["$$new." + list_field, None]}},
                    "then": "$" + list_field,
                },
            ],
            "default": {
                "$concatArrays": [
                    "$" + list_field,
                    {
                        "$filter": {
                            "input": "$$new." + list_field,
                            "as": "this",
                            "cond": {
                                "$not": {"$in": ["$$this", "$" + list_field]}
                            },
                        }
                    },
                ]
            },
        }
    }


def _merge_label_list_field(doc, elem_field, overwrite=False):
    field, leaf = elem_field.split(".")

    if overwrite:
        root = "$$new." + field
        elements = {
            "$reverseArray": {
                "$let": {
                    "vars": {
                        "new_ids": {
                            "$map": {
                                "input": "$$new." + elem_field,
                                "as": "this",
                                "in": "$$this._id",
                            },
                        },
                    },
                    "in": {
                        "$reduce": {
                            "input": {"$reverseArray": "$" + elem_field},
                            "initialValue": {
                                "$reverseArray": "$$new." + elem_field
                            },
                            "in": {
                                "$cond": {
                                    "if": {
                                        "$not": {
                                            "$in": ["$$this._id", "$$new_ids"]
                                        }
                                    },
                                    "then": {
                                        "$concatArrays": [
                                            "$$value",
                                            ["$$this"],
                                        ]
                                    },
                                    "else": "$$value",
                                }
                            },
                        }
                    },
                }
            }
        }
    else:
        root = "$" + field
        elements = {
            "$let": {
                "vars": {
                    "existing_ids": {
                        "$map": {
                            "input": "$" + elem_field,
                            "as": "this",
                            "in": "$$this._id",
                        },
                    },
                },
                "in": {
                    "$reduce": {
                        "input": "$$new." + elem_field,
                        "initialValue": "$" + elem_field,
                        "in": {
                            "$cond": {
                                "if": {
                                    "$not": {
                                        "$in": ["$$this._id", "$$existing_ids"]
                                    }
                                },
                                "then": {
                                    "$concatArrays": ["$$value", ["$$this"]]
                                },
                                "else": "$$value",
                            }
                        },
                    }
                },
            }
        }

    doc[field] = {
        "$switch": {
            "branches": [
                {
                    "case": {"$not": {"$gt": ["$" + field, None]}},
                    "then": "$$new." + field,
                },
                {
                    "case": {"$not": {"$gt": ["$$new." + field, None]}},
                    "then": "$" + field,
                },
            ],
            "default": {"$mergeObjects": [root, {leaf: elements}]},
        }
    }


def _index_frames(dataset, key_field, frame_key_field):
    if dataset.media_type == fom.GROUP:
        dst_videos = dataset.select_group_slices(media_type=fom.VIDEO)
    else:
        dst_videos = dataset

    ids, keys, all_sample_ids = dst_videos.values(
        ["_id", key_field, "frames._sample_id"]
    )
    keys_map = {k: v for k, v in zip(ids, keys)}

    frame_keys = []
    for sample_ids in all_sample_ids:
        if sample_ids:
            sample_keys = [keys_map[_id] for _id in sample_ids]
        else:
            sample_keys = sample_ids

        frame_keys.append(sample_keys)

    dst_videos.set_values(
        "frames." + frame_key_field,
        frame_keys,
        expand_schema=False,
        _allow_missing=True,
    )


def _always_select_field(sample_collection, field):
    if not isinstance(sample_collection, fov.DatasetView):
        return sample_collection

    view = sample_collection

    if not any(isinstance(stage, fot.SelectFields) for stage in view._stages):
        return view

    # Manually insert `field` into all `SelectFields` stages
    _view = view._base_view
    for stage in view._stages:
        if isinstance(stage, fot.SelectFields):
            stage = fot.SelectFields(
                stage.field_names + [field], _allow_missing=True
            )

        _view = _view.add_stage(stage)

    return _view


def _finalize_frames(sample_collection, key_field, frame_key_field):
    results = sample_collection.values([key_field, "_id"])
    ids_map = {k: v for k, v in zip(*results)}

    frame_coll = sample_collection._dataset._frame_collection

    ops = [
        UpdateMany(
            {frame_key_field: key}, {"$set": {"_sample_id": ids_map[key]}}
        )
        for key in frame_coll.distinct(frame_key_field)
    ]

    foo.bulk_write(ops, frame_coll)


def _get_media_type(sample):
    for _, value in sample.iter_fields():
        if isinstance(value, fog.Group):
            return fom.GROUP

    return sample.media_type


def _get_group_field(schema):
    for field_name, field in schema.items():
        if isinstance(field, fof.EmbeddedDocumentField) and issubclass(
            field.document_type, fog.Group
        ):
            return field_name

    return None


def _get_sample_ids(arg):
    if etau.is_str(arg):
        return [arg]

    if isinstance(arg, (fos.Sample, fos.SampleView)):
        return [arg.id]

    if isinstance(arg, foc.SampleCollection):
        return arg.values("id")

    arg = list(arg)

    if not arg:
        return []

    if isinstance(arg[0], (fos.Sample, fos.SampleView)):
        return [sample.id for sample in arg]

    return arg


def _get_frame_ids(arg):
    if etau.is_str(arg):
        return [arg]

    if isinstance(arg, (fofr.Frame, fofr.FrameView)):
        return [arg.id]

    if isinstance(arg, (fos.Sample, fos.SampleView)):
        return _get_frame_ids_for_sample(arg)

    if isinstance(arg, foc.SampleCollection):
        return arg.values("frames.id", unwind=True)

    arg = list(arg)

    if not arg:
        return []

    if isinstance(arg[0], (fofr.Frame, fofr.FrameView)):
        return [frame.id for frame in arg]

    if isinstance(arg[0], (fos.Sample, fos.SampleView)):
        return itertools.chain.from_iterable(
            _get_frame_ids_for_sample(a) for a in arg
        )

    return arg


def _get_frame_ids_for_sample(sample):
    if sample.in_dataset:
        view = sample._collection.select(sample.id)
        return view.values("frames.id", unwind=True)

    return [frame.id for frame in sample.frames.values()]


def _get_group_ids(arg):
    if etau.is_str(arg):
        return [arg]

    if isinstance(arg, (dict, fos.Sample, fos.SampleView)):
        return [_get_group_id(arg)]

    if isinstance(arg, foc.SampleCollection):
        if arg.media_type != fom.GROUP:
            raise ValueError("%s is not a grouped collection" % type(arg))

        return arg.values(arg.group_field + ".id")

    arg = list(arg)

    if not arg:
        return []

    if isinstance(arg[0], (dict, fos.Sample, fos.SampleView)):
        return [_get_group_id(a) for a in arg]

    return arg


def _get_group_id(sample_or_group):
    if isinstance(sample_or_group, dict):
        sample = next(iter(sample_or_group.values()))
    else:
        sample = sample_or_group

    for field, value in sample.iter_fields():
        if isinstance(value, fog.Group):
            return value.id

    raise ValueError("Sample '%s' has no group" % sample.id)


def _to_list(arg):
    if etau.is_container(arg):
        return list(arg)

    return [arg]


def _parse_fields(field_names):
    field_names = _to_list(field_names)
    fields = [f for f in field_names if "." not in f]
    embedded_fields = [f for f in field_names if "." in f]
    return fields, embedded_fields


def _parse_field_mapping(field_mapping):
    fields = []
    new_fields = []
    embedded_fields = []
    embedded_new_fields = []
    for field, new_field in field_mapping.items():
        if "." in field or "." in new_field:
            embedded_fields.append(field)
            embedded_new_fields.append(new_field)
        else:
            fields.append(field)
            new_fields.append(new_field)

    return fields, new_fields, embedded_fields, embedded_new_fields


def _handle_nested_fields(schema):
    safe_schemas = []

    while True:
        _now = {}
        _later = {}
        for path, field in schema.items():
            if any(path.startswith(p + ".") for p in schema.keys()):
                _later[path] = field
            else:
                _now[path] = field

        safe_schemas.append(_now)

        if _later:
            schema = _later
        else:
            break

    return safe_schemas


def _extract_archive_if_necessary(archive_path, cleanup):
    dataset_dir = etau.split_archive(archive_path)[0]

    if not fost.isdir(dataset_dir):
        fost.extract_archive(archive_path, cleanup=cleanup)

        if not fost.isdir(dataset_dir):
            raise ValueError(
                "Expected to find a directory '%s' after extracting '%s', "
                "but it was not found" % (dataset_dir, archive_path)
            )
    else:
        logger.info(
            "Assuming '%s' contains the extracted contents of '%s'",
            dataset_dir,
            archive_path,
        )

    return dataset_dir<|MERGE_RESOLUTION|>--- conflicted
+++ resolved
@@ -3940,14 +3940,6 @@
         """
         return name in self.list_workspaces()
 
-<<<<<<< HEAD
-    def list_workspaces(self):
-        """Returns the names of saved workspaces on this dataset.
-
-        Returns:
-            a list of saved workspace names
-        """
-=======
     def list_workspaces(self, info=False):
         """List saved workspaces on this dataset.
 
@@ -3968,7 +3960,6 @@
                 for workspace_doc in self._doc.get_workspaces()
             ]
 
->>>>>>> e4207410
         return [
             workspace_doc.name for workspace_doc in self._doc.get_workspaces()
         ]
@@ -4168,7 +4159,6 @@
 
     def delete_workspace(self, name):
         """Deletes the saved workspace with the given name.
-<<<<<<< HEAD
 
         Args:
             name: the name of a saved workspace
@@ -4225,64 +4215,6 @@
 
         return self._doc.workspaces[idx]
 
-=======
-
-        Args:
-            name: the name of a saved workspace
-
-        Raises:
-            ValueError: if ``name`` is not a saved workspace
-        """
-        self._delete_workspace(name)
-
-    def delete_workspaces(self):
-        """Deletes all saved workspaces from this dataset."""
-        for workspace_doc in self._doc.workspaces:
-            if isinstance(workspace_doc, DBRef):
-                continue
-
-            # Detach child from workspace
-            if workspace_doc.child is not None:
-                workspace_doc.child._name = None
-            workspace_doc.delete()
-
-        self._doc.workspaces = []
-        self.save()
-
-    def _delete_workspace(self, name):
-        workspace_doc = self._get_workspace_doc(name, pop=True)
-        if not isinstance(workspace_doc, DBRef):
-            workspace_id = str(workspace_doc.id)
-
-            # Detach child from workspace
-            if workspace_doc.child is not None:
-                workspace_doc.child._name = None
-            workspace_doc.delete()
-        else:
-            workspace_id = None
-
-        self.save()
-
-        return workspace_id
-
-    def _get_workspace_doc(self, name, pop=False, slug=False):
-        idx = None
-        key = "slug" if slug else "name"
-
-        for i, workspace_doc in enumerate(self._doc.get_workspaces()):
-            if name == getattr(workspace_doc, key):
-                idx = i
-                break
-
-        if idx is None:
-            raise ValueError("Dataset has no saved workspace '%s'" % name)
-
-        if pop:
-            return self._doc.workspaces.pop(idx)
-
-        return self._doc.workspaces[idx]
-
->>>>>>> e4207410
     def _validate_workspace_name(self, name, skip=None, overwrite=False):
         slug = fou.to_slug(name)
         for workspace_doc in self._doc.get_workspaces():
