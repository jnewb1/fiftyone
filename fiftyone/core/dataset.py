"""
FiftyOne datasets.

| Copyright 2017-2021, Voxel51, Inc.
| `voxel51.com <https://voxel51.com/>`_
|
"""
from collections import defaultdict
from copy import deepcopy
import datetime
import fnmatch
import logging
import numbers
import os
import random
import string

from bson import ObjectId
from deprecated import deprecated
import mongoengine.errors as moe
import numpy as np
from pymongo import InsertOne, ReplaceOne, UpdateMany, UpdateOne
from pymongo.errors import CursorNotFound, BulkWriteError

import eta.core.serial as etas
import eta.core.utils as etau

import fiftyone as fo
import fiftyone.core.aggregations as foa
import fiftyone.core.annotation as foan
import fiftyone.core.brain as fob
import fiftyone.constants as focn
import fiftyone.core.collections as foc
import fiftyone.core.evaluation as foe
import fiftyone.core.fields as fof
import fiftyone.core.frame as fofr
import fiftyone.core.labels as fol
import fiftyone.core.media as fom
import fiftyone.migrations as fomi
import fiftyone.core.odm as foo
import fiftyone.core.sample as fos
from fiftyone.core.singletons import DatasetSingleton
import fiftyone.core.utils as fou
import fiftyone.core.view as fov

fost = fou.lazy_import("fiftyone.core.stages")
foud = fou.lazy_import("fiftyone.utils.data")


logger = logging.getLogger(__name__)


def list_datasets():
    """Returns the list of available FiftyOne datasets.

    Returns:
        a list of :class:`Dataset` names
    """
    return _list_datasets()


def dataset_exists(name):
    """Checks if the dataset exists.

    Args:
        name: the name of the dataset

    Returns:
        True/False
    """
    try:
        # pylint: disable=no-member
        foo.DatasetDocument.objects.get(name=name)
        return True
    except moe.DoesNotExist:
        return False


def load_dataset(name):
    """Loads the FiftyOne dataset with the given name.

    To create a new dataset, use the :class:`Dataset` constructor.

    .. note::

        :class:`Dataset` instances are singletons keyed by their name, so all
        calls to this method with a given dataset ``name`` in a program will
        return the same object.

    Args:
        name: the name of the dataset

    Returns:
        a :class:`Dataset`
    """
    return Dataset(name, _create=False)


def get_default_dataset_name():
    """Returns a default dataset name based on the current time.

    Returns:
        a dataset name
    """
    now = datetime.datetime.now()
    name = now.strftime("%Y.%m.%d.%H.%M.%S")
    if name in _list_datasets(include_private=True):
        name = now.strftime("%Y.%m.%d.%H.%M.%S.%f")

    return name


def make_unique_dataset_name(root):
    """Makes a unique dataset name with the given root name.

    Args:
        root: the root name for the dataset

    Returns:
        the dataset name
    """
    name = root
    dataset_names = _list_datasets(include_private=True)

    if name in dataset_names:
        name += "_" + _get_random_characters(6)

    while name in dataset_names:
        name += _get_random_characters(1)

    return name


def get_default_dataset_dir(name):
    """Returns the default dataset directory for the dataset with the given
    name.

    Args:
        name: the dataset name

    Returns:
        the default directory for the dataset
    """
    return os.path.join(fo.config.default_dataset_dir, name)


def delete_dataset(name, verbose=False):
    """Deletes the FiftyOne dataset with the given name.

    Args:
        name: the name of the dataset
        verbose (False): whether to log the name of the deleted dataset
    """
    dataset = load_dataset(name)
    dataset.delete()
    if verbose:
        logger.info("Dataset '%s' deleted", name)


def delete_datasets(glob_patt, verbose=False):
    """Deletes all FiftyOne datasets whose names match the given glob pattern.

    Args:
        glob_patt: a glob pattern of datasets to delete
        verbose (False): whether to log the names of deleted datasets
    """
    all_datasets = _list_datasets()
    for name in fnmatch.filter(all_datasets, glob_patt):
        delete_dataset(name, verbose=verbose)


def delete_non_persistent_datasets(verbose=False):
    """Deletes all non-persistent datasets.

    Args:
        verbose (False): whether to log the names of deleted datasets
    """
    for name in _list_datasets(include_private=True):
        try:
            dataset = Dataset(name, _create=False, _migrate=False)
        except:
            # If the dataset can't be loaded, it likely requires migration,
            # which means it is persistent, so we don't worry about it here
            continue

        if not dataset.persistent and not dataset.deleted:
            dataset.delete()
            if verbose:
                logger.info("Dataset '%s' deleted", name)


class Dataset(foc.SampleCollection, metaclass=DatasetSingleton):
    """A FiftyOne dataset.

    Datasets represent an ordered collection of
    :class:`fiftyone.core.sample.Sample` instances that describe a particular
    type of raw media (e.g., images or videos) together with a user-defined set
    of fields.

    FiftyOne datasets ingest and store the labels for all samples internally;
    raw media is stored on disk and the dataset provides paths to the data.

    See :ref:`this page <using-datasets>` for an overview of working with
    FiftyOne datasets.

    Args:
        name (None): the name of the dataset. By default,
            :func:`get_default_dataset_name` is used
        persistent (False): whether the dataset should persist in the database
            after the session terminates
        overwrite (False): whether to overwrite an existing dataset of the same
            name
    """

    def __init__(
        self,
        name=None,
        persistent=False,
        overwrite=False,
        _create=True,
        _migrate=True,
        **kwargs,
    ):
        if name is None and _create:
            name = get_default_dataset_name()

        if overwrite and dataset_exists(name):
            delete_dataset(name)

        if _create:
            doc, sample_doc_cls, frame_doc_cls = _create_dataset(
                name, persistent=persistent, **kwargs
            )
        else:
            doc, sample_doc_cls, frame_doc_cls = _load_dataset(
                name, migrate=_migrate
            )

        self._doc = doc
        self._sample_doc_cls = sample_doc_cls
        self._frame_doc_cls = frame_doc_cls

        self._annotation_cache = {}
        self._brain_cache = {}
        self._evaluation_cache = {}

        self._deleted = False

    def __len__(self):
        return self.count()

    def __getitem__(self, id_filepath_slice):
        if isinstance(id_filepath_slice, numbers.Integral):
            raise ValueError(
                "Accessing dataset samples by numeric index is not supported. "
                "Use sample IDs, filepaths, or slices instead"
            )

        if isinstance(id_filepath_slice, slice):
            return self.view()[id_filepath_slice]

        try:
            oid = ObjectId(id_filepath_slice)
            query = {"_id": oid}
        except:
            oid = None
            query = {"filepath": id_filepath_slice}

        d = self._sample_collection.find_one(query)

        if d is None:
            field = "ID" if oid is not None else "filepath"
            raise KeyError(
                "No sample found with %s '%s'" % (field, id_filepath_slice)
            )

        doc = self._sample_dict_to_doc(d)
        return fos.Sample.from_doc(doc, dataset=self)

    def __delitem__(self, samples_or_ids):
        self.delete_samples(samples_or_ids)

    def __getattribute__(self, name):
        #
        # The attributes necessary to determine a dataset's name and whether
        # it is deleted are always available. If a dataset is deleted, no other
        # methods are available
        #
        if name.startswith("__") or name in (
            "name",
            "deleted",
            "_deleted",
            "_doc",
        ):
            return super().__getattribute__(name)

        if getattr(self, "_deleted", False):
            raise ValueError("Dataset '%s' is deleted" % self.name)

        return super().__getattribute__(name)

    @property
    def _dataset(self):
        return self

    @property
    def _root_dataset(self):
        return self

    @property
    def _is_patches(self):
        return self._sample_collection_name.startswith("patches.")

    @property
    def _is_frames(self):
        return self._sample_collection_name.startswith("frames.")

    @property
    def _is_clips(self):
        return self._sample_collection_name.startswith("clips.")

    @property
    def media_type(self):
        """The media type of the dataset."""
        return self._doc.media_type

    @media_type.setter
    def media_type(self, media_type):
        if self:
            raise ValueError("Cannot set media type of a non-empty dataset")

        if media_type not in fom.MEDIA_TYPES:
            raise ValueError(
                "Invalid media_type '%s'. Supported values are %s"
                % (media_type, fom.MEDIA_TYPES)
            )

        self._doc.media_type = media_type

        if media_type == fom.VIDEO:
            # pylint: disable=no-member
            self._doc.frame_fields = [
                foo.SampleFieldDocument.from_field(field)
                for field in self._frame_doc_cls._fields.values()
            ]

        self._doc.save()

    @property
    def version(self):
        """The version of the ``fiftyone`` package for which the dataset is
        formatted.
        """
        return self._doc.version

    @property
    def name(self):
        """The name of the dataset."""
        return self._doc.name

    @name.setter
    def name(self, name):
        _name = self._doc.name

        if name == _name:
            return

        if name in list_datasets():
            raise ValueError("A dataset with name '%s' already exists" % name)

        try:
            self._doc.name = name
            self._doc.save()
        except:
            self._doc.name = _name
            raise

    @property
    def persistent(self):
        """Whether the dataset persists in the database after a session is
        terminated.
        """
        return self._doc.persistent

    @persistent.setter
    def persistent(self, value):
        _value = self._doc.persistent
        try:
            self._doc.persistent = value
            self._doc.save()
        except:
            self._doc.persistent = _value
            raise

    @property
    def info(self):
        """A user-facing dictionary of information about the dataset.

        Examples::

            import fiftyone as fo

            dataset = fo.Dataset()

            # Store a class list in the dataset's info
            dataset.info = {"classes": ["cat", "dog"]}

            # Edit the info
            dataset.info["other_classes"] = ["bird", "plane"]
            dataset.save()  # must save after edits
        """
        return self._doc.info

    @info.setter
    def info(self, info):
        self._doc.info = info
        self._doc.save()

    @property
    def classes(self):
        """A dict mapping field names to list of class label strings for the
        corresponding fields of the dataset.

        Examples::

            import fiftyone as fo

            dataset = fo.Dataset()

            # Set classes for the `ground_truth` and `predictions` fields
            dataset.classes = {
                "ground_truth": ["cat", "dog"],
                "predictions": ["cat", "dog", "other"],
            }

            # Edit an existing classes list
            dataset.classes["ground_truth"].append("other")
            dataset.save()  # must save after edits
        """
        return self._doc.classes

    @classes.setter
    def classes(self, classes):
        self._doc.classes = classes
        self.save()

    @property
    def default_classes(self):
        """A list of class label strings for all
        :class:`fiftyone.core.labels.Label` fields of this dataset that do not
        have customized classes defined in :meth:`classes`.

        Examples::

            import fiftyone as fo

            dataset = fo.Dataset()

            # Set default classes
            dataset.default_classes = ["cat", "dog"]

            # Edit the default classes
            dataset.default_classes.append("rabbit")
            dataset.save()  # must save after edits
        """
        return self._doc.default_classes

    @default_classes.setter
    def default_classes(self, classes):
        self._doc.default_classes = classes
        self.save()

    @property
    def mask_targets(self):
        """A dict mapping field names to mask target dicts, each of which
        defines a mapping between pixel values and label strings for the
        segmentation masks in the corresponding field of the dataset.

        .. note::

            The pixel value `0` is a reserved "background" class that is
            rendered as invislble in the App.

        Examples::

            import fiftyone as fo

            dataset = fo.Dataset()

            # Set mask targets for the `ground_truth` and `predictions` fields
            dataset.mask_targets = {
                "ground_truth": {1: "cat", 2: "dog"},
                "predictions": {1: "cat", 2: "dog", 255: "other"},
            }

            # Edit an existing mask target
            dataset.mask_targets["ground_truth"][255] = "other"
            dataset.save()  # must save after edits
        """
        return self._doc.mask_targets

    @mask_targets.setter
    def mask_targets(self, targets):
        self._doc.mask_targets = targets
        self.save()

    @property
    def default_mask_targets(self):
        """A dict defining a default mapping between pixel values and label
        strings for the segmentation masks of all
        :class:`fiftyone.core.labels.Segmentation` fields of this dataset that
        do not have customized mask targets defined in :meth:`mask_targets`.

        .. note::

            The pixel value `0` is a reserved "background" class that is
            rendered as invislble in the App.

        Examples::

            import fiftyone as fo

            dataset = fo.Dataset()

            # Set default mask targets
            dataset.default_mask_targets = {1: "cat", 2: "dog"}

            # Edit the default mask targets
            dataset.default_mask_targets[255] = "other"
            dataset.save()  # must save after edits
        """
        return self._doc.default_mask_targets

    @default_mask_targets.setter
    def default_mask_targets(self, targets):
        self._doc.default_mask_targets = targets
        self.save()

    @property
    def deleted(self):
        """Whether the dataset is deleted."""
        return self._deleted

    def summary(self):
        """Returns a string summary of the dataset.

        Returns:
            a string summary
        """
        aggs = self.aggregate([foa.Count(), foa.Distinct("tags")])
        elements = [
            ("Name:", self.name),
            ("Media type:", self.media_type),
            ("Num samples:", aggs[0]),
            ("Persistent:", self.persistent),
            ("Tags:", aggs[1]),
        ]

        elements = fou.justify_headings(elements)
        lines = ["%s %s" % tuple(e) for e in elements]

        lines.extend(
            ["Sample fields:", self._to_fields_str(self.get_field_schema())]
        )

        if self.media_type == fom.VIDEO:
            lines.extend(
                [
                    "Frame fields:",
                    self._to_fields_str(self.get_frame_field_schema()),
                ]
            )

        return "\n".join(lines)

    def stats(self, include_media=False, compressed=False):
        """Returns stats about the dataset on disk.

        The ``samples`` keys refer to the sample-level labels for the dataset
        as they are stored in the database.

        The ``media`` keys refer to the raw media associated with each sample
        in the dataset on disk (only included if ``include_media`` is True).

        The ``frames`` keys refer to the frame labels for the dataset as they
        are stored in the database (video datasets only).

        Args:
            include_media (False): whether to include stats about the size of
                the raw media in the dataset
            compressed (False): whether to return the sizes of collections in
                their compressed form on disk (True) or the logical
                uncompressed size of  the collections (False)

        Returns:
            a stats dict
        """
        stats = {}

        conn = foo.get_db_conn()

        cs = conn.command("collstats", self._sample_collection_name)
        samples_bytes = cs["storageSize"] if compressed else cs["size"]
        stats["samples_count"] = cs["count"]
        stats["samples_bytes"] = samples_bytes
        stats["samples_size"] = etau.to_human_bytes_str(samples_bytes)
        total_bytes = samples_bytes

        if self.media_type == fom.VIDEO:
            cs = conn.command("collstats", self._frame_collection_name)
            frames_bytes = cs["storageSize"] if compressed else cs["size"]
            stats["frames_count"] = cs["count"]
            stats["frames_bytes"] = frames_bytes
            stats["frames_size"] = etau.to_human_bytes_str(frames_bytes)
            total_bytes += frames_bytes

        if include_media:
            self.compute_metadata()
            media_bytes = self.sum("metadata.size_bytes")
            stats["media_bytes"] = media_bytes
            stats["media_size"] = etau.to_human_bytes_str(media_bytes)
            total_bytes += media_bytes

        stats["total_bytes"] = total_bytes
        stats["total_size"] = etau.to_human_bytes_str(total_bytes)

        return stats

    def first(self):
        """Returns the first sample in the dataset.

        Returns:
            a :class:`fiftyone.core.sample.Sample`
        """
        return super().first()

    def last(self):
        """Returns the last sample in the dataset.

        Returns:
            a :class:`fiftyone.core.sample.Sample`
        """
        try:
            sample_view = self[-1:].first()
        except ValueError:
            raise ValueError("%s is empty" % self.__class__.__name__)

        return fos.Sample.from_doc(sample_view._doc, dataset=self)

    def head(self, num_samples=3):
        """Returns a list of the first few samples in the dataset.

        If fewer than ``num_samples`` samples are in the dataset, only the
        available samples are returned.

        Args:
            num_samples (3): the number of samples

        Returns:
            a list of :class:`fiftyone.core.sample.Sample` objects
        """
        return [
            fos.Sample.from_doc(sv._doc, dataset=self)
            for sv in self[:num_samples]
        ]

    def tail(self, num_samples=3):
        """Returns a list of the last few samples in the dataset.

        If fewer than ``num_samples`` samples are in the dataset, only the
        available samples are returned.

        Args:
            num_samples (3): the number of samples

        Returns:
            a list of :class:`fiftyone.core.sample.Sample` objects
        """
        return [
            fos.Sample.from_doc(sv._doc, dataset=self)
            for sv in self[-num_samples:]
        ]

    def view(self):
        """Returns a :class:`fiftyone.core.view.DatasetView` containing the
        entire dataset.

        Returns:
            a :class:`fiftyone.core.view.DatasetView`
        """
        return fov.DatasetView(self)

    def get_field_schema(
        self, ftype=None, embedded_doc_type=None, include_private=False
    ):
        """Returns a schema dictionary describing the fields of the samples in
        the dataset.

        Args:
            ftype (None): an optional field type to which to restrict the
                returned schema. Must be a subclass of
                :class:`fiftyone.core.fields.Field`
            embedded_doc_type (None): an optional embedded document type to
                which to restrict the returned schema. Must be a subclass of
                :class:`fiftyone.core.odm.BaseEmbeddedDocument`
            include_private (False): whether to include fields that start with
                ``_`` in the returned schema

        Returns:
             an ``OrderedDict`` mapping field names to field types
        """
        return self._sample_doc_cls.get_field_schema(
            ftype=ftype,
            embedded_doc_type=embedded_doc_type,
            include_private=include_private,
        )

    def get_frame_field_schema(
        self, ftype=None, embedded_doc_type=None, include_private=False
    ):
        """Returns a schema dictionary describing the fields of the frames of
        the samples in the dataset.

        Only applicable for video datasets.

        Args:
            ftype (None): an optional field type to which to restrict the
                returned schema. Must be a subclass of
                :class:`fiftyone.core.fields.Field`
            embedded_doc_type (None): an optional embedded document type to
                which to restrict the returned schema. Must be a subclass of
                :class:`fiftyone.core.odm.BaseEmbeddedDocument`
            include_private (False): whether to include fields that start with
                ``_`` in the returned schema

        Returns:
            a dictionary mapping field names to field types, or ``None`` if
            the dataset is not a video dataset
        """
        if self.media_type != fom.VIDEO:
            return None

        return self._frame_doc_cls.get_field_schema(
            ftype=ftype,
            embedded_doc_type=embedded_doc_type,
            include_private=include_private,
        )

    def add_sample_field(
        self,
        field_name,
        ftype,
        embedded_doc_type=None,
        subfield=None,
        **kwargs,
    ):
        """Adds a new sample field to the dataset.

        Args:
            field_name: the field name
            ftype: the field type to create. Must be a subclass of
                :class:`fiftyone.core.fields.Field`
            embedded_doc_type (None): the
                :class:`fiftyone.core.odm.BaseEmbeddedDocument` type of the
                field. Only applicable when ``ftype`` is
                :class:`fiftyone.core.fields.EmbeddedDocumentField`
            subfield (None): the :class:`fiftyone.core.fields.Field` type of
                the contained field. Only applicable when ``ftype`` is
                :class:`fiftyone.core.fields.ListField` or
                :class:`fiftyone.core.fields.DictField`
        """
        self._sample_doc_cls.add_field(
            field_name,
            ftype,
            embedded_doc_type=embedded_doc_type,
            subfield=subfield,
            **kwargs,
        )
        self._reload()

    def _add_sample_field_if_necessary(
        self,
        field_name,
        ftype,
        embedded_doc_type=None,
        subfield=None,
        **kwargs,
    ):
        field_kwargs = dict(
            ftype=ftype,
            embedded_doc_type=embedded_doc_type,
            subfield=subfield,
            **kwargs,
        )

        schema = self.get_field_schema()
        if field_name in schema:
            foo.validate_fields_match(
                field_name, field_kwargs, schema[field_name]
            )
        else:
            self.add_sample_field(field_name, **field_kwargs)

    def _add_implied_sample_field(self, field_name, value):
        self._sample_doc_cls.add_implied_field(field_name, value)
        self._reload()

    def _add_implied_sample_field_if_necessary(self, field_name, value):
        self._add_sample_field_if_necessary(
            field_name, **foo.get_implied_field_kwargs(value)
        )

    def add_frame_field(
        self,
        field_name,
        ftype,
        embedded_doc_type=None,
        subfield=None,
        **kwargs,
    ):
        """Adds a new frame-level field to the dataset.

        Only applicable to video datasets.

        Args:
            field_name: the field name
            ftype: the field type to create. Must be a subclass of
                :class:`fiftyone.core.fields.Field`
            embedded_doc_type (None): the
                :class:`fiftyone.core.odm.BaseEmbeddedDocument` type of the
                field. Only applicable when ``ftype`` is
                :class:`fiftyone.core.fields.EmbeddedDocumentField`
            subfield (None): the :class:`fiftyone.core.fields.Field` type of
                the contained field. Only applicable when ``ftype`` is
                :class:`fiftyone.core.fields.ListField` or
                :class:`fiftyone.core.fields.DictField`
        """
        if self.media_type != fom.VIDEO:
            raise ValueError("Only video datasets have frame fields")

        self._frame_doc_cls.add_field(
            field_name,
            ftype,
            embedded_doc_type=embedded_doc_type,
            subfield=subfield,
            **kwargs,
        )
        self._reload()

    def _add_frame_field_if_necessary(
        self,
        field_name,
        ftype,
        embedded_doc_type=None,
        subfield=None,
        **kwargs,
    ):
        field_kwargs = dict(
            ftype=ftype,
            embedded_doc_type=embedded_doc_type,
            subfield=subfield,
            **kwargs,
        )

        schema = self.get_frame_field_schema()
        if field_name in schema:
            foo.validate_fields_match(
                field_name, field_kwargs, schema[field_name]
            )
        else:
            self.add_frame_field(field_name, **field_kwargs)

    def _add_implied_frame_field(self, field_name, value):
        if self.media_type != fom.VIDEO:
            raise ValueError("Only video datasets have frame fields")

        self._frame_doc_cls.add_implied_field(field_name, value)
        self._reload()

    def _add_implied_frame_field_if_necessary(self, field_name, value):
        self._add_frame_field_if_necessary(
            field_name, **foo.get_implied_field_kwargs(value)
        )

    def rename_sample_field(self, field_name, new_field_name):
        """Renames the sample field to the given new name.

        You can use dot notation (``embedded.field.name``) to rename embedded
        fields.

        Args:
            field_name: the field name or ``embedded.field.name``
            new_field_name: the new field name or ``embedded.field.name``
        """
        self._rename_sample_fields({field_name: new_field_name})

    def rename_sample_fields(self, field_mapping):
        """Renames the sample fields to the given new names.

        You can use dot notation (``embedded.field.name``) to rename embedded
        fields.

        Args:
            field_mapping: a dict mapping field names to new field names
        """
        self._rename_sample_fields(field_mapping)

    def rename_frame_field(self, field_name, new_field_name):
        """Renames the frame-level field to the given new name.

        You can use dot notation (``embedded.field.name``) to rename embedded
        frame fields.

        Only applicable to video datasets.

        Args:
            field_name: the field name or ``embedded.field.name``
            new_field_name: the new field name or ``embedded.field.name``
        """
        self._rename_frame_fields({field_name: new_field_name})

    def rename_frame_fields(self, field_mapping):
        """Renames the frame-level fields to the given new names.

        You can use dot notation (``embedded.field.name``) to rename embedded
        frame fields.

        Args:
            field_mapping: a dict mapping field names to new field names
        """
        self._rename_frame_fields(field_mapping)

    def _rename_sample_fields(self, field_mapping, view=None):
        (
            fields,
            new_fields,
            embedded_fields,
            embedded_new_fields,
        ) = _parse_field_mapping(field_mapping)

        if fields:
            self._sample_doc_cls._rename_fields(fields, new_fields)
            fos.Sample._rename_fields(
                self._sample_collection_name, fields, new_fields
            )

        if embedded_fields:
            sample_collection = self if view is None else view
            self._sample_doc_cls._rename_embedded_fields(
                embedded_fields, embedded_new_fields, sample_collection
            )
            fos.Sample._reload_docs(self._sample_collection_name)

        self._reload()

    def _rename_frame_fields(self, field_mapping, view=None):
        if self.media_type != fom.VIDEO:
            raise ValueError("Only video datasets have frame fields")

        (
            fields,
            new_fields,
            embedded_fields,
            embedded_new_fields,
        ) = _parse_field_mapping(field_mapping)

        if fields:
            self._frame_doc_cls._rename_fields(fields, new_fields)
            fofr.Frame._rename_fields(
                self._frame_collection_name, fields, new_fields
            )

        if embedded_fields:
            sample_collection = self if view is None else view
            self._frame_doc_cls._rename_embedded_fields(
                embedded_fields, embedded_new_fields, sample_collection
            )
            fofr.Frame._reload_docs(self._frame_collection_name)

        self._reload()

    def clone_sample_field(self, field_name, new_field_name):
        """Clones the given sample field into a new field of the dataset.

        You can use dot notation (``embedded.field.name``) to clone embedded
        fields.

        Args:
            field_name: the field name or ``embedded.field.name``
            new_field_name: the new field name or ``embedded.field.name``
        """
        self._clone_sample_fields({field_name: new_field_name})

    def clone_sample_fields(self, field_mapping):
        """Clones the given sample fields into new fields of the dataset.

        You can use dot notation (``embedded.field.name``) to clone embedded
        fields.

        Args:
            field_mapping: a dict mapping field names to new field names into
                which to clone each field
        """
        self._clone_sample_fields(field_mapping)

    def clone_frame_field(self, field_name, new_field_name):
        """Clones the frame-level field into a new field.

        You can use dot notation (``embedded.field.name``) to clone embedded
        frame fields.

        Only applicable to video datasets.

        Args:
            field_name: the field name or ``embedded.field.name``
            new_field_name: the new field name or ``embedded.field.name``
        """
        self._clone_frame_fields({field_name: new_field_name})

    def clone_frame_fields(self, field_mapping):
        """Clones the frame-level fields into new fields.

        You can use dot notation (``embedded.field.name``) to clone embedded
        frame fields.

        Only applicable to video datasets.

        Args:
            field_mapping: a dict mapping field names to new field names into
                which to clone each field
        """
        self._clone_frame_fields(field_mapping)

    def _clone_sample_fields(self, field_mapping, view=None):
        (
            fields,
            new_fields,
            embedded_fields,
            embedded_new_fields,
        ) = _parse_field_mapping(field_mapping)

        if fields:
            self._sample_doc_cls._clone_fields(fields, new_fields, view)

        if embedded_fields:
            sample_collection = self if view is None else view
            self._sample_doc_cls._clone_embedded_fields(
                embedded_fields, embedded_new_fields, sample_collection
            )

        fos.Sample._reload_docs(self._sample_collection_name)
        self._reload()

    def _clone_frame_fields(self, field_mapping, view=None):
        if self.media_type != fom.VIDEO:
            raise ValueError("Only video datasets have frame fields")

        (
            fields,
            new_fields,
            embedded_fields,
            embedded_new_fields,
        ) = _parse_field_mapping(field_mapping)

        if fields:
            self._frame_doc_cls._clone_fields(fields, new_fields, view)

        if embedded_fields:
            sample_collection = self if view is None else view
            self._frame_doc_cls._clone_embedded_fields(
                embedded_fields, embedded_new_fields, sample_collection
            )

        fofr.Frame._reload_docs(self._frame_collection_name)
        self._reload()

    def clear_sample_field(self, field_name):
        """Clears the values of the field from all samples in the dataset.

        The field will remain in the dataset's schema, and all samples will
        have the value ``None`` for the field.

        You can use dot notation (``embedded.field.name``) to clone embedded
        frame fields.

        Args:
            field_name: the field name or ``embedded.field.name``
        """
        self._clear_sample_fields(field_name)

    def clear_sample_fields(self, field_names):
        """Clears the values of the fields from all samples in the dataset.

        The field will remain in the dataset's schema, and all samples will
        have the value ``None`` for the field.

        You can use dot notation (``embedded.field.name``) to clone embedded
        frame fields.

        Args:
            field_names: the field name or iterable of field names
        """
        self._clear_sample_fields(field_names)

    def clear_frame_field(self, field_name):
        """Clears the values of the frame-level field from all samples in the
        dataset.

        The field will remain in the dataset's frame schema, and all frames
        will have the value ``None`` for the field.

        You can use dot notation (``embedded.field.name``) to clone embedded
        frame fields.

        Only applicable to video datasets.

        Args:
            field_name: the field name or ``embedded.field.name``
        """
        self._clear_frame_fields(field_name)

    def clear_frame_fields(self, field_names):
        """Clears the values of the frame-level fields from all samples in the
        dataset.

        The fields will remain in the dataset's frame schema, and all frames
        will have the value ``None`` for the field.

        You can use dot notation (``embedded.field.name``) to clone embedded
        frame fields.

        Only applicable to video datasets.

        Args:
            field_names: the field name or iterable of field names
        """
        self._clear_frame_fields(field_names)

    def _clear_sample_fields(self, field_names, view=None):
        fields, embedded_fields = _parse_fields(field_names)

        if fields:
            self._sample_doc_cls._clear_fields(fields, view)

        if embedded_fields:
            sample_collection = self if view is None else view
            self._sample_doc_cls._clear_embedded_fields(
                embedded_fields, sample_collection
            )

        fos.Sample._reload_docs(self._sample_collection_name)

    def _clear_frame_fields(self, field_names, view=None):
        if self.media_type != fom.VIDEO:
            raise ValueError("Only video datasets have frame fields")

        fields, embedded_fields = _parse_fields(field_names)

        if fields:
            self._frame_doc_cls._clear_fields(fields, view)

        if embedded_fields:
            sample_collection = self if view is None else view
            self._frame_doc_cls._clear_embedded_fields(
                embedded_fields, sample_collection
            )

        fofr.Frame._reload_docs(self._frame_collection_name)

    def delete_sample_field(self, field_name, error_level=0):
        """Deletes the field from all samples in the dataset.

        You can use dot notation (``embedded.field.name``) to delete embedded
        fields.

        Args:
            field_name: the field name or ``embedded.field.name``
            error_level (0): the error level to use. Valid values are:

            -   0: raise error if a top-level field cannot be deleted
            -   1: log warning if a top-level field cannot be deleted
            -   2: ignore top-level fields that cannot be deleted
        """
        self._delete_sample_fields(field_name, error_level)

    def delete_sample_fields(self, field_names, error_level=0):
        """Deletes the fields from all samples in the dataset.

        You can use dot notation (``embedded.field.name``) to delete embedded
        fields.

        Args:
            field_names: the field name or iterable of field names
            error_level (0): the error level to use. Valid values are:

            -   0: raise error if a top-level field cannot be deleted
            -   1: log warning if a top-level field cannot be deleted
            -   2: ignore top-level fields that cannot be deleted
        """
        self._delete_sample_fields(field_names, error_level)

    def delete_frame_field(self, field_name, error_level=0):
        """Deletes the frame-level field from all samples in the dataset.

        You can use dot notation (``embedded.field.name``) to delete embedded
        frame fields.

        Only applicable to video datasets.

        Args:
            field_name: the field name or ``embedded.field.name``
            error_level (0): the error level to use. Valid values are:

            -   0: raise error if a top-level field cannot be deleted
            -   1: log warning if a top-level field cannot be deleted
            -   2: ignore top-level fields that cannot be deleted
        """
        self._delete_frame_fields(field_name, error_level)

    def delete_frame_fields(self, field_names, error_level=0):
        """Deletes the frame-level fields from all samples in the dataset.

        You can use dot notation (``embedded.field.name``) to delete embedded
        frame fields.

        Only applicable to video datasets.

        Args:
            field_names: a field name or iterable of field names
            error_level (0): the error level to use. Valid values are:

            -   0: raise error if a top-level field cannot be deleted
            -   1: log warning if a top-level field cannot be deleted
            -   2: ignore top-level fields that cannot be deleted
        """
        self._delete_frame_fields(field_names, error_level)

    def _delete_sample_fields(self, field_names, error_level):
        fields, embedded_fields = _parse_fields(field_names)

        if fields:
            self._sample_doc_cls._delete_fields(
                fields, error_level=error_level
            )
            fos.Sample._purge_fields(self._sample_collection_name, fields)

        if embedded_fields:
            self._sample_doc_cls._delete_embedded_fields(embedded_fields)
            fos.Sample._reload_docs(self._sample_collection_name)

        self._reload()

    def _delete_frame_fields(self, field_names, error_level):
        if self.media_type != fom.VIDEO:
            raise ValueError("Only video datasets have frame fields")

        fields, embedded_fields = _parse_fields(field_names)

        if fields:
            self._frame_doc_cls._delete_fields(fields, error_level=error_level)
            fofr.Frame._purge_fields(self._frame_collection_name, fields)

        if embedded_fields:
            self._frame_doc_cls._delete_embedded_fields(embedded_fields)
            fofr.Frame._reload_docs(self._frame_collection_name)

        self._reload()

    def iter_samples(self, progress=False):
        """Returns an iterator over the samples in the dataset.

        Args:
            progress (False): whether to render a progress bar tracking the
                iterator's progress

        Returns:
            an iterator over :class:`fiftyone.core.sample.Sample` instances
        """
        pipeline = self._pipeline(detach_frames=True)

        if progress:
            with fou.ProgressBar(total=len(self)) as pb:
                for sample in pb(self._iter_samples(pipeline)):
                    yield sample
        else:
            for sample in self._iter_samples(pipeline):
                yield sample

    def _iter_samples(self, pipeline):
        index = 0

        try:
            for d in foo.aggregate(self._sample_collection, pipeline):
                doc = self._sample_dict_to_doc(d)
                sample = fos.Sample.from_doc(doc, dataset=self)
                index += 1
                yield sample

        except CursorNotFound:
            # The cursor has timed out so we yield from a new one after
            # skipping to the last offset

            pipeline.append({"$skip": index})
            for sample in self._iter_samples(pipeline):
                yield sample

    def add_sample(self, sample, expand_schema=True, validate=True):
        """Adds the given sample to the dataset.

        If the sample instance does not belong to a dataset, it is updated
        in-place to reflect its membership in this dataset. If the sample
        instance belongs to another dataset, it is not modified.

        Args:
            sample: a :class:`fiftyone.core.sample.Sample`
            expand_schema (True): whether to dynamically add new sample fields
                encountered to the dataset schema. If False, an error is raised
                if the sample's schema is not a subset of the dataset schema
            validate (True): whether to validate that the fields of the sample
                are compliant with the dataset schema before adding it

        Returns:
            the ID of the sample in the dataset
        """
        return self._add_samples_batch([sample], expand_schema, validate)[0]

    def add_samples(
        self, samples, expand_schema=True, validate=True, num_samples=None
    ):
        """Adds the given samples to the dataset.

        Any sample instances that do not belong to a dataset are updated
        in-place to reflect membership in this dataset. Any sample instances
        that belong to other datasets are not modified.

        Args:
            samples: an iterable of :class:`fiftyone.core.sample.Sample`
                instances or a
                :class:`fiftyone.core.collections.SampleCollection`
            expand_schema (True): whether to dynamically add new sample fields
                encountered to the dataset schema. If False, an error is raised
                if a sample's schema is not a subset of the dataset schema
            validate (True): whether to validate that the fields of each sample
                are compliant with the dataset schema before adding it
            num_samples (None): the number of samples in ``samples``. If not
                provided, this is computed via ``len(samples)``, if possible.
                This value is optional and is used only for progress tracking

        Returns:
            a list of IDs of the samples in the dataset
        """
        if num_samples is None:
            try:
                num_samples = len(samples)
            except:
                pass

        # Dynamically size batches so that they are as large as possible while
        # still achieving a nice frame rate on the progress bar
        target_latency = 0.2  # in seconds
        batcher = fou.DynamicBatcher(
            samples, target_latency, init_batch_size=1, max_batch_beta=2.0
        )

        sample_ids = []
        with fou.ProgressBar(total=num_samples) as pb:
            for batch in batcher:
                sample_ids.extend(
                    self._add_samples_batch(batch, expand_schema, validate)
                )
                pb.update(count=len(batch))

        return sample_ids

    def add_collection(
        self, sample_collection, include_info=True, overwrite_info=False
    ):
        """Adds the contents of the given collection to the dataset.

        This method is a special case of :meth:`Dataset.merge_samples` that
        adds samples with new IDs to this dataset and omits any samples with
        existing IDs (the latter would only happen in rare cases).

        Use :meth:`Dataset.merge_samples` if you have multiple datasets whose
        samples refer to the same source media.

        Args:
            samples: a :class:`fiftyone.core.collections.SampleCollection`
            include_info (True): whether to merge dataset-level information
                such as ``info`` and ``classes``
            overwrite_info (False): whether to overwrite existing dataset-level
                information. Only applicable when ``include_info`` is True

        Returns:
            a list of IDs of the samples that were added to this dataset
        """
        num_samples = len(self)
        self.merge_samples(
            sample_collection,
            key_field="id",
            skip_existing=True,
            insert_new=True,
            include_info=include_info,
            overwrite_info=overwrite_info,
        )
        return self.skip(num_samples).values("id")

    def _add_samples_batch(self, samples, expand_schema, validate):
        samples = [s.copy() if s._in_db else s for s in samples]

        if self.media_type is None and samples:
            self.media_type = samples[0].media_type

        if expand_schema:
            self._expand_schema(samples)

        if validate:
            self._validate_samples(samples)

        dicts = [self._make_dict(sample) for sample in samples]

        try:
            # adds `_id` to each dict
            self._sample_collection.insert_many(dicts)
        except BulkWriteError as bwe:
            msg = bwe.details["writeErrors"][0]["errmsg"]
            raise ValueError(msg) from bwe

        for sample, d in zip(samples, dicts):
            doc = self._sample_dict_to_doc(d)
            sample._set_backing_doc(doc, dataset=self)

            if self.media_type == fom.VIDEO:
                sample.frames.save()

        return [str(d["_id"]) for d in dicts]

    def _upsert_samples_batch(self, samples, expand_schema, validate):
        if self.media_type is None and samples:
            self.media_type = samples[0].media_type

        if expand_schema:
            self._expand_schema(samples)

        if validate:
            self._validate_samples(samples)

        dicts = []
        ops = []
        for sample in samples:
            d = self._make_dict(sample, include_id=True)
            dicts.append(d)

            if sample.id:
                ops.append(ReplaceOne({"_id": sample._id}, d, upsert=True))
            else:
                d.pop("_id", None)
                ops.append(InsertOne(d))  # adds `_id` to dict

        foo.bulk_write(ops, self._sample_collection, ordered=False)

        for sample, d in zip(samples, dicts):
            doc = self._sample_dict_to_doc(d)
            sample._set_backing_doc(doc, dataset=self)

            if self.media_type == fom.VIDEO:
                sample.frames.save()

    def _make_dict(self, sample, include_id=False):
        d = sample.to_mongo_dict(include_id=include_id)

        # We omit None here to allow samples with None-valued new fields to
        # be added without raising nonexistent field errors. This is safe
        # because None and missing are equivalent in our data model
        return {k: v for k, v in d.items() if v is not None}

    def _bulk_write(self, ops, frames=False, ordered=False):
        if frames:
            coll = self._frame_collection
        else:
            coll = self._sample_collection

        foo.bulk_write(ops, coll, ordered=ordered)

        if frames:
            fofr.Frame._reload_docs(self._frame_collection_name)
        else:
            fos.Sample._reload_docs(self._sample_collection_name)

    def _merge_doc(
        self,
        doc,
        fields=None,
        omit_fields=None,
        expand_schema=True,
        merge_info=True,
        overwrite_info=False,
    ):
        if fields is not None:
            if etau.is_str(fields):
                fields = [fields]
            elif not isinstance(fields, dict):
                fields = list(fields)

        if omit_fields is not None:
            if etau.is_str(omit_fields):
                omit_fields = [omit_fields]
            else:
                omit_fields = list(omit_fields)

        _merge_dataset_doc(
            self,
            doc,
            fields=fields,
            omit_fields=omit_fields,
            expand_schema=expand_schema,
            merge_info=merge_info,
            overwrite_info=overwrite_info,
        )

    def merge_samples(
        self,
        samples,
        key_field="filepath",
        key_fcn=None,
        skip_existing=False,
        insert_new=True,
        fields=None,
        omit_fields=None,
        merge_lists=True,
        overwrite=True,
        expand_schema=True,
        include_info=True,
        overwrite_info=False,
        num_samples=None,
    ):
        """Merges the given samples into this dataset.

        By default, samples with the same absolute ``filepath`` are merged, but
        you can customize this behavior via the ``key_field`` and ``key_fcn``
        parameters. For example, you could set
        ``key_fcn = lambda sample: os.path.basename(sample.filepath)`` to merge
        samples with the same base filename.

        The behavior of this method is highly customizable. By default, all
        top-level fields from the provided samples are merged in, overwriting
        any existing values for those fields, with the exception of list fields
        (e.g., ``tags``) and label list fields (e.g.,
        :class:`fiftyone.core.labels.Detections` fields), in which case the
        elements of the lists themselves are merged. In the case of label list
        fields, labels with the same ``id`` in both collections are updated
        rather than duplicated.

        To avoid confusion between missing fields and fields whose value is
        ``None``, ``None``-valued fields are always treated as missing while
        merging.

        This method can be configured in numerous ways, including:

        -   Whether existing samples should be modified or skipped
        -   Whether new samples should be added or omitted
        -   Whether new fields can be added to the dataset schema
        -   Whether list fields should be treated as ordinary fields and merged
            as a whole rather than merging their elements
        -   Whether to merge only specific fields, or all but certain fields
        -   Mapping input fields to different field names of this dataset

        Args:
            samples: a :class:`fiftyone.core.collections.SampleCollection` or
                iterable of :class:`fiftyone.core.sample.Sample` instances
            key_field ("filepath"): the sample field to use to decide whether
                to join with an existing sample
            key_fcn (None): a function that accepts a
                :class:`fiftyone.core.sample.Sample` instance and computes a
                key to decide if two samples should be merged. If a ``key_fcn``
                is provided, ``key_field`` is ignored
            skip_existing (False): whether to skip existing samples (True) or
                merge them (False)
            insert_new (True): whether to insert new samples (True) or skip
                them (False)
            fields (None): an optional field or iterable of fields to which to
                restrict the merge. If provided, fields other than these are
                omitted from ``samples`` when merging or adding samples. One
                exception is that ``filepath`` is always included when adding
                new samples, since the field is required. This can also be a
                dict mapping field names of the input collection to field names
                of this dataset
            omit_fields (None): an optional field or iterable of fields to
                exclude from the merge. If provided, these fields are omitted
                from ``samples``, if present, when merging or adding samples.
                One exception is that ``filepath`` is always included when
                adding new samples, since the field is required
            merge_lists (True): whether to merge the elements of list fields
                (e.g., ``tags``) and label list fields (e.g.,
                :class:`fiftyone.core.labels.Detections` fields) rather than
                merging the entire top-level field like other field types.
                For label lists fields, existing
                :class:`fiftyone.core.label.Label` elements are either replaced
                (when ``overwrite`` is True) or kept (when ``overwrite`` is
                False) when their ``id`` matches a label from the provided
                samples
            overwrite (True): whether to overwrite (True) or skip (False)
                existing fields and label elements
            expand_schema (True): whether to dynamically add new fields
                encountered to the dataset schema. If False, an error is raised
                if a sample's schema is not a subset of the dataset schema
            include_info (True): whether to merge dataset-level information
                such as ``info`` and ``classes``. Only applicable when
                ``samples`` is a
                :class:`fiftyone.core.collections.SampleCollection`
            overwrite_info (False): whether to overwrite existing dataset-level
                information. Only applicable when ``samples`` is a
                :class:`fiftyone.core.collections.SampleCollection` and
                ``include_info`` is True
            num_samples (None): the number of samples in ``samples``. If not
                provided, this is computed via ``len(samples)``, if possible.
                This value is optional and is used only for progress tracking
        """
        if fields is not None:
            if etau.is_str(fields):
                fields = [fields]
            elif not isinstance(fields, dict):
                fields = list(fields)

        if omit_fields is not None:
            if etau.is_str(omit_fields):
                omit_fields = [omit_fields]
            else:
                omit_fields = list(omit_fields)

        if isinstance(samples, foc.SampleCollection):
            _merge_dataset_doc(
                self,
                samples,
                fields=fields,
                omit_fields=omit_fields,
                expand_schema=expand_schema,
                merge_info=include_info,
                overwrite_info=overwrite_info,
            )

            expand_schema = False

        # If we're merging a collection, use aggregation pipelines
        if isinstance(samples, foc.SampleCollection) and key_fcn is None:
            _merge_samples_pipeline(
                samples,
                self,
                key_field,
                skip_existing=skip_existing,
                insert_new=insert_new,
                fields=fields,
                omit_fields=omit_fields,
                merge_lists=merge_lists,
                overwrite=overwrite,
            )
            return

        #
        # If we're not merging a collection but the merge key is a field, it's
        # faster to import into a temporary dataset and then do a merge that
        # leverages aggregation pipelines, because this avoids the need to
        # load samples from `self` into memory
        #

        if key_fcn is None:
            tmp = Dataset()
            tmp.add_samples(samples, num_samples=num_samples)

            self.merge_samples(
                tmp,
                key_field=key_field,
                skip_existing=skip_existing,
                insert_new=insert_new,
                fields=fields,
                omit_fields=omit_fields,
                merge_lists=merge_lists,
                overwrite=overwrite,
                expand_schema=expand_schema,
                include_info=False,
            )
            tmp.delete()

            return

        _merge_samples_python(
            self,
            samples,
            key_field=key_field,
            key_fcn=key_fcn,
            skip_existing=skip_existing,
            insert_new=insert_new,
            fields=fields,
            omit_fields=omit_fields,
            merge_lists=merge_lists,
            overwrite=overwrite,
            expand_schema=expand_schema,
            num_samples=num_samples,
        )

    def delete_samples(self, samples_or_ids):
        """Deletes the given sample(s) from the dataset.

        If reference to a sample exists in memory, the sample will be updated
        such that ``sample.in_dataset`` is False.

        Args:
            samples_or_ids: the sample(s) to delete. Can be any of the
                following:

                -   a sample ID
                -   an iterable of sample IDs
                -   a :class:`fiftyone.core.sample.Sample` or
                    :class:`fiftyone.core.sample.SampleView`
                -   an iterable of sample IDs
                -   a :class:`fiftyone.core.collections.SampleCollection`
                -   an iterable of :class:`fiftyone.core.sample.Sample` or
                    :class:`fiftyone.core.sample.SampleView` instances
        """
        sample_ids = _get_sample_ids(samples_or_ids)
        self._clear(sample_ids=sample_ids)

    def delete_labels(
        self, labels=None, ids=None, tags=None, view=None, fields=None
    ):
        """Deletes the specified labels from the dataset.

        You can specify the labels to delete via any of the following methods:

        -   Provide the ``labels`` argument, which should contain a list of
            dicts in the format returned by
            :meth:`fiftyone.core.session.Session.selected_labels`

        -   Provide the ``ids`` or ``tags`` arguments to specify the labels to
            delete via their IDs and/or tags

        -   Provide the ``view`` argument to delete all of the labels in a view
            into this dataset. This syntax is useful if you have constructed a
            :class:`fiftyone.core.view.DatasetView` defining the labels to
            delete

        Additionally, you can specify the ``fields`` argument to restrict
        deletion to specific field(s), either for efficiency or to ensure that
        labels from other fields are not deleted if their contents are included
        in the other arguments.

        Args:
            labels (None): a list of dicts specifying the labels to delete in
                the format returned by
                :meth:`fiftyone.core.session.Session.selected_labels`
            ids (None): an ID or iterable of IDs of the labels to delete
            tags (None): a tag or iterable of tags of the labels to delete
            view (None): a :class:`fiftyone.core.view.DatasetView` into this
                dataset containing the labels to delete
            fields (None): a field or iterable of fields from which to delete
                labels
        """
        if labels is not None:
            self._delete_labels(labels, fields=fields)

        if ids is None and tags is None and view is None:
            return

        if view is not None and view._dataset is not self:
            raise ValueError("`view` must be a view into the same dataset")

        if etau.is_str(ids):
            ids = [ids]

        if ids is not None:
            ids = [ObjectId(_id) for _id in ids]

        if etau.is_str(tags):
            tags = [tags]

        if fields is None:
            fields = self._get_label_fields()
        elif etau.is_str(fields):
            fields = [fields]

        sample_ops = []
        frame_ops = []
        for field in fields:
            if view is not None:
                _, id_path = view._get_label_field_path(field, "_id")
                view_ids = view.values(id_path, unwind=True)
            else:
                view_ids = None

            label_type = self._get_label_field_type(field)
            field, is_frame_field = self._handle_frame_field(field)

            ops = []
            if issubclass(label_type, fol._LABEL_LIST_FIELDS):
                array_field = field + "." + label_type._LABEL_LIST_FIELD

                if view_ids is not None:
                    ops.append(
                        UpdateMany(
                            {},
                            {
                                "$pull": {
                                    array_field: {"_id": {"$in": view_ids}}
                                }
                            },
                        )
                    )

                if ids is not None:
                    ops.append(
                        UpdateMany(
                            {}, {"$pull": {array_field: {"_id": {"$in": ids}}}}
                        )
                    )

                if tags is not None:
                    ops.append(
                        UpdateMany(
                            {},
                            {
                                "$pull": {
                                    array_field: {
                                        "tags": {"$elemMatch": {"$in": tags}}
                                    }
                                }
                            },
                        )
                    )
            else:
                if view_ids is not None:
                    ops.append(
                        UpdateMany(
                            {field + "._id": {"$in": view_ids}},
                            {"$set": {field: None}},
                        )
                    )

                if ids is not None:
                    ops.append(
                        UpdateMany(
                            {field + "._id": {"$in": ids}},
                            {"$set": {field: None}},
                        )
                    )

                if tags is not None:
                    ops.append(
                        UpdateMany(
                            {field + ".tags": {"$elemMatch": {"$in": tags}}},
                            {"$set": {field: None}},
                        )
                    )

            if is_frame_field:
                frame_ops.extend(ops)
            else:
                sample_ops.extend(ops)

        if sample_ops:
            foo.bulk_write(sample_ops, self._sample_collection)
            fos.Sample._reload_docs(self._sample_collection_name)

        if frame_ops:
            foo.bulk_write(frame_ops, self._frame_collection)
            fofr.Frame._reload_docs(self._frame_collection_name)

    def _delete_labels(self, labels, fields=None):
        if etau.is_str(fields):
            fields = [fields]

        # Partition labels by field
        sample_ids = set()
        labels_map = defaultdict(list)
        for l in labels:
            sample_ids.add(l["sample_id"])
            labels_map[l["field"]].append(l)

        sample_ops = []
        frame_ops = []
        for field, field_labels in labels_map.items():
            if fields is not None and field not in fields:
                continue

            label_type = self._get_label_field_type(field)
            field, is_frame_field = self._handle_frame_field(field)

            if is_frame_field:
                # Partition by (sample ID, frame number)
                _labels_map = defaultdict(list)
                for l in field_labels:
                    _labels_map[(l["sample_id"], l["frame_number"])].append(
                        ObjectId(l["label_id"])
                    )

                if issubclass(label_type, fol._LABEL_LIST_FIELDS):
                    array_field = field + "." + label_type._LABEL_LIST_FIELD

                    for (
                        (sample_id, frame_number),
                        label_ids,
                    ) in _labels_map.items():
                        frame_ops.append(
                            UpdateOne(
                                {
                                    "_sample_id": ObjectId(sample_id),
                                    "frame_number": frame_number,
                                },
                                {
                                    "$pull": {
                                        array_field: {
                                            "_id": {"$in": label_ids}
                                        }
                                    }
                                },
                            )
                        )
                else:
                    for (
                        (sample_id, frame_number),
                        label_ids,
                    ) in _labels_map.items():
                        # If the data is well-formed, `label_ids` should have
                        # exactly one element, and this is redundant anyhow
                        # since `sample_id` should uniquely define the label to
                        # delete, but we still include `label_id` in the query
                        # just to be safe
                        for label_id in label_ids:
                            frame_ops.append(
                                UpdateOne(
                                    {
                                        "_sample_id": ObjectId(sample_id),
                                        "frame_number": frame_number,
                                        field + "._id": label_id,
                                    },
                                    {"$set": {field: None}},
                                )
                            )
            else:
                # Partition by sample ID
                _labels_map = defaultdict(list)
                for l in field_labels:
                    _labels_map[l["sample_id"]].append(ObjectId(l["label_id"]))

                if issubclass(label_type, fol._LABEL_LIST_FIELDS):
                    array_field = field + "." + label_type._LABEL_LIST_FIELD

                    for sample_id, label_ids in _labels_map.items():
                        sample_ops.append(
                            UpdateOne(
                                {"_id": ObjectId(sample_id)},
                                {
                                    "$pull": {
                                        array_field: {
                                            "_id": {"$in": label_ids}
                                        }
                                    }
                                },
                            )
                        )
                else:
                    for sample_id, label_ids in _labels_map.items():
                        # If the data is well-formed, `label_ids` should have
                        # exactly one element, and this is redundant anyhow
                        # since `sample_id` and `frame_number` should uniquely
                        # define the label to delete, but we still include
                        # `label_id` in the query just to be safe
                        for label_id in label_ids:
                            sample_ops.append(
                                UpdateOne(
                                    {
                                        "_id": ObjectId(sample_id),
                                        field + "._id": label_id,
                                    },
                                    {"$set": {field: None}},
                                )
                            )

        if sample_ops:
            foo.bulk_write(sample_ops, self._sample_collection)

            fos.Sample._reload_docs(
                self._sample_collection_name, sample_ids=sample_ids
            )

        if frame_ops:
            foo.bulk_write(frame_ops, self._frame_collection)

            # pylint: disable=unexpected-keyword-arg
            fofr.Frame._reload_docs(
                self._frame_collection_name, sample_ids=sample_ids
            )

    @deprecated(reason="Use delete_samples() instead")
    def remove_sample(self, sample_or_id):
        """Removes the given sample from the dataset.

        If reference to a sample exists in memory, the sample will be updated
        such that ``sample.in_dataset`` is False.

        .. warning::

            This method is deprecated and will be removed in a future release.
            Use the drop-in replacement :meth:`delete_samples` instead.

        Args:
            sample_or_id: the sample to remove. Can be any of the following:

                -   a sample ID
                -   a :class:`fiftyone.core.sample.Sample`
                -   a :class:`fiftyone.core.sample.SampleView`
        """
        self.delete_samples(sample_or_id)

    @deprecated(reason="Use delete_samples() instead")
    def remove_samples(self, samples_or_ids):
        """Removes the given samples from the dataset.

        If reference to a sample exists in memory, the sample will be updated
        such that ``sample.in_dataset`` is False.

        .. warning::

            This method is deprecated and will be removed in a future release.
            Use the drop-in replacement :meth:`delete_samples` instead.

        Args:
            samples_or_ids: the samples to remove. Can be any of the following:

                -   a sample ID
                -   an iterable of sample IDs
                -   a :class:`fiftyone.core.sample.Sample` or
                    :class:`fiftyone.core.sample.SampleView`
                -   an iterable of sample IDs
                -   a :class:`fiftyone.core.collections.SampleCollection`
                -   an iterable of :class:`fiftyone.core.sample.Sample` or
                    :class:`fiftyone.core.sample.SampleView` instances
        """
        self.delete_samples(samples_or_ids)

    def save(self):
        """Saves the dataset to the database.

        This only needs to be called when dataset-level information such as its
        :meth:`Dataset.info` is modified.
        """
        self._save()

    def _save(self, view=None, fields=None):
        if view is not None:
            _save_view(view, fields)

        self._doc.save()

    def clone(self, name=None):
        """Creates a clone of the dataset containing deep copies of all samples
        and dataset-level information in this dataset.

        Args:
            name (None): a name for the cloned dataset. By default,
                :func:`get_default_dataset_name` is used

        Returns:
            the new :class:`Dataset`
        """
        return self._clone(name=name)

    def _clone(self, name=None, view=None):
        if name is None:
            name = get_default_dataset_name()

        if view is not None:
            sample_collection = view
        else:
            sample_collection = self

        return _clone_dataset_or_view(sample_collection, name)

    def clear(self):
        """Removes all samples from the dataset.

        If reference to a sample exists in memory, the sample will be updated
        such that ``sample.in_dataset`` is False.
        """
        self._clear()

    def _clear(self, view=None, sample_ids=None):
        if view is not None:
            sample_ids = view.values("id")

        if sample_ids is not None:
            d = {"_id": {"$in": [ObjectId(_id) for _id in sample_ids]}}
        else:
            sample_ids = None
            d = {}

        self._sample_collection.delete_many(d)
        fos.Sample._reset_docs(
            self._sample_collection_name, sample_ids=sample_ids
        )

        self._clear_frames(sample_ids=sample_ids)

    def clear_frames(self):
        """Removes all frame labels from the video dataset.

        If reference to a frame exists in memory, the frame will be updated
        such that ``frame.in_dataset`` is False.
        """
        self._clear_frames()

    def _clear_frames(self, view=None, sample_ids=None):
        if self.media_type != fom.VIDEO:
            return

        if view is not None:
            sample_ids = view.values("id")

        if sample_ids is not None:
            d = {"_sample_id": {"$in": [ObjectId(_id) for _id in sample_ids]}}
        else:
            d = {}

        self._frame_collection.delete_many(d)
        fofr.Frame._reset_docs(
            self._frame_collection_name, sample_ids=sample_ids
        )

    def ensure_frames(self):
        """Ensures that the video dataset contains frame instances for every
        frame of each sample's source video.

        Empty frames will be inserted for missing frames, and already existing
        frames are left unchanged.
        """
        self._ensure_frames()

    def _ensure_frames(self, view=None):
        if self.media_type != fom.VIDEO:
            return

        if view is not None:
            sample_collection = view
        else:
            sample_collection = self

        sample_collection.compute_metadata()

        pipeline = sample_collection._pipeline()
        pipeline.extend(
            [
                {
                    "$project": {
                        "_id": False,
                        "_sample_id": "$_id",
                        "frame_number": {
                            "$range": [
                                1,
                                {"$add": ["$metadata.total_frame_count", 1]},
                            ]
                        },
                    }
                },
                {"$unwind": "$frame_number"},
                {
                    "$merge": {
                        "into": self._frame_collection_name,
                        "on": ["_sample_id", "frame_number"],
                        "whenMatched": "keepExisting",
                        "whenNotMatched": "insert",
                    }
                },
            ]
        )

<<<<<<< HEAD
        # Clips datasets directly use their source dataset's frame collection,
        # so don't delete frames
        if self._is_clips:
            return

        self._frame_doc_cls.drop_collection()
        fofr.Frame._reset_docs(self._frame_collection_name)
=======
        self._aggregate(pipeline=pipeline)
>>>>>>> 704a7bb9

    def delete(self):
        """Deletes the dataset.

        Once deleted, only the ``name`` and ``deleted`` attributes of a dataset
        may be accessed.

        If reference to a sample exists in memory, the sample will be updated
        such that ``sample.in_dataset`` is False.
        """
        self.clear()
        _delete_dataset_doc(self._doc)
        self._deleted = True

    def add_dir(
        self,
        dataset_dir=None,
        dataset_type=None,
        data_path=None,
        labels_path=None,
        label_field=None,
        tags=None,
        expand_schema=True,
        add_info=True,
        **kwargs,
    ):
        """Adds the contents of the given directory to the dataset.

        You can perform imports with this method via the following basic
        patterns:

        (a) Provide ``dataset_dir`` and ``dataset_type`` to import the contents
            of a directory that is organized in the default layout for the
            dataset type as documented in
            :ref:`this guide <loading-datasets-from-disk>`

        (b) Provide ``dataset_type`` along with ``data_path``, ``labels_path``,
            or other type-specific parameters to perform a customized import.
            This syntax provides the flexibility to, for example, perform
            labels-only imports or imports where the source media lies in a
            different location than the labels

        In either workflow, the remaining parameters of this method can be
        provided to further configure the import.

        See :ref:`this guide <loading-datasets-from-disk>` for example usages
        of this method and descriptions of the available dataset types.

        Args:
            dataset_dir (None): the dataset directory. This can be omitted for
                certain dataset formats if you provide arguments such as
                ``data_path`` and ``labels_path``
            dataset_type (None): the
                :class:`fiftyone.types.dataset_types.Dataset` type of the
                dataset
            data_path (None): an optional parameter that enables explicit
                control over the location of the exported media for certain
                dataset types. Can be any of the following:

                -   a folder name like ``"data"`` or ``"data/"`` specifying a
                    subfolder of ``dataset_dir`` in which the media lies
                -   an absolute directory path in which the media lies. In this
                    case, the ``export_dir`` has no effect on the location of
                    the data
                -   a filename like ``"data.json"`` specifying the filename of
                    a JSON manifest file in ``dataset_dir`` that maps UUIDs to
                    media filepaths. Files of this format are generated when
                    passing the ``export_media="manifest"`` option to
                    :meth:`fiftyone.core.collections.SampleCollection.export`
                -   an absolute filepath to a JSON manifest file. In this case,
                    ``dataset_dir`` has no effect on the location of the data

                By default, it is assumed that the data can be located in the
                default location within ``dataset_dir`` for the dataset type
            labels_path (None): an optional parameter that enables explicit
                control over the location of the labels. Only applicable when
                importing certain labeled dataset formats. Can be any of the
                following:

                -   a type-specific folder name like ``"labels"`` or
                    ``"labels/"`` or a filename like ``"labels.json"`` or
                    ``"labels.xml"`` specifying the location in ``dataset_dir``
                    of the labels file(s)
                -   an absolute directory or filepath containing the labels
                    file(s). In this case, ``dataset_dir`` has no effect on the
                    location of the labels

                For labeled datasets, this parameter defaults to the location
                in ``dataset_dir`` of the labels for the default layout of the
                dataset type being imported
            label_field (None): controls the field(s) in which imported labels
                are stored. Only applicable if ``dataset_importer`` is a
                :class:`fiftyone.utils.data.importers.LabeledImageDatasetImporter` or
                :class:`fiftyone.utils.data.importers.LabeledVideoDatasetImporter`.
                If the importer produces a single
                :class:`fiftyone.core.labels.Label` instance per sample/frame,
                this argument specifies the name of the field to use; the
                default is ``"ground_truth"``. If the importer produces a
                dictionary of labels per sample, this argument specifies a
                string prefix to prepend to each label key; the default in this
                case is to directly use the keys of the imported label
                dictionaries as field names
            tags (None): an optional tag or iterable of tags to attach to each
                sample
            expand_schema (True): whether to dynamically add new sample fields
                encountered to the dataset schema. If False, an error is raised
                if a sample's schema is not a subset of the dataset schema
            add_info (True): whether to add dataset info from the importer (if
                any) to the dataset's ``info``
            **kwargs: optional keyword arguments to pass to the constructor of
                the :class:`fiftyone.utils.data.importers.DatasetImporter` for
                the specified ``dataset_type``

        Returns:
            a list of IDs of the samples that were added to the dataset
        """
        dataset_importer, _ = foud.build_dataset_importer(
            dataset_type,
            dataset_dir=dataset_dir,
            data_path=data_path,
            labels_path=labels_path,
            name=self.name,
            **kwargs,
        )

        return self.add_importer(
            dataset_importer,
            label_field=label_field,
            tags=tags,
            expand_schema=expand_schema,
            add_info=add_info,
        )

    def merge_dir(
        self,
        dataset_dir=None,
        dataset_type=None,
        data_path=None,
        labels_path=None,
        label_field=None,
        tags=None,
        key_field="filepath",
        key_fcn=None,
        skip_existing=False,
        insert_new=True,
        fields=None,
        omit_fields=None,
        merge_lists=True,
        overwrite=True,
        expand_schema=True,
        add_info=True,
        **kwargs,
    ):
        """Merges the contents of the given directory into the dataset.

        You can perform imports with this method via the following basic
        patterns:

        (a) Provide ``dataset_dir`` and ``dataset_type`` to import the contents
            of a directory that is organized in the default layout for the
            dataset type as documented in
            :ref:`this guide <loading-datasets-from-disk>`

        (b) Provide ``dataset_type`` along with ``data_path``, ``labels_path``,
            or other type-specific parameters to perform a customized import.
            This syntax provides the flexibility to, for example, perform
            labels-only imports or imports where the source media lies in a
            different location than the labels

        In either workflow, the remaining parameters of this method can be
        provided to further configure the import.

        See :ref:`this guide <loading-datasets-from-disk>` for example usages
        of this method and descriptions of the available dataset types.

        By default, samples with the same absolute ``filepath`` are merged, but
        you can customize this behavior via the ``key_field`` and ``key_fcn``
        parameters. For example, you could set
        ``key_fcn = lambda sample: os.path.basename(sample.filepath)`` to merge
        samples with the same base filename.

        The behavior of this method is highly customizable. By default, all
        top-level fields from the imported samples are merged in, overwriting
        any existing values for those fields, with the exception of list fields
        (e.g., ``tags``) and label list fields (e.g.,
        :class:`fiftyone.core.labels.Detections` fields), in which case the
        elements of the lists themselves are merged. In the case of label list
        fields, labels with the same ``id`` in both collections are updated
        rather than duplicated.

        To avoid confusion between missing fields and fields whose value is
        ``None``, ``None``-valued fields are always treated as missing while
        merging.

        This method can be configured in numerous ways, including:

        -   Whether existing samples should be modified or skipped
        -   Whether new samples should be added or omitted
        -   Whether new fields can be added to the dataset schema
        -   Whether list fields should be treated as ordinary fields and merged
            as a whole rather than merging their elements
        -   Whether to merge only specific fields, or all but certain fields
        -   Mapping input fields to different field names of this dataset

        Args:
            dataset_dir (None): the dataset directory. This can be omitted for
                certain dataset formats if you provide arguments such as
                ``data_path`` and ``labels_path``
            dataset_type (None): the
                :class:`fiftyone.types.dataset_types.Dataset` type of the
                dataset
            data_path (None): an optional parameter that enables explicit
                control over the location of the exported media for certain
                dataset types. Can be any of the following:

                -   a folder name like ``"data"`` or ``"data/"`` specifying a
                    subfolder of ``dataset_dir`` in which the media lies
                -   an absolute directory path in which the media lies. In this
                    case, the ``export_dir`` has no effect on the location of
                    the data
                -   a filename like ``"data.json"`` specifying the filename of
                    a JSON manifest file in ``dataset_dir`` that maps UUIDs to
                    media filepaths. Files of this format are generated when
                    passing the ``export_media="manifest"`` option to
                    :meth:`fiftyone.core.collections.SampleCollection.export`
                -   an absolute filepath to a JSON manifest file. In this case,
                    ``dataset_dir`` has no effect on the location of the data

                By default, it is assumed that the data can be located in the
                default location within ``dataset_dir`` for the dataset type
            labels_path (None): an optional parameter that enables explicit
                control over the location of the labels. Only applicable when
                importing certain labeled dataset formats. Can be any of the
                following:

                -   a type-specific folder name like ``"labels"`` or
                    ``"labels/"`` or a filename like ``"labels.json"`` or
                    ``"labels.xml"`` specifying the location in ``dataset_dir``
                    of the labels file(s)
                -   an absolute directory or filepath containing the labels
                    file(s). In this case, ``dataset_dir`` has no effect on the
                    location of the labels

                For labeled datasets, this parameter defaults to the location
                in ``dataset_dir`` of the labels for the default layout of the
                dataset type being imported
            label_field (None): controls the field(s) in which imported labels
                are stored. Only applicable if ``dataset_importer`` is a
                :class:`fiftyone.utils.data.importers.LabeledImageDatasetImporter` or
                :class:`fiftyone.utils.data.importers.LabeledVideoDatasetImporter`.
                If the importer produces a single
                :class:`fiftyone.core.labels.Label` instance per sample/frame,
                this argument specifies the name of the field to use; the
                default is ``"ground_truth"``. If the importer produces a
                dictionary of labels per sample, this argument specifies a
                string prefix to prepend to each label key; the default in this
                case is to directly use the keys of the imported label
                dictionaries as field names
            tags (None): an optional tag or iterable of tags to attach to each
                sample
            key_field ("filepath"): the sample field to use to decide whether
                to join with an existing sample
            key_fcn (None): a function that accepts a
                :class:`fiftyone.core.sample.Sample` instance and computes a
                key to decide if two samples should be merged. If a ``key_fcn``
                is provided, ``key_field`` is ignored
            skip_existing (False): whether to skip existing samples (True) or
                merge them (False)
            insert_new (True): whether to insert new samples (True) or skip
                them (False)
            fields (None): an optional field or iterable of fields to which to
                restrict the merge. If provided, fields other than these are
                omitted from ``samples`` when merging or adding samples. One
                exception is that ``filepath`` is always included when adding
                new samples, since the field is required. This can also be a
                dict mapping field names of the input collection to field names
                of this dataset
            omit_fields (None): an optional field or iterable of fields to
                exclude from the merge. If provided, these fields are omitted
                from imported samples, if present. One exception is that
                ``filepath`` is always included when adding new samples, since
                the field is required
            merge_lists (True): whether to merge the elements of list fields
                (e.g., ``tags``) and label list fields (e.g.,
                :class:`fiftyone.core.labels.Detections` fields) rather than
                merging the entire top-level field like other field types. For
                label lists fields, existing :class:`fiftyone.core.label.Label`
                elements are either replaced (when ``overwrite`` is True) or
                kept (when ``overwrite`` is False) when their ``id`` matches a
                label from the provided samples
            overwrite (True): whether to overwrite (True) or skip (False)
                existing fields and label elements
            expand_schema (True): whether to dynamically add new fields
                encountered to the dataset schema. If False, an error is raised
                if a sample's schema is not a subset of the dataset schema
            add_info (True): whether to add dataset info from the importer
                (if any) to the dataset
            **kwargs: optional keyword arguments to pass to the constructor of
                the :class:`fiftyone.utils.data.importers.DatasetImporter` for
                the specified ``dataset_type``
        """
        dataset_importer, _ = foud.build_dataset_importer(
            dataset_type,
            dataset_dir=dataset_dir,
            data_path=data_path,
            labels_path=labels_path,
            name=self.name,
            **kwargs,
        )

        return self.merge_importer(
            dataset_importer,
            label_field=label_field,
            tags=tags,
            key_field=key_field,
            key_fcn=key_fcn,
            skip_existing=skip_existing,
            insert_new=insert_new,
            fields=fields,
            omit_fields=omit_fields,
            merge_lists=merge_lists,
            overwrite=overwrite,
            expand_schema=expand_schema,
            add_info=add_info,
        )

    def add_archive(
        self,
        archive_path,
        dataset_type=None,
        data_path=None,
        labels_path=None,
        label_field=None,
        tags=None,
        expand_schema=True,
        add_info=True,
        cleanup=True,
        **kwargs,
    ):
        """Adds the contents of the given archive to the dataset.

        If a directory with the same root name as ``archive_path`` exists, it
        is assumed that this directory contains the extracted contents of the
        archive, and thus the archive is not re-extracted.

        See :ref:`this guide <loading-datasets-from-disk>` for example usages
        of this method and descriptions of the available dataset types.

        .. note::

            The following archive formats are explicitly supported::

                .zip, .tar, .tar.gz, .tgz, .tar.bz, .tbz

            If an archive *not* in the above list is found, extraction will be
            attempted via the ``patool`` package, which supports many formats
            but may require that additional system packages be installed.

        Args:
            archive_path: the path to an archive of a dataset directory
            dataset_type (None): the
                :class:`fiftyone.types.dataset_types.Dataset` type of the
                dataset in ``archive_path``
            data_path (None): an optional parameter that enables explicit
                control over the location of the exported media for certain
                dataset types. Can be any of the following:

                -   a folder name like ``"data"`` or ``"data/"`` specifying a
                    subfolder of ``dataset_dir`` in which the media lies
                -   an absolute directory path in which the media lies. In this
                    case, the ``archive_path`` has no effect on the location of
                    the data
                -   a filename like ``"data.json"`` specifying the filename of
                    a JSON manifest file in ``archive_path`` that maps UUIDs to
                    media filepaths. Files of this format are generated when
                    passing the ``export_media="manifest"`` option to
                    :meth:`fiftyone.core.collections.SampleCollection.export`
                -   an absolute filepath to a JSON manifest file. In this case,
                    ``archive_path`` has no effect on the location of the data

                By default, it is assumed that the data can be located in the
                default location within ``archive_path`` for the dataset type
            labels_path (None): an optional parameter that enables explicit
                control over the location of the labels. Only applicable when
                importing certain labeled dataset formats. Can be any of the
                following:

                -   a type-specific folder name like ``"labels"`` or
                    ``"labels/"`` or a filename like ``"labels.json"`` or
                    ``"labels.xml"`` specifying the location in
                    ``archive_path`` of the labels file(s)
                -   an absolute directory or filepath containing the labels
                    file(s). In this case, ``archive_path`` has no effect on
                    the location of the labels

                For labeled datasets, this parameter defaults to the location
                in ``archive_path`` of the labels for the default layout of the
                dataset type being imported
            label_field (None): controls the field(s) in which imported labels
                are stored. Only applicable if ``dataset_importer`` is a
                :class:`fiftyone.utils.data.importers.LabeledImageDatasetImporter` or
                :class:`fiftyone.utils.data.importers.LabeledVideoDatasetImporter`.
                If the importer produces a single
                :class:`fiftyone.core.labels.Label` instance per sample/frame,
                this argument specifies the name of the field to use; the
                default is ``"ground_truth"``. If the importer produces a
                dictionary of labels per sample, this argument specifies a
                string prefix to prepend to each label key; the default in this
                case is to directly use the keys of the imported label
                dictionaries as field names
            tags (None): an optional tag or iterable of tags to attach to each
                sample
            expand_schema (True): whether to dynamically add new sample fields
                encountered to the dataset schema. If False, an error is raised
                if a sample's schema is not a subset of the dataset schema
            add_info (True): whether to add dataset info from the importer (if
                any) to the dataset's ``info``
            cleanup (True): whether to delete the archive after extracting it
            **kwargs: optional keyword arguments to pass to the constructor of
                the :class:`fiftyone.utils.data.importers.DatasetImporter` for
                the specified ``dataset_type``

        Returns:
            a list of IDs of the samples that were added to the dataset
        """
        dataset_dir = _extract_archive_if_necessary(archive_path, cleanup)
        return self.add_dir(
            dataset_dir=dataset_dir,
            dataset_type=dataset_type,
            data_path=data_path,
            labels_path=labels_path,
            label_field=label_field,
            tags=tags,
            expand_schema=expand_schema,
            add_info=add_info,
            **kwargs,
        )

    def merge_archive(
        self,
        archive_path,
        dataset_type=None,
        data_path=None,
        labels_path=None,
        label_field=None,
        tags=None,
        key_field="filepath",
        key_fcn=None,
        skip_existing=False,
        insert_new=True,
        fields=None,
        omit_fields=None,
        merge_lists=True,
        overwrite=True,
        expand_schema=True,
        add_info=True,
        cleanup=True,
        **kwargs,
    ):
        """Merges the contents of the given archive into the dataset.

        If a directory with the same root name as ``archive_path`` exists, it
        is assumed that this directory contains the extracted contents of the
        archive, and thus the archive is not re-extracted.

        See :ref:`this guide <loading-datasets-from-disk>` for example usages
        of this method and descriptions of the available dataset types.

        .. note::

            The following archive formats are explicitly supported::

                .zip, .tar, .tar.gz, .tgz, .tar.bz, .tbz

            If an archive *not* in the above list is found, extraction will be
            attempted via the ``patool`` package, which supports many formats
            but may require that additional system packages be installed.

        By default, samples with the same absolute ``filepath`` are merged, but
        you can customize this behavior via the ``key_field`` and ``key_fcn``
        parameters. For example, you could set
        ``key_fcn = lambda sample: os.path.basename(sample.filepath)`` to merge
        samples with the same base filename.

        The behavior of this method is highly customizable. By default, all
        top-level fields from the imported samples are merged in, overwriting
        any existing values for those fields, with the exception of list fields
        (e.g., ``tags``) and label list fields (e.g.,
        :class:`fiftyone.core.labels.Detections` fields), in which case the
        elements of the lists themselves are merged. In the case of label list
        fields, labels with the same ``id`` in both collections are updated
        rather than duplicated.

        To avoid confusion between missing fields and fields whose value is
        ``None``, ``None``-valued fields are always treated as missing while
        merging.

        This method can be configured in numerous ways, including:

        -   Whether existing samples should be modified or skipped
        -   Whether new samples should be added or omitted
        -   Whether new fields can be added to the dataset schema
        -   Whether list fields should be treated as ordinary fields and merged
            as a whole rather than merging their elements
        -   Whether to merge only specific fields, or all but certain fields
        -   Mapping input fields to different field names of this dataset

        Args:
            archive_path: the path to an archive of a dataset directory
            dataset_type (None): the
                :class:`fiftyone.types.dataset_types.Dataset` type of the
                dataset in ``archive_path``
            data_path (None): an optional parameter that enables explicit
                control over the location of the exported media for certain
                dataset types. Can be any of the following:

                -   a folder name like ``"data"`` or ``"data/"`` specifying a
                    subfolder of ``dataset_dir`` in which the media lies
                -   an absolute directory path in which the media lies. In this
                    case, the ``archive_path`` has no effect on the location of
                    the data
                -   a filename like ``"data.json"`` specifying the filename of
                    a JSON manifest file in ``archive_path`` that maps UUIDs to
                    media filepaths. Files of this format are generated when
                    passing the ``export_media="manifest"`` option to
                    :meth:`fiftyone.core.collections.SampleCollection.export`
                -   an absolute filepath to a JSON manifest file. In this case,
                    ``archive_path`` has no effect on the location of the data

                By default, it is assumed that the data can be located in the
                default location within ``archive_path`` for the dataset type
            labels_path (None): an optional parameter that enables explicit
                control over the location of the labels. Only applicable when
                importing certain labeled dataset formats. Can be any of the
                following:

                -   a type-specific folder name like ``"labels"`` or
                    ``"labels/"`` or a filename like ``"labels.json"`` or
                    ``"labels.xml"`` specifying the location in
                    ``archive_path`` of the labels file(s)
                -   an absolute directory or filepath containing the labels
                    file(s). In this case, ``archive_path`` has no effect on
                    the location of the labels

                For labeled datasets, this parameter defaults to the location
                in ``archive_path`` of the labels for the default layout of the
                dataset type being imported
            label_field (None): controls the field(s) in which imported labels
                are stored. Only applicable if ``dataset_importer`` is a
                :class:`fiftyone.utils.data.importers.LabeledImageDatasetImporter` or
                :class:`fiftyone.utils.data.importers.LabeledVideoDatasetImporter`.
                If the importer produces a single
                :class:`fiftyone.core.labels.Label` instance per sample/frame,
                this argument specifies the name of the field to use; the
                default is ``"ground_truth"``. If the importer produces a
                dictionary of labels per sample, this argument specifies a
                string prefix to prepend to each label key; the default in this
                case is to directly use the keys of the imported label
                dictionaries as field names
            tags (None): an optional tag or iterable of tags to attach to each
                sample
            key_field ("filepath"): the sample field to use to decide whether
                to join with an existing sample
            key_fcn (None): a function that accepts a
                :class:`fiftyone.core.sample.Sample` instance and computes a
                key to decide if two samples should be merged. If a ``key_fcn``
                is provided, ``key_field`` is ignored
            skip_existing (False): whether to skip existing samples (True) or
                merge them (False)
            insert_new (True): whether to insert new samples (True) or skip
                them (False)
            fields (None): an optional field or iterable of fields to which to
                restrict the merge. If provided, fields other than these are
                omitted from ``samples`` when merging or adding samples. One
                exception is that ``filepath`` is always included when adding
                new samples, since the field is required. This can also be a
                dict mapping field names of the input collection to field names
                of this dataset
            omit_fields (None): an optional field or iterable of fields to
                exclude from the merge. If provided, these fields are omitted
                from imported samples, if present. One exception is that
                ``filepath`` is always included when adding new samples, since
                the field is required
            merge_lists (True): whether to merge the elements of list fields
                (e.g., ``tags``) and label list fields (e.g.,
                :class:`fiftyone.core.labels.Detections` fields) rather than
                merging the entire top-level field like other field types. For
                label lists fields, existing :class:`fiftyone.core.label.Label`
                elements are either replaced (when ``overwrite`` is True) or
                kept (when ``overwrite`` is False) when their ``id`` matches a
                label from the provided samples
            overwrite (True): whether to overwrite (True) or skip (False)
                existing fields and label elements
            expand_schema (True): whether to dynamically add new fields
                encountered to the dataset schema. If False, an error is raised
                if a sample's schema is not a subset of the dataset schema
            add_info (True): whether to add dataset info from the importer
                (if any) to the dataset
            cleanup (True): whether to delete the archive after extracting it
            **kwargs: optional keyword arguments to pass to the constructor of
                the :class:`fiftyone.utils.data.importers.DatasetImporter` for
                the specified ``dataset_type``
        """
        dataset_dir = _extract_archive_if_necessary(archive_path, cleanup)
        return self.merge_dir(
            dataset_dir=dataset_dir,
            dataset_type=dataset_type,
            data_path=data_path,
            labels_path=labels_path,
            label_field=label_field,
            tags=tags,
            key_field=key_field,
            key_fcn=key_fcn,
            skip_existing=skip_existing,
            insert_new=insert_new,
            fields=fields,
            omit_fields=omit_fields,
            merge_lists=merge_lists,
            overwrite=overwrite,
            expand_schema=expand_schema,
            add_info=add_info,
            **kwargs,
        )

    def add_importer(
        self,
        dataset_importer,
        label_field=None,
        tags=None,
        expand_schema=True,
        add_info=True,
    ):
        """Adds the samples from the given
        :class:`fiftyone.utils.data.importers.DatasetImporter` to the dataset.

        See :ref:`this guide <custom-dataset-importer>` for more details about
        importing datasets in custom formats by defining your own
        :class:`DatasetImporter <fiftyone.utils.data.importers.DatasetImporter>`.

        Args:
            dataset_importer: a
                :class:`fiftyone.utils.data.importers.DatasetImporter`
            label_field (None): controls the field(s) in which imported labels
                are stored. Only applicable if ``dataset_importer`` is a
                :class:`fiftyone.utils.data.importers.LabeledImageDatasetImporter` or
                :class:`fiftyone.utils.data.importers.LabeledVideoDatasetImporter`.
                If the importer produces a single
                :class:`fiftyone.core.labels.Label` instance per sample/frame,
                this argument specifies the name of the field to use; the
                default is ``"ground_truth"``. If the importer produces a
                dictionary of labels per sample, this argument specifies a
                string prefix to prepend to each label key; the default in this
                case is to directly use the keys of the imported label
                dictionaries as field names
            tags (None): an optional tag or iterable of tags to attach to each
                sample
            expand_schema (True): whether to dynamically add new sample fields
                encountered to the dataset schema. If False, an error is raised
                if a sample's schema is not a subset of the dataset schema
            add_info (True): whether to add dataset info from the importer (if
                any) to the dataset's ``info``

        Returns:
            a list of IDs of the samples that were added to the dataset
        """
        return foud.import_samples(
            self,
            dataset_importer,
            label_field=label_field,
            tags=tags,
            expand_schema=expand_schema,
            add_info=add_info,
        )

    def merge_importer(
        self,
        dataset_importer,
        label_field=None,
        tags=None,
        key_field="filepath",
        key_fcn=None,
        skip_existing=False,
        insert_new=True,
        fields=None,
        omit_fields=None,
        merge_lists=True,
        overwrite=True,
        expand_schema=True,
        add_info=True,
    ):
        """Merges the samples from the given
        :class:`fiftyone.utils.data.importers.DatasetImporter` into the
        dataset.

        See :ref:`this guide <custom-dataset-importer>` for more details about
        importing datasets in custom formats by defining your own
        :class:`DatasetImporter <fiftyone.utils.data.importers.DatasetImporter>`.

        By default, samples with the same absolute ``filepath`` are merged, but
        you can customize this behavior via the ``key_field`` and ``key_fcn``
        parameters. For example, you could set
        ``key_fcn = lambda sample: os.path.basename(sample.filepath)`` to merge
        samples with the same base filename.

        The behavior of this method is highly customizable. By default, all
        top-level fields from the imported samples are merged in, overwriting
        any existing values for those fields, with the exception of list fields
        (e.g., ``tags``) and label list fields (e.g.,
        :class:`fiftyone.core.labels.Detections` fields), in which case the
        elements of the lists themselves are merged. In the case of label list
        fields, labels with the same ``id`` in both collections are updated
        rather than duplicated.

        To avoid confusion between missing fields and fields whose value is
        ``None``, ``None``-valued fields are always treated as missing while
        merging.

        This method can be configured in numerous ways, including:

        -   Whether existing samples should be modified or skipped
        -   Whether new samples should be added or omitted
        -   Whether new fields can be added to the dataset schema
        -   Whether list fields should be treated as ordinary fields and merged
            as a whole rather than merging their elements
        -   Whether to merge only specific fields, or all but certain fields
        -   Mapping input fields to different field names of this dataset

        Args:
            dataset_importer: a
                :class:`fiftyone.utils.data.importers.DatasetImporter`
            label_field (None): controls the field(s) in which imported labels
                are stored. Only applicable if ``dataset_importer`` is a
                :class:`fiftyone.utils.data.importers.LabeledImageDatasetImporter` or
                :class:`fiftyone.utils.data.importers.LabeledVideoDatasetImporter`.
                If the importer produces a single
                :class:`fiftyone.core.labels.Label` instance per sample/frame,
                this argument specifies the name of the field to use; the
                default is ``"ground_truth"``. If the importer produces a
                dictionary of labels per sample, this argument specifies a
                string prefix to prepend to each label key; the default in this
                case is to directly use the keys of the imported label
                dictionaries as field names
            tags (None): an optional tag or iterable of tags to attach to each
                sample
            key_field ("filepath"): the sample field to use to decide whether
                to join with an existing sample
            key_fcn (None): a function that accepts a
                :class:`fiftyone.core.sample.Sample` instance and computes a
                key to decide if two samples should be merged. If a ``key_fcn``
                is provided, ``key_field`` is ignored
            skip_existing (False): whether to skip existing samples (True) or
                merge them (False)
            insert_new (True): whether to insert new samples (True) or skip
                them (False)
            fields (None): an optional field or iterable of fields to which to
                restrict the merge. If provided, fields other than these are
                omitted from ``samples`` when merging or adding samples. One
                exception is that ``filepath`` is always included when adding
                new samples, since the field is required. This can also be a
                dict mapping field names of the input collection to field names
                of this dataset
            omit_fields (None): an optional field or iterable of fields to
                exclude from the merge. If provided, these fields are omitted
                from imported samples, if present. One exception is that
                ``filepath`` is always included when adding new samples, since
                the field is required
            merge_lists (True): whether to merge the elements of list fields
                (e.g., ``tags``) and label list fields (e.g.,
                :class:`fiftyone.core.labels.Detections` fields) rather than
                merging the entire top-level field like other field types. For
                label lists fields, existing :class:`fiftyone.core.label.Label`
                elements are either replaced (when ``overwrite`` is True) or
                kept (when ``overwrite`` is False) when their ``id`` matches a
                label from the provided samples
            overwrite (True): whether to overwrite (True) or skip (False)
                existing fields and label elements
            expand_schema (True): whether to dynamically add new fields
                encountered to the dataset schema. If False, an error is raised
                if a sample's schema is not a subset of the dataset schema
            add_info (True): whether to add dataset info from the importer
                (if any) to the dataset
        """
        return foud.merge_samples(
            self,
            dataset_importer,
            label_field=label_field,
            tags=tags,
            key_field=key_field,
            key_fcn=key_fcn,
            skip_existing=skip_existing,
            insert_new=insert_new,
            fields=fields,
            omit_fields=omit_fields,
            merge_lists=merge_lists,
            overwrite=overwrite,
            expand_schema=expand_schema,
            add_info=add_info,
        )

    def add_images(self, paths_or_samples, sample_parser=None, tags=None):
        """Adds the given images to the dataset.

        This operation does not read the images.

        See :ref:`this guide <custom-sample-parser>` for more details about
        adding images to a dataset by defining your own
        :class:`UnlabeledImageSampleParser <fiftyone.utils.data.parsers.UnlabeledImageSampleParser>`.

        Args:
            paths_or_samples: an iterable of data. If no ``sample_parser`` is
                provided, this must be an iterable of image paths. If a
                ``sample_parser`` is provided, this can be an arbitrary
                iterable whose elements can be parsed by the sample parser
            sample_parser (None): a
                :class:`fiftyone.utils.data.parsers.UnlabeledImageSampleParser`
                instance to use to parse the samples
            tags (None): an optional tag or iterable of tags to attach to each
                sample

        Returns:
            a list of IDs of the samples that were added to the dataset
        """
        if sample_parser is None:
            sample_parser = foud.ImageSampleParser()

        return foud.add_images(
            self, paths_or_samples, sample_parser, tags=tags
        )

    def add_labeled_images(
        self,
        samples,
        sample_parser,
        label_field=None,
        tags=None,
        expand_schema=True,
    ):
        """Adds the given labeled images to the dataset.

        This operation will iterate over all provided samples, but the images
        will not be read (unless the sample parser requires it in order to
        compute image metadata).

        See :ref:`this guide <custom-sample-parser>` for more details about
        adding labeled images to a dataset by defining your own
        :class:`LabeledImageSampleParser <fiftyone.utils.data.parsers.LabeledImageSampleParser>`.

        Args:
            samples: an iterable of data
            sample_parser: a
                :class:`fiftyone.utils.data.parsers.LabeledImageSampleParser`
                instance to use to parse the samples
            label_field (None): controls the field(s) in which imported labels
                are stored. If the parser produces a single
                :class:`fiftyone.core.labels.Label` instance per sample, this
                argument specifies the name of the field to use; the default is
                ``"ground_truth"``. If the parser produces a dictionary of
                labels per sample, this argument specifies a string prefix to
                prepend to each label key; the default in this case is to
                directly use the keys of the imported label dictionaries as
                field names
            tags (None): an optional tag or iterable of tags to attach to each
                sample
            expand_schema (True): whether to dynamically add new sample fields
                encountered to the dataset schema. If False, an error is raised
                if a sample's schema is not a subset of the dataset schema

        Returns:
            a list of IDs of the samples that were added to the dataset
        """
        return foud.add_labeled_images(
            self,
            samples,
            sample_parser,
            label_field=label_field,
            tags=tags,
            expand_schema=expand_schema,
        )

    def add_images_dir(self, images_dir, tags=None, recursive=True):
        """Adds the given directory of images to the dataset.

        See :class:`fiftyone.types.dataset_types.ImageDirectory` for format
        details. In particular, note that files with non-image MIME types are
        omitted.

        This operation does not read the images.

        Args:
            images_dir: a directory of images
            tags (None): an optional tag or iterable of tags to attach to each
                sample
            recursive (True): whether to recursively traverse subdirectories

        Returns:
            a list of IDs of the samples in the dataset
        """
        image_paths = foud.parse_images_dir(images_dir, recursive=recursive)
        sample_parser = foud.ImageSampleParser()
        return self.add_images(image_paths, sample_parser, tags=tags)

    def add_images_patt(self, images_patt, tags=None):
        """Adds the given glob pattern of images to the dataset.

        This operation does not read the images.

        Args:
            images_patt: a glob pattern of images like
                ``/path/to/images/*.jpg``
            tags (None): an optional tag or iterable of tags to attach to each
                sample

        Returns:
            a list of IDs of the samples in the dataset
        """
        image_paths = etau.get_glob_matches(images_patt)
        sample_parser = foud.ImageSampleParser()
        return self.add_images(image_paths, sample_parser, tags=tags)

    def ingest_images(
        self,
        paths_or_samples,
        sample_parser=None,
        tags=None,
        dataset_dir=None,
        image_format=None,
    ):
        """Ingests the given iterable of images into the dataset.

        The images are read in-memory and written to ``dataset_dir``.

        See :ref:`this guide <custom-sample-parser>` for more details about
        ingesting images into a dataset by defining your own
        :class:`UnlabeledImageSampleParser <fiftyone.utils.data.parsers.UnlabeledImageSampleParser>`.

        Args:
            paths_or_samples: an iterable of data. If no ``sample_parser`` is
                provided, this must be an iterable of image paths. If a
                ``sample_parser`` is provided, this can be an arbitrary
                iterable whose elements can be parsed by the sample parser
            sample_parser (None): a
                :class:`fiftyone.utils.data.parsers.UnlabeledImageSampleParser`
                instance to use to parse the samples
            tags (None): an optional tag or iterable of tags to attach to each
                sample
            dataset_dir (None): the directory in which the images will be
                written. By default, :func:`get_default_dataset_dir` is used
            image_format (None): the image format to use to write the images to
                disk. By default, ``fiftyone.config.default_image_ext`` is used

        Returns:
            a list of IDs of the samples in the dataset
        """
        if sample_parser is None:
            sample_parser = foud.ImageSampleParser()

        if dataset_dir is None:
            dataset_dir = get_default_dataset_dir(self.name)

        dataset_ingestor = foud.UnlabeledImageDatasetIngestor(
            dataset_dir,
            paths_or_samples,
            sample_parser,
            image_format=image_format,
        )

        return self.add_importer(dataset_ingestor, tags=tags)

    def ingest_labeled_images(
        self,
        samples,
        sample_parser,
        label_field=None,
        tags=None,
        expand_schema=True,
        dataset_dir=None,
        image_format=None,
    ):
        """Ingests the given iterable of labeled image samples into the
        dataset.

        The images are read in-memory and written to ``dataset_dir``.

        See :ref:`this guide <custom-sample-parser>` for more details about
        ingesting labeled images into a dataset by defining your own
        :class:`LabeledImageSampleParser <fiftyone.utils.data.parsers.LabeledImageSampleParser>`.

        Args:
            samples: an iterable of data
            sample_parser: a
                :class:`fiftyone.utils.data.parsers.LabeledImageSampleParser`
                instance to use to parse the samples
            label_field (None): controls the field(s) in which imported labels
                are stored. If the parser produces a single
                :class:`fiftyone.core.labels.Label` instance per sample, this
                argument specifies the name of the field to use; the default is
                ``"ground_truth"``. If the parser produces a dictionary of
                labels per sample, this argument specifies a string prefix to
                prepend to each label key; the default in this case is to
                directly use the keys of the imported label dictionaries as
                field names
            tags (None): an optional tag or iterable of tags to attach to each
                sample
            expand_schema (True): whether to dynamically add new sample fields
                encountered to the dataset schema. If False, an error is raised
                if the sample's schema is not a subset of the dataset schema
            dataset_dir (None): the directory in which the images will be
                written. By default, :func:`get_default_dataset_dir` is used
            image_format (None): the image format to use to write the images to
                disk. By default, ``fiftyone.config.default_image_ext`` is used

        Returns:
            a list of IDs of the samples in the dataset
        """
        if dataset_dir is None:
            dataset_dir = get_default_dataset_dir(self.name)

        dataset_ingestor = foud.LabeledImageDatasetIngestor(
            dataset_dir, samples, sample_parser, image_format=image_format,
        )

        return self.add_importer(
            dataset_ingestor,
            label_field=label_field,
            tags=tags,
            expand_schema=expand_schema,
        )

    def add_videos(self, paths_or_samples, sample_parser=None, tags=None):
        """Adds the given videos to the dataset.

        This operation does not read the videos.

        See :ref:`this guide <custom-sample-parser>` for more details about
        adding videos to a dataset by defining your own
        :class:`UnlabeledVideoSampleParser <fiftyone.utils.data.parsers.UnlabeledVideoSampleParser>`.

        Args:
            paths_or_samples: an iterable of data. If no ``sample_parser`` is
                provided, this must be an iterable of video paths. If a
                ``sample_parser`` is provided, this can be an arbitrary
                iterable whose elements can be parsed by the sample parser
            sample_parser (None): a
                :class:`fiftyone.utils.data.parsers.UnlabeledVideoSampleParser`
                instance to use to parse the samples
            tags (None): an optional tag or iterable of tags to attach to each
                sample

        Returns:
            a list of IDs of the samples that were added to the dataset
        """
        if sample_parser is None:
            sample_parser = foud.VideoSampleParser()

        return foud.add_videos(
            self, paths_or_samples, sample_parser, tags=tags
        )

    def add_labeled_videos(
        self,
        samples,
        sample_parser,
        label_field=None,
        tags=None,
        expand_schema=True,
    ):
        """Adds the given labeled videos to the dataset.

        This operation will iterate over all provided samples, but the videos
        will not be read/decoded/etc.

        See :ref:`this guide <custom-sample-parser>` for more details about
        adding labeled videos to a dataset by defining your own
        :class:`LabeledVideoSampleParser <fiftyone.utils.data.parsers.LabeledVideoSampleParser>`.

        Args:
            samples: an iterable of data
            sample_parser: a
                :class:`fiftyone.utils.data.parsers.LabeledVideoSampleParser`
                instance to use to parse the samples
            label_field (None): controls the field(s) in which imported labels
                are stored. If the parser produces a single
                :class:`fiftyone.core.labels.Label` instance per sample/frame,
                this argument specifies the name of the field to use; the
                default is ``"ground_truth"``. If the parser produces a
                dictionary of labels per sample/frame, this argument specifies
                a string prefix to prepend to each label key; the default in
                this case is to directly use the keys of the imported label
                dictionaries as field names
            label_field ("ground_truth"): the name (or root name) of the
                frame field(s) to use for the labels
            tags (None): an optional tag or iterable of tags to attach to each
                sample
            expand_schema (True): whether to dynamically add new sample fields
                encountered to the dataset schema. If False, an error is raised
                if a sample's schema is not a subset of the dataset schema

        Returns:
            a list of IDs of the samples that were added to the dataset
        """
        return foud.add_labeled_videos(
            self,
            samples,
            sample_parser,
            label_field=label_field,
            tags=tags,
            expand_schema=expand_schema,
        )

    def add_videos_dir(self, videos_dir, tags=None, recursive=True):
        """Adds the given directory of videos to the dataset.

        See :class:`fiftyone.types.dataset_types.VideoDirectory` for format
        details. In particular, note that files with non-video MIME types are
        omitted.

        This operation does not read/decode the videos.

        Args:
            videos_dir: a directory of videos
            tags (None): an optional tag or iterable of tags to attach to each
                sample
            recursive (True): whether to recursively traverse subdirectories

        Returns:
            a list of IDs of the samples in the dataset
        """
        video_paths = foud.parse_videos_dir(videos_dir, recursive=recursive)
        sample_parser = foud.VideoSampleParser()
        return self.add_videos(video_paths, sample_parser, tags=tags)

    def add_videos_patt(self, videos_patt, tags=None):
        """Adds the given glob pattern of videos to the dataset.

        This operation does not read/decode the videos.

        Args:
            videos_patt: a glob pattern of videos like
                ``/path/to/videos/*.mp4``
            tags (None): an optional tag or iterable of tags to attach to each
                sample

        Returns:
            a list of IDs of the samples in the dataset
        """
        video_paths = etau.get_glob_matches(videos_patt)
        sample_parser = foud.VideoSampleParser()
        return self.add_videos(video_paths, sample_parser, tags=tags)

    def ingest_videos(
        self, paths_or_samples, sample_parser=None, tags=None, dataset_dir=None
    ):
        """Ingests the given iterable of videos into the dataset.

        The videos are copied to ``dataset_dir``.

        See :ref:`this guide <custom-sample-parser>` for more details about
        ingesting videos into a dataset by defining your own
        :class:`UnlabeledVideoSampleParser <fiftyone.utils.data.parsers.UnlabeledVideoSampleParser>`.

        Args:
            paths_or_samples: an iterable of data. If no ``sample_parser`` is
                provided, this must be an iterable of video paths. If a
                ``sample_parser`` is provided, this can be an arbitrary
                iterable whose elements can be parsed by the sample parser
            sample_parser (None): a
                :class:`fiftyone.utils.data.parsers.UnlabeledVideoSampleParser`
                instance to use to parse the samples
            tags (None): an optional tag or iterable of tags to attach to each
                sample
            dataset_dir (None): the directory in which the videos will be
                written. By default, :func:`get_default_dataset_dir` is used

        Returns:
            a list of IDs of the samples in the dataset
        """
        if sample_parser is None:
            sample_parser = foud.VideoSampleParser()

        if dataset_dir is None:
            dataset_dir = get_default_dataset_dir(self.name)

        dataset_ingestor = foud.UnlabeledVideoDatasetIngestor(
            dataset_dir, paths_or_samples, sample_parser
        )

        return self.add_importer(dataset_ingestor, tags=tags)

    def ingest_labeled_videos(
        self,
        samples,
        sample_parser,
        tags=None,
        expand_schema=True,
        dataset_dir=None,
    ):
        """Ingests the given iterable of labeled video samples into the
        dataset.

        The videos are copied to ``dataset_dir``.

        See :ref:`this guide <custom-sample-parser>` for more details about
        ingesting labeled videos into a dataset by defining your own
        :class:`LabeledVideoSampleParser <fiftyone.utils.data.parsers.LabeledVideoSampleParser>`.

        Args:
            samples: an iterable of data
            sample_parser: a
                :class:`fiftyone.utils.data.parsers.LabeledVideoSampleParser`
                instance to use to parse the samples
            tags (None): an optional tag or iterable of tags to attach to each
                sample
            expand_schema (True): whether to dynamically add new sample fields
                encountered to the dataset schema. If False, an error is raised
                if the sample's schema is not a subset of the dataset schema
            dataset_dir (None): the directory in which the videos will be
                written. By default, :func:`get_default_dataset_dir` is used

        Returns:
            a list of IDs of the samples in the dataset
        """
        if dataset_dir is None:
            dataset_dir = get_default_dataset_dir(self.name)

        dataset_ingestor = foud.LabeledVideoDatasetIngestor(
            dataset_dir, samples, sample_parser
        )

        return self.add_importer(
            dataset_ingestor, tags=tags, expand_schema=expand_schema
        )

    @classmethod
    def from_dir(
        cls,
        dataset_dir=None,
        dataset_type=None,
        data_path=None,
        labels_path=None,
        name=None,
        label_field=None,
        tags=None,
        **kwargs,
    ):
        """Creates a :class:`Dataset` from the contents of the given directory.

        You can create datasets with this method via the following basic
        patterns:

        (a) Provide ``dataset_dir`` and ``dataset_type`` to import the contents
            of a directory that is organized in the default layout for the
            dataset type as documented in
            :ref:`this guide <loading-datasets-from-disk>`

        (b) Provide ``dataset_type`` along with ``data_path``, ``labels_path``,
            or other type-specific parameters to perform a customized
            import. This syntax provides the flexibility to, for example,
            perform labels-only imports or imports where the source media lies
            in a different location than the labels

        In either workflow, the remaining parameters of this method can be
        provided to further configure the import.

        See :ref:`this guide <loading-datasets-from-disk>` for example usages
        of this method and descriptions of the available dataset types.

        Args:
            dataset_dir (None): the dataset directory. This can be omitted if
                you provide arguments such as ``data_path`` and ``labels_path``
            dataset_type (None): the
                :class:`fiftyone.types.dataset_types.Dataset` type of the
                dataset
            data_path (None): an optional parameter that enables explicit
                control over the location of the exported media for certain
                dataset types. Can be any of the following:

                -   a folder name like ``"data"`` or ``"data/"`` specifying a
                    subfolder of ``dataset_dir`` in which the media lies
                -   an absolute directory path in which the media lies. In this
                    case, the ``export_dir`` has no effect on the location of
                    the data
                -   a filename like ``"data.json"`` specifying the filename of
                    a JSON manifest file in ``dataset_dir`` that maps UUIDs to
                    media filepaths. Files of this format are generated when
                    passing the ``export_media="manifest"`` option to
                    :meth:`fiftyone.core.collections.SampleCollection.export`
                -   an absolute filepath to a JSON manifest file. In this case,
                    ``dataset_dir`` has no effect on the location of the data

                By default, it is assumed that the data can be located in the
                default location within ``dataset_dir`` for the dataset type
            labels_path (None): an optional parameter that enables explicit
                control over the location of the labels. Only applicable when
                importing certain labeled dataset formats. Can be any of the
                following:

                -   a type-specific folder name like ``"labels"`` or
                    ``"labels/"`` or a filename like ``"labels.json"`` or
                    ``"labels.xml"`` specifying the location in ``dataset_dir``
                    of the labels file(s)
                -   an absolute directory or filepath containing the labels
                    file(s). In this case, ``dataset_dir`` has no effect on the
                    location of the labels

                For labeled datasets, this parameter defaults to the location
                in ``dataset_dir`` of the labels for the default layout of the
                dataset type being imported
            name (None): a name for the dataset. By default,
                :func:`get_default_dataset_name` is used
            label_field (None): controls the field(s) in which imported labels
                are stored. Only applicable if ``dataset_importer`` is a
                :class:`fiftyone.utils.data.importers.LabeledImageDatasetImporter` or
                :class:`fiftyone.utils.data.importers.LabeledVideoDatasetImporter`.
                If the importer produces a single
                :class:`fiftyone.core.labels.Label` instance per sample/frame,
                this argument specifies the name of the field to use; the
                default is ``"ground_truth"``. If the importer produces a
                dictionary of labels per sample, this argument specifies a
                string prefix to prepend to each label key; the default in this
                case is to directly use the keys of the imported label
                dictionaries as field names
            tags (None): an optional tag or iterable of tags to attach to each
                sample
            **kwargs: optional keyword arguments to pass to the constructor of
                the :class:`fiftyone.utils.data.importers.DatasetImporter` for
                the specified ``dataset_type``

        Returns:
            a :class:`Dataset`
        """
        dataset = cls(name)
        dataset.add_dir(
            dataset_dir=dataset_dir,
            dataset_type=dataset_type,
            data_path=data_path,
            labels_path=labels_path,
            label_field=label_field,
            tags=tags,
            **kwargs,
        )
        return dataset

    @classmethod
    def from_archive(
        cls,
        archive_path,
        dataset_type=None,
        data_path=None,
        labels_path=None,
        name=None,
        label_field=None,
        tags=None,
        cleanup=True,
        **kwargs,
    ):
        """Creates a :class:`Dataset` from the contents of the given archive.

        If a directory with the same root name as ``archive_path`` exists, it
        is assumed that this directory contains the extracted contents of the
        archive, and thus the archive is not re-extracted.

        See :ref:`this guide <loading-datasets-from-disk>` for example usages
        of this method and descriptions of the available dataset types.

        .. note::

            The following archive formats are explicitly supported::

                .zip, .tar, .tar.gz, .tgz, .tar.bz, .tbz

            If an archive *not* in the above list is found, extraction will be
            attempted via the ``patool`` package, which supports many formats
            but may require that additional system packages be installed.

        Args:
            archive_path: the path to an archive of a dataset directory
            dataset_type (None): the
                :class:`fiftyone.types.dataset_types.Dataset` type of the
                dataset in ``archive_path``
            data_path (None): an optional parameter that enables explicit
                control over the location of the exported media for certain
                dataset types. Can be any of the following:

                -   a folder name like ``"data"`` or ``"data/"`` specifying a
                    subfolder of ``dataset_dir`` in which the media lies
                -   an absolute directory path in which the media lies. In this
                    case, the ``archive_path`` has no effect on the location of
                    the data
                -   a filename like ``"data.json"`` specifying the filename of
                    a JSON manifest file in ``archive_path`` that maps UUIDs to
                    media filepaths. Files of this format are generated when
                    passing the ``export_media="manifest"`` option to
                    :meth:`fiftyone.core.collections.SampleCollection.export`
                -   an absolute filepath to a JSON manifest file. In this case,
                    ``archive_path`` has no effect on the location of the data

                By default, it is assumed that the data can be located in the
                default location within ``archive_path`` for the dataset type
            labels_path (None): an optional parameter that enables explicit
                control over the location of the labels. Only applicable when
                importing certain labeled dataset formats. Can be any of the
                following:

                -   a type-specific folder name like ``"labels"`` or
                    ``"labels/"`` or a filename like ``"labels.json"`` or
                    ``"labels.xml"`` specifying the location in
                    ``archive_path`` of the labels file(s)
                -   an absolute directory or filepath containing the labels
                    file(s). In this case, ``archive_path`` has no effect on
                    the location of the labels

                For labeled datasets, this parameter defaults to the location
                in ``archive_path`` of the labels for the default layout of the
                dataset type being imported
            name (None): a name for the dataset. By default,
                :func:`get_default_dataset_name` is used
            label_field (None): controls the field(s) in which imported labels
                are stored. Only applicable if ``dataset_importer`` is a
                :class:`fiftyone.utils.data.importers.LabeledImageDatasetImporter` or
                :class:`fiftyone.utils.data.importers.LabeledVideoDatasetImporter`.
                If the importer produces a single
                :class:`fiftyone.core.labels.Label` instance per sample/frame,
                this argument specifies the name of the field to use; the
                default is ``"ground_truth"``. If the importer produces a
                dictionary of labels per sample, this argument specifies a
                string prefix to prepend to each label key; the default in this
                case is to directly use the keys of the imported label
                dictionaries as field names
            tags (None): an optional tag or iterable of tags to attach to each
                sample
            cleanup (True): whether to delete the archive after extracting it
            **kwargs: optional keyword arguments to pass to the constructor of
                the :class:`fiftyone.utils.data.importers.DatasetImporter` for
                the specified ``dataset_type``

        Returns:
            a :class:`Dataset`
        """
        dataset = cls(name)
        dataset.add_archive(
            archive_path,
            dataset_type=dataset_type,
            data_path=data_path,
            labels_path=labels_path,
            label_field=label_field,
            tags=tags,
            cleanup=cleanup,
            **kwargs,
        )
        return dataset

    @classmethod
    def from_importer(
        cls, dataset_importer, name=None, label_field=None, tags=None
    ):
        """Creates a :class:`Dataset` by importing the samples in the given
        :class:`fiftyone.utils.data.importers.DatasetImporter`.

        See :ref:`this guide <custom-dataset-importer>` for more details about
        providing a custom
        :class:`DatasetImporter <fiftyone.utils.data.importers.DatasetImporter>`
        to import datasets into FiftyOne.

        Args:
            dataset_importer: a
                :class:`fiftyone.utils.data.importers.DatasetImporter`
            name (None): a name for the dataset. By default,
                :func:`get_default_dataset_name` is used
            label_field (None): controls the field(s) in which imported labels
                are stored. Only applicable if ``dataset_importer`` is a
                :class:`fiftyone.utils.data.importers.LabeledImageDatasetImporter` or
                :class:`fiftyone.utils.data.importers.LabeledVideoDatasetImporter`.
                If the importer produces a single
                :class:`fiftyone.core.labels.Label` instance per sample/frame,
                this argument specifies the name of the field to use; the
                default is ``"ground_truth"``. If the importer produces a
                dictionary of labels per sample, this argument specifies a
                string prefix to prepend to each label key; the default in this
                case is to directly use the keys of the imported label
                dictionaries as field names
            tags (None): an optional tag or iterable of tags to attach to each
                sample

        Returns:
            a :class:`Dataset`
        """
        dataset = cls(name)
        dataset.add_importer(
            dataset_importer, label_field=label_field, tags=tags
        )
        return dataset

    @classmethod
    def from_images(
        cls, paths_or_samples, sample_parser=None, name=None, tags=None
    ):
        """Creates a :class:`Dataset` from the given images.

        This operation does not read the images.

        See :ref:`this guide <custom-sample-parser>` for more details about
        providing a custom
        :class:`UnlabeledImageSampleParser <fiftyone.utils.data.parsers.UnlabeledImageSampleParser>`
        to load image samples into FiftyOne.

        Args:
            paths_or_samples: an iterable of data. If no ``sample_parser`` is
                provided, this must be an iterable of image paths. If a
                ``sample_parser`` is provided, this can be an arbitrary
                iterable whose elements can be parsed by the sample parser
            sample_parser (None): a
                :class:`fiftyone.utils.data.parsers.UnlabeledImageSampleParser`
                instance to use to parse the samples
            name (None): a name for the dataset. By default,
                :func:`get_default_dataset_name` is used
            tags (None): an optional tag or iterable of tags to attach to each
                sample

        Returns:
            a :class:`Dataset`
        """
        dataset = cls(name)
        dataset.add_images(
            paths_or_samples, sample_parser=sample_parser, tags=tags
        )
        return dataset

    @classmethod
    def from_labeled_images(
        cls, samples, sample_parser, name=None, label_field=None, tags=None,
    ):
        """Creates a :class:`Dataset` from the given labeled images.

        This operation will iterate over all provided samples, but the images
        will not be read.

        See :ref:`this guide <custom-sample-parser>` for more details about
        providing a custom
        :class:`LabeledImageSampleParser <fiftyone.utils.data.parsers.LabeledImageSampleParser>`
        to load labeled image samples into FiftyOne.

        Args:
            samples: an iterable of data
            sample_parser: a
                :class:`fiftyone.utils.data.parsers.LabeledImageSampleParser`
                instance to use to parse the samples
            name (None): a name for the dataset. By default,
                :func:`get_default_dataset_name` is used
            label_field (None): controls the field(s) in which imported labels
                are stored. If the parser produces a single
                :class:`fiftyone.core.labels.Label` instance per sample, this
                argument specifies the name of the field to use; the default is
                ``"ground_truth"``. If the parser produces a dictionary of
                labels per sample, this argument specifies a string prefix to
                prepend to each label key; the default in this case is to
                directly use the keys of the imported label dictionaries as
                field names
            tags (None): an optional tag or iterable of tags to attach to each
                sample

        Returns:
            a :class:`Dataset`
        """
        dataset = cls(name)
        dataset.add_labeled_images(
            samples, sample_parser, label_field=label_field, tags=tags,
        )
        return dataset

    @classmethod
    def from_images_dir(cls, images_dir, name=None, tags=None, recursive=True):
        """Creates a :class:`Dataset` from the given directory of images.

        This operation does not read the images.

        Args:
            images_dir: a directory of images
            name (None): a name for the dataset. By default,
                :func:`get_default_dataset_name` is used
            tags (None): an optional tag or iterable of tags to attach to each
                sample
            recursive (True): whether to recursively traverse subdirectories

        Returns:
            a :class:`Dataset`
        """
        dataset = cls(name)
        dataset.add_images_dir(images_dir, tags=tags, recursive=recursive)
        return dataset

    @classmethod
    def from_images_patt(cls, images_patt, name=None, tags=None):
        """Creates a :class:`Dataset` from the given glob pattern of images.

        This operation does not read the images.

        Args:
            images_patt: a glob pattern of images like
                ``/path/to/images/*.jpg``
            name (None): a name for the dataset. By default,
                :func:`get_default_dataset_name` is used
            tags (None): an optional tag or iterable of tags to attach to each
                sample

        Returns:
            a :class:`Dataset`
        """
        dataset = cls(name)
        dataset.add_images_patt(images_patt, tags=tags)
        return dataset

    @classmethod
    def from_videos(
        cls, paths_or_samples, sample_parser=None, name=None, tags=None
    ):
        """Creates a :class:`Dataset` from the given videos.

        This operation does not read/decode the videos.

        See :ref:`this guide <custom-sample-parser>` for more details about
        providing a custom
        :class:`UnlabeledVideoSampleParser <fiftyone.utils.data.parsers.UnlabeledVideoSampleParser>`
        to load video samples into FiftyOne.

        Args:
            paths_or_samples: an iterable of data. If no ``sample_parser`` is
                provided, this must be an iterable of video paths. If a
                ``sample_parser`` is provided, this can be an arbitrary
                iterable whose elements can be parsed by the sample parser
            sample_parser (None): a
                :class:`fiftyone.utils.data.parsers.UnlabeledVideoSampleParser`
                instance to use to parse the samples
            name (None): a name for the dataset. By default,
                :func:`get_default_dataset_name` is used
            tags (None): an optional tag or iterable of tags to attach to each
                sample

        Returns:
            a :class:`Dataset`
        """
        dataset = cls(name)
        dataset.add_videos(
            paths_or_samples, sample_parser=sample_parser, tags=tags
        )
        return dataset

    @classmethod
    def from_labeled_videos(
        cls, samples, sample_parser, name=None, label_field=None, tags=None
    ):
        """Creates a :class:`Dataset` from the given labeled videos.

        This operation will iterate over all provided samples, but the videos
        will not be read/decoded/etc.

        See :ref:`this guide <custom-sample-parser>` for more details about
        providing a custom
        :class:`LabeledVideoSampleParser <fiftyone.utils.data.parsers.LabeledVideoSampleParser>`
        to load labeled video samples into FiftyOne.

        Args:
            samples: an iterable of data
            sample_parser: a
                :class:`fiftyone.utils.data.parsers.LabeledVideoSampleParser`
                instance to use to parse the samples
            name (None): a name for the dataset. By default,
                :func:`get_default_dataset_name` is used
            label_field (None): controls the field(s) in which imported labels
                are stored. If the parser produces a single
                :class:`fiftyone.core.labels.Label` instance per sample/frame,
                this argument specifies the name of the field to use; the
                default is ``"ground_truth"``. If the parser produces a
                dictionary of labels per sample/frame, this argument specifies
                a string prefix to prepend to each label key; the default in
                this case is to directly use the keys of the imported label
                dictionaries as field names
            tags (None): an optional tag or iterable of tags to attach to each
                sample

        Returns:
            a :class:`Dataset`
        """
        dataset = cls(name)
        dataset.add_labeled_videos(
            samples, sample_parser, label_field=label_field, tags=tags
        )
        return dataset

    @classmethod
    def from_videos_dir(cls, videos_dir, name=None, tags=None, recursive=True):
        """Creates a :class:`Dataset` from the given directory of videos.

        This operation does not read/decode the videos.

        Args:
            videos_dir: a directory of videos
            name (None): a name for the dataset. By default,
                :func:`get_default_dataset_name` is used
            tags (None): an optional tag or iterable of tags to attach to each
                sample
            recursive (True): whether to recursively traverse subdirectories

        Returns:
            a :class:`Dataset`
        """
        dataset = cls(name)
        dataset.add_videos_dir(videos_dir, tags=tags, recursive=recursive)
        return dataset

    @classmethod
    def from_videos_patt(cls, videos_patt, name=None, tags=None):
        """Creates a :class:`Dataset` from the given glob pattern of videos.

        This operation does not read/decode the videos.

        Args:
            videos_patt: a glob pattern of videos like
                ``/path/to/videos/*.mp4``
            name (None): a name for the dataset. By default,
                :func:`get_default_dataset_name` is used
            tags (None): an optional tag or iterable of tags to attach to each
                sample

        Returns:
            a :class:`Dataset`
        """
        dataset = cls(name)
        dataset.add_videos_patt(videos_patt, tags=tags)
        return dataset

    @classmethod
    def from_dict(cls, d, name=None, rel_dir=None, frame_labels_dir=None):
        """Loads a :class:`Dataset` from a JSON dictionary generated by
        :func:`fiftyone.core.collections.SampleCollection.to_dict`.

        The JSON dictionary can contain an export of any
        :class:`fiftyone.core.collections.SampleCollection`, e.g.,
        :class:`Dataset` or :class:`fiftyone.core.view.DatasetView`.

        Args:
            d: a JSON dictionary
            name (None): a name for the new dataset. By default, ``d["name"]``
                is used
            rel_dir (None): a relative directory to prepend to the ``filepath``
                of each sample if the filepath is not absolute (begins with a
                path separator). The path is converted to an absolute path
                (if necessary) via
                ``os.path.abspath(os.path.expanduser(rel_dir))``
            frame_labels_dir (None): a directory of per-sample JSON files
                containing the frame labels for video samples. If omitted, it
                is assumed that the frame labels are included directly in the
                provided JSON dict. Only applicable to video datasets

        Returns:
            a :class:`Dataset`
        """
        if name is None:
            name = d["name"]

        if rel_dir is not None:
            rel_dir = os.path.abspath(os.path.expanduser(rel_dir))

        name = make_unique_dataset_name(name)
        dataset = cls(name)

        media_type = d.get("media_type", None)
        if media_type is not None:
            dataset.media_type = media_type

        dataset._apply_field_schema(d["sample_fields"])
        if media_type == fom.VIDEO:
            dataset._apply_frame_field_schema(d["frame_fields"])

        dataset.info = d.get("info", {})

        dataset.classes = d.get("classes", {})
        dataset.default_classes = d.get("default_classes", [])

        dataset.mask_targets = dataset._parse_mask_targets(
            d.get("mask_targets", {})
        )
        dataset.default_mask_targets = dataset._parse_default_mask_targets(
            d.get("default_mask_targets", {})
        )

        def parse_sample(sd):
            if rel_dir and not sd["filepath"].startswith(os.path.sep):
                sd["filepath"] = os.path.join(rel_dir, sd["filepath"])

            if media_type == fom.VIDEO:
                frames = sd.pop("frames", {})

                if etau.is_str(frames):
                    frames_path = os.path.join(frame_labels_dir, frames)
                    frames = etas.load_json(frames_path).get("frames", {})

                sample = fos.Sample.from_dict(sd)

                for key, value in frames.items():
                    sample.frames[int(key)] = fofr.Frame.from_dict(value)
            else:
                sample = fos.Sample.from_dict(sd)

            return sample

        samples = d["samples"]
        num_samples = len(samples)
        _samples = map(parse_sample, samples)
        dataset.add_samples(
            _samples, expand_schema=False, num_samples=num_samples
        )

        return dataset

    @classmethod
    def from_json(
        cls, path_or_str, name=None, rel_dir=None, frame_labels_dir=None
    ):
        """Loads a :class:`Dataset` from JSON generated by
        :func:`fiftyone.core.collections.SampleCollection.write_json` or
        :func:`fiftyone.core.collections.SampleCollection.to_json`.

        The JSON file can contain an export of any
        :class:`fiftyone.core.collections.SampleCollection`, e.g.,
        :class:`Dataset` or :class:`fiftyone.core.view.DatasetView`.

        Args:
            path_or_str: the path to a JSON file on disk or a JSON string
            name (None): a name for the new dataset. By default, ``d["name"]``
                is used
            rel_dir (None): a relative directory to prepend to the ``filepath``
                of each sample, if the filepath is not absolute (begins with a
                path separator). The path is converted to an absolute path
                (if necessary) via
                ``os.path.abspath(os.path.expanduser(rel_dir))``

        Returns:
            a :class:`Dataset`
        """
        d = etas.load_json(path_or_str)
        return cls.from_dict(
            d, name=name, rel_dir=rel_dir, frame_labels_dir=frame_labels_dir
        )

    def _add_view_stage(self, stage):
        return self.view().add_stage(stage)

    def _pipeline(
        self,
        pipeline=None,
        attach_frames=False,
        detach_frames=False,
        frames_only=False,
    ):
        if self.media_type != fom.VIDEO:
            attach_frames = False
            detach_frames = False
            frames_only = False

        if not attach_frames:
            detach_frames = False

        if frames_only:
            attach_frames = True

        if attach_frames:
            _pipeline = self._frames_lookup_pipeline()
        else:
            _pipeline = []

        if pipeline is not None:
            _pipeline.extend(pipeline)

        if detach_frames:
            _pipeline.append({"$project": {"frames": False}})
        elif frames_only:
            _pipeline.extend(
                [
                    {"$project": {"frames": True}},
                    {"$unwind": "$frames"},
                    {"$replaceRoot": {"newRoot": "$frames"}},
                ]
            )

        return _pipeline

    def _frames_lookup_pipeline(self):
        if self._is_clips:
            return [
                {
                    "$lookup": {
                        "from": self._frame_collection_name,
                        "let": {
                            "sample_id": "$_sample_id",
                            "first": {"$arrayElemAt": ["$support", 0]},
                            "last": {"$arrayElemAt": ["$support", 1]},
                        },
                        "pipeline": [
                            {
                                "$match": {
                                    "$expr": {
                                        "$and": [
                                            {
                                                "$eq": [
                                                    "$_sample_id",
                                                    "$$sample_id",
                                                ]
                                            },
                                            {
                                                "$gte": [
                                                    "$frame_number",
                                                    "$$first",
                                                ]
                                            },
                                            {
                                                "$lte": [
                                                    "$frame_number",
                                                    "$$last",
                                                ]
                                            },
                                        ]
                                    }
                                }
                            },
                            {"$sort": {"frame_number": 1}},
                        ],
                        "as": "frames",
                    }
                }
            ]

        return [
            {
                "$lookup": {
                    "from": self._frame_collection_name,
                    "let": {"sample_id": "$_id"},
                    "pipeline": [
                        {
                            "$match": {
                                "$expr": {
                                    "$eq": ["$$sample_id", "$_sample_id"]
                                }
                            }
                        },
                        {"$sort": {"frame_number": 1}},
                    ],
                    "as": "frames",
                }
            }
        ]

    def _aggregate(
        self,
        pipeline=None,
        attach_frames=False,
        detach_frames=False,
        frames_only=False,
    ):
        _pipeline = self._pipeline(
            pipeline=pipeline,
            attach_frames=attach_frames,
            detach_frames=detach_frames,
            frames_only=frames_only,
        )

        return foo.aggregate(self._sample_collection, _pipeline)

    @property
    def _sample_collection_name(self):
        return self._doc.sample_collection_name

    @property
    def _sample_collection(self):
        return foo.get_db_conn()[self._sample_collection_name]

    @property
    def _frame_collection_name(self):
        return self._doc.frame_collection_name

    @property
    def _frame_collection(self):
        return foo.get_db_conn()[self._frame_collection_name]

    @property
    def _frame_indexes(self):
        index_info = self._frame_collection.index_information()
        return [k["key"][0][0] for k in index_info.values()]

    def _apply_field_schema(self, new_fields):
        curr_fields = self.get_field_schema()
        add_field_fcn = self.add_sample_field
        self._apply_schema(curr_fields, new_fields, add_field_fcn)

    def _apply_frame_field_schema(self, new_fields):
        curr_fields = self.get_frame_field_schema()
        add_field_fcn = self.add_frame_field
        self._apply_schema(curr_fields, new_fields, add_field_fcn)

    def _apply_schema(self, curr_fields, new_fields, add_field_fcn):
        for field_name, field_str in new_fields.items():
            if field_name in curr_fields:
                # Ensure that existing field matches the requested field
                _new_field_str = str(field_str)
                _curr_field_str = str(curr_fields[field_name])
                if _new_field_str != _curr_field_str:
                    raise ValueError(
                        "Existing field %s=%s does not match new field type %s"
                        % (field_name, _curr_field_str, _new_field_str)
                    )
            else:
                # Add new field
                ftype, embedded_doc_type, subfield = fof.parse_field_str(
                    field_str
                )
                add_field_fcn(
                    field_name,
                    ftype,
                    embedded_doc_type=embedded_doc_type,
                    subfield=subfield,
                )

    def _ensure_label_field(self, label_field, label_cls):
        if label_field not in self.get_field_schema():
            self.add_sample_field(
                label_field,
                fof.EmbeddedDocumentField,
                embedded_doc_type=label_cls,
            )

    def _expand_schema(self, samples):
        expanded = False
        fields = self.get_field_schema(include_private=True)
        for sample in samples:
            self._validate_media_type(sample)

            if self.media_type == fom.VIDEO:
                expanded |= self._expand_frame_schema(sample.frames)

            for field_name in sample._get_field_names(include_private=True):
                if field_name == "_id":
                    continue

                if field_name in fields:
                    continue

                value = sample[field_name]
                if value is None:
                    continue

                self._sample_doc_cls.add_implied_field(field_name, value)
                fields = self.get_field_schema(include_private=True)
                expanded = True

        if expanded:
            self._reload()

    def _expand_frame_schema(self, frames):
        expanded = False
        fields = self.get_frame_field_schema(include_private=True)
        for frame in frames.values():
            for field_name in frame._get_field_names(include_private=True):
                if field_name == "_id":
                    continue

                if field_name in fields:
                    continue

                value = frame[field_name]
                if value is None:
                    continue

                self._frame_doc_cls.add_implied_field(field_name, value)
                fields = self.get_frame_field_schema(include_private=True)
                expanded = True

        return expanded

    def _validate_media_type(self, sample):
        if self.media_type != sample.media_type:
            raise fom.MediaTypeError(
                "Sample media type '%s' does not match dataset media type '%s'"
                % (sample.media_type, self.media_type)
            )

    def _sample_dict_to_doc(self, d):
        try:
            return self._sample_doc_cls.from_dict(d, extended=False)
        except:
            # The dataset's schema may have been changed in another process;
            # let's try reloading to see if that fixes things
            self.reload()

            return self._sample_doc_cls.from_dict(d, extended=False)

    def _frame_dict_to_doc(self, d):
        try:
            return self._frame_doc_cls.from_dict(d, extended=False)
        except:
            # The dataset's schema may have been changed in another process;
            # let's try reloading to see if that fixes things
            self.reload()

            return self._frame_doc_cls.from_dict(d, extended=False)

    def _validate_samples(self, samples):
        fields = self.get_field_schema(include_private=True)
        for sample in samples:
            non_existent_fields = set()

            for field_name, value in sample.iter_fields():
                field = fields.get(field_name, None)
                if field is None:
                    if value is not None:
                        non_existent_fields.add(field_name)
                else:
                    if value is not None or not field.null:
                        try:
                            field.validate(value)
                        except moe.ValidationError as e:
                            raise moe.ValidationError(
                                "Invalid value for field '%s'. Reason: %s"
                                % (field_name, str(e))
                            )

            if non_existent_fields:
                raise ValueError(
                    "Fields %s do not exist on dataset '%s'"
                    % (non_existent_fields, self.name)
                )

    def reload(self):
        """Reloads the dataset and any in-memory samples from the database."""
        self._reload(hard=True)
        self._reload_docs(hard=True)

        self._annotation_cache.clear()
        self._brain_cache.clear()
        self._evaluation_cache.clear()

    def _reload(self, hard=False):
        if not hard:
            self._doc.reload()
            return

        doc, sample_doc_cls, frame_doc_cls = _load_dataset(
            self.name, migrate=False
        )

        self._doc = doc
        self._sample_doc_cls = sample_doc_cls
        self._frame_doc_cls = frame_doc_cls

    def _reload_docs(self, hard=False):
        fos.Sample._reload_docs(self._sample_collection_name, hard=hard)

        if self.media_type == fom.VIDEO:
            fofr.Frame._reload_docs(self._frame_collection_name, hard=hard)

    def _serialize(self):
        return self._doc.to_dict(extended=True)


def _get_random_characters(n):
    return "".join(
        random.choice(string.ascii_lowercase + string.digits) for _ in range(n)
    )


def _list_datasets(include_private=False):
    if include_private:
        # pylint: disable=no-member
        return sorted(foo.DatasetDocument.objects.distinct("name"))

    # Datasets whose sample collections don't start with `samples.` are private
    # e.g., patches datasets
    # pylint: disable=no-member
    return sorted(
        foo.DatasetDocument.objects.filter(
            sample_collection_name__startswith="samples."
        ).distinct("name")
    )


def _create_dataset(
    name,
    persistent=False,
    _patches=False,
    _frames=False,
    _clips=False,
    _src_collection=None,
):
    if dataset_exists(name):
        raise ValueError(
            (
                "Dataset '%s' already exists; use `fiftyone.load_dataset()` "
                "to load an existing dataset"
            )
            % name
        )

    sample_collection_name = _make_sample_collection_name(
        patches=_patches, frames=_frames, clips=_clips
    )
    sample_doc_cls = _create_sample_document_cls(sample_collection_name)

    # pylint: disable=no-member
    sample_fields = [
        foo.SampleFieldDocument.from_field(field)
        for field in sample_doc_cls._fields.values()
    ]

    if _clips:
        # Clips datasets directly inherit frames from source dataset
        src_dataset = _src_collection._dataset
        media_type = fom.VIDEO
        frame_collection_name = src_dataset._doc.frame_collection_name
        frame_doc_cls = src_dataset._frame_doc_cls
        frame_fields = src_dataset._doc.frame_fields
    else:
        # @todo don't create frame collection until media type is VIDEO?
        media_type = None
        frame_collection_name = _make_frame_collection_name(
            sample_collection_name
        )
        frame_doc_cls = _create_frame_document_cls(frame_collection_name)
        frame_fields = []

    dataset_doc = foo.DatasetDocument(
        media_type=media_type,
        name=name,
        sample_collection_name=sample_collection_name,
        frame_collection_name=frame_collection_name,
        persistent=persistent,
        sample_fields=sample_fields,
        frame_fields=frame_fields,
        version=focn.VERSION,
    )
    dataset_doc.save()

    if _clips:
        _create_indexes(sample_collection_name, None)
    else:
        _create_indexes(sample_collection_name, frame_collection_name)

    return dataset_doc, sample_doc_cls, frame_doc_cls


def _create_indexes(sample_collection_name, frame_collection_name):
    conn = foo.get_db_conn()

    collection = conn[sample_collection_name]
    collection.create_index("filepath")

    if frame_collection_name is not None:
        frame_collection = conn[frame_collection_name]
        frame_collection.create_index(
            [("_sample_id", 1), ("frame_number", 1)], unique=True
        )


def _make_sample_collection_name(patches=False, frames=False, clips=False):
    conn = foo.get_db_conn()
    now = datetime.datetime.now()

    if patches:
        prefix = "patches"
    elif frames:
        prefix = "frames"
    elif clips:
        prefix = "clips"
    else:
        prefix = "samples"

    create_name = lambda timestamp: ".".join([prefix, timestamp])

    name = create_name(now.strftime("%Y.%m.%d.%H.%M.%S"))
    if name in conn.list_collection_names():
        name = create_name(now.strftime("%Y.%m.%d.%H.%M.%S.%f"))

    return name


def _make_frame_collection_name(sample_collection_name):
    return "frames." + sample_collection_name


def _create_sample_document_cls(sample_collection_name):
    return type(sample_collection_name, (foo.DatasetSampleDocument,), {})


def _create_frame_document_cls(frame_collection_name):
    return type(frame_collection_name, (foo.DatasetFrameDocument,), {})


def _get_dataset_doc(collection_name, frames=False):
    if frames:
        # Clips datasets share their parent dataset's frame collection, but
        # only the parent sample collection starts with "samples."
        query = {
            "frame_collection_name": collection_name,
            "sample_collection_name": {"$regex": "^samples\\."},
        }
    else:
        query = {"sample_collection_name": collection_name}

    conn = foo.get_db_conn()
    doc = conn.datasets.find_one(query, {"name": 1})

    if doc is None:
        dtype = "sample" if not frames else "frame"
        raise ValueError(
            "No dataset found with %s collection name '%s'"
            % (dtype, collection_name)
        )

    dataset = load_dataset(doc["name"])
    return dataset._doc


def _load_clips_source_dataset(frame_collection_name):
    # All clips datasets have a source dataset with the same frame collection
    query = {
        "frame_collection_name": frame_collection_name,
        "sample_collection_name": {"$regex": "^samples\\."},
    }

    conn = foo.get_db_conn()
    doc = conn.datasets.find_one(query, {"name": 1})

    if doc is None:
        # The source dataset must have been deleted...
        return None

    return load_dataset(doc["name"])


def _load_dataset(name, migrate=True):
    if migrate:
        fomi.migrate_dataset_if_necessary(name)

    try:
        # pylint: disable=no-member
        dataset_doc = foo.DatasetDocument.objects.get(name=name)
    except moe.DoesNotExist:
        raise ValueError("Dataset '%s' not found" % name)

    sample_collection_name = dataset_doc.sample_collection_name
    sample_doc_cls = _create_sample_document_cls(sample_collection_name)

    default_sample_fields = fos.get_default_sample_fields(include_private=True)
    for sample_field in dataset_doc.sample_fields:
        if sample_field.name in default_sample_fields:
            continue

        sample_doc_cls._declare_field(sample_field)

    frame_collection_name = dataset_doc.frame_collection_name

    if sample_collection_name.startswith("clips."):
        # Clips datasets directly inherit frames from source dataset
        _src_dataset = _load_clips_source_dataset(frame_collection_name)
    else:
        _src_dataset = None

    if _src_dataset is not None:
        frame_doc_cls = _src_dataset._frame_doc_cls
        dataset_doc.frame_fields = _src_dataset._doc.frame_fields
    else:
        frame_doc_cls = _create_frame_document_cls(frame_collection_name)

        if dataset_doc.media_type == fom.VIDEO:
            default_frame_fields = fofr.get_default_frame_fields(
                include_private=True
            )
            for frame_field in dataset_doc.frame_fields:
                if frame_field.name in default_frame_fields:
                    continue

                frame_doc_cls._declare_field(frame_field)

    return dataset_doc, sample_doc_cls, frame_doc_cls


def _delete_dataset_doc(dataset_doc):
    #
    # Must manually cleanup run results, which are stored using GridFS
    # https://docs.mongoengine.org/guide/gridfs.html#deletion
    #

    for run_doc in dataset_doc.annotation_runs.values():
        if run_doc.results is not None:
            run_doc.results.delete()

    for run_doc in dataset_doc.brain_methods.values():
        if run_doc.results is not None:
            run_doc.results.delete()

    for run_doc in dataset_doc.evaluations.values():
        if run_doc.results is not None:
            run_doc.results.delete()

    dataset_doc.delete()


def _clone_dataset_or_view(dataset_or_view, name):
    if dataset_exists(name):
        raise ValueError("Dataset '%s' already exists" % name)

    if isinstance(dataset_or_view, fov.DatasetView):
        dataset = dataset_or_view._dataset
        view = dataset_or_view
    else:
        dataset = dataset_or_view
        view = None

    dataset._reload()

    sample_collection_name = _make_sample_collection_name()
    frame_collection_name = _make_frame_collection_name(sample_collection_name)

    #
    # Clone dataset document
    #

    dataset_doc = dataset._doc.copy()
    dataset_doc.name = name
    dataset_doc.persistent = False
    dataset_doc.sample_collection_name = sample_collection_name
    dataset_doc.frame_collection_name = frame_collection_name

    # Run results get special treatment at the end
    dataset_doc.annotation_runs = {}
    dataset_doc.brain_methods = {}
    dataset_doc.evaluations = {}

    if view is not None:
        # Respect filtered sample fields, if any
        schema = view.get_field_schema()
        dataset_doc.sample_fields = [
            f
            for f in dataset_doc.sample_fields
            if f.name in set(schema.keys())
        ]

        # Respect filtered frame fields, if any
        if dataset.media_type == fom.VIDEO:
            frame_schema = view.get_frame_field_schema()
            dataset_doc.frame_fields = [
                f
                for f in dataset_doc.frame_fields
                if f.name in set(frame_schema.keys())
            ]

    dataset_doc.save()

    # Create indexes
    _create_indexes(sample_collection_name, frame_collection_name)

    # Clone samples
    coll, pipeline = _get_samples_pipeline(dataset_or_view)
    pipeline.append({"$out": sample_collection_name})
    foo.aggregate(coll, pipeline)

    # Clone frames
    if dataset.media_type == fom.VIDEO:
        coll, pipeline = _get_frames_pipeline(dataset_or_view)
        pipeline.append({"$out": frame_collection_name})
        foo.aggregate(coll, pipeline)

    clone_dataset = load_dataset(name)

    # Clone run results
    if (
        dataset.has_annotation_runs
        or dataset.has_brain_runs
        or dataset.has_evaluations
    ):
        _clone_runs(clone_dataset, dataset._doc)

    return clone_dataset


def _get_samples_pipeline(sample_collection):
    coll = sample_collection._dataset._sample_collection
    pipeline = sample_collection._pipeline(detach_frames=True)
    return coll, pipeline


def _get_frames_pipeline(sample_collection):
    if isinstance(sample_collection, fov.DatasetView):
        dataset = sample_collection._dataset
        view = sample_collection
    else:
        dataset = sample_collection
        view = None

    if dataset._is_clips:
        # Clips datasets use `sample_id` to associated with frames, but now as
        # a standalone collection, they must use `_id`
        coll = dataset._sample_collection
        pipeline = sample_collection._pipeline(attach_frames=True) + [
            {"$project": {"frames": True}},
            {"$unwind": "$frames"},
            {"$set": {"frames._sample_id": "$_id"}},
            {"$replaceRoot": {"newRoot": "$frames"}},
            {"$unset": "_id"},
        ]
    elif view is not None:
        # The view may modify the frames, so we route the frames though
        # the sample collection
        coll = dataset._sample_collection
        pipeline = view._pipeline(frames_only=True)
    else:
        # Here we can directly aggregate on the frame collection
        coll = dataset._frame_collection
        pipeline = []

    return coll, pipeline


def _save_view(view, fields):
    dataset = view._dataset

    merge = fields is not None
    if fields is None:
        fields = []

    if dataset.media_type == fom.VIDEO:
        sample_fields = []
        frame_fields = []
        for field in fields:
            field, is_frame_field = view._handle_frame_field(field)
            if is_frame_field:
                frame_fields.append(field)
            else:
                sample_fields.append(field)
    else:
        sample_fields = fields
        frame_fields = []

    #
    # Save samples
    #

    pipeline = view._pipeline(detach_frames=True)

    if merge:
        if sample_fields:
            # @todo if `view` omits samples, shouldn't we set their field
            # values to None here, for consistency with the fact that $out
            # will delete samples that don't appear in `view`?
            pipeline.append({"$project": {f: True for f in sample_fields}})
            pipeline.append({"$merge": dataset._sample_collection_name})
            foo.aggregate(dataset._sample_collection, pipeline)
    else:
        pipeline.append({"$out": dataset._sample_collection_name})
        foo.aggregate(dataset._sample_collection, pipeline)

        for field_name in view._get_missing_fields():
            dataset._sample_doc_cls._delete_field_schema(field_name, False)

    #
    # Save frames
    #

    if dataset.media_type == fom.VIDEO:
        # The view may modify the frames, so we route the frames through the
        # sample collection
        pipeline = view._pipeline(frames_only=True)

        # Clips views may contain overlapping clips, so we must select only
        # the first occurrance of each frame
        if dataset._is_clips:
            pipeline.extend(
                [
                    {"$group": {"_id": "$_id", "doc": {"$first": "$$ROOT"}}},
                    {"$replaceRoot": {"newRoot": "$doc"}},
                ]
            )

        if merge:
            if frame_fields:
                # @todo if `view` omits samples, shouldn't we set their field
                # values to None here, for consistency with the fact that $out
                # will delete samples that don't appear in `view`?
                pipeline.append({"$project": {f: True for f in frame_fields}})
                pipeline.append({"$merge": dataset._frame_collection_name})
                foo.aggregate(dataset._sample_collection, pipeline)
        else:
            pipeline.append({"$out": dataset._frame_collection_name})
            foo.aggregate(dataset._sample_collection, pipeline)

            for field_name in view._get_missing_fields(frames=True):
                dataset._frame_doc_cls._delete_field_schema(field_name, False)

    #
    # Reload in-memory documents
    #

    # The samples now in the collection
    sample_ids = dataset.values("id")

    if dataset.media_type == fom.VIDEO:
        # pylint: disable=unexpected-keyword-arg
        fofr.Frame._sync_docs(dataset._frame_collection_name, sample_ids)

    fos.Sample._sync_docs(dataset._sample_collection_name, sample_ids)


def _merge_dataset_doc(
    dataset,
    collection_or_doc,
    fields=None,
    omit_fields=None,
    expand_schema=True,
    merge_info=True,
    overwrite_info=False,
):
    #
    # Merge media type
    #

    src_media_type = collection_or_doc.media_type
    if dataset.media_type is None:
        dataset.media_type = src_media_type

    if src_media_type != dataset.media_type and src_media_type is not None:
        raise ValueError(
            "Cannot merge a dataset with media_type='%s' into a dataset "
            "with media_type='%s'" % (src_media_type, dataset.media_type)
        )

    #
    # Merge schemas
    #

    curr_doc = dataset._doc
    is_video = dataset.media_type == fom.VIDEO

    if isinstance(collection_or_doc, foc.SampleCollection):
        # Respects filtered schemas, if any
        doc = collection_or_doc._dataset._doc
        schema = collection_or_doc.get_field_schema()
        if is_video:
            frame_schema = collection_or_doc.get_frame_field_schema()
    else:
        doc = collection_or_doc
        schema = {f.name: f.to_field() for f in doc.sample_fields}
        if is_video:
            frame_schema = {f.name: f.to_field() for f in doc.frame_fields}

    # Omit fields first in case `fields` is a dict that changes field names
    if omit_fields is not None:
        if is_video:
            omit_fields, omit_frame_fields = fou.split_frame_fields(
                omit_fields
            )
            frame_schema = {
                k: v
                for k, v in frame_schema.items()
                if k not in omit_frame_fields
            }

        schema = {k: v for k, v in schema.items() if k not in omit_fields}

    if fields is not None:
        if not isinstance(fields, dict):
            fields = {f: f for f in fields}

        if is_video:
            fields, frame_fields = fou.split_frame_fields(fields)

            frame_schema = {
                frame_fields[k]: v
                for k, v in frame_schema.items()
                if k in frame_fields
            }

        schema = {fields[k]: v for k, v in schema.items() if k in fields}

    dataset._sample_doc_cls.merge_field_schema(
        schema, expand_schema=expand_schema
    )
    if is_video and frame_schema is not None:
        dataset._frame_doc_cls.merge_field_schema(
            frame_schema, expand_schema=expand_schema
        )

    if not merge_info:
        curr_doc.reload()
        return

    #
    # Merge info
    #

    if overwrite_info:
        curr_doc.info.update(doc.info)
        curr_doc.classes.update(doc.classes)
        curr_doc.mask_targets.update(doc.mask_targets)

        if doc.default_classes:
            curr_doc.default_classes = doc.default_classes

        if doc.default_mask_targets:
            curr_doc.default_mask_targets = doc.default_mask_targets
    else:
        _update_no_overwrite(curr_doc.info, doc.info)
        _update_no_overwrite(curr_doc.classes, doc.classes)
        _update_no_overwrite(curr_doc.mask_targets, doc.mask_targets)

        if doc.default_classes and not curr_doc.default_classes:
            curr_doc.default_classes = doc.default_classes

        if doc.default_mask_targets and not curr_doc.default_mask_targets:
            curr_doc.default_mask_targets = doc.default_mask_targets

    curr_doc.save()

    if dataset:
        if doc.annotation_runs:
            logger.warning(
                "Annotation runs cannot be merged into a non-empty dataset"
            )

        if doc.brain_methods:
            logger.warning(
                "Brain runs cannot be merged into a non-empty dataset"
            )

        if doc.evaluations:
            logger.warning(
                "Evaluations cannot be merged into a non-empty dataset"
            )
    else:
        dataset.delete_annotation_runs()
        dataset.delete_brain_runs()
        dataset.delete_evaluations()

        _clone_runs(dataset, doc)


def _update_no_overwrite(d, dnew):
    d.update({k: v for k, v in dnew.items() if k not in d})


def _clone_runs(dst_dataset, src_doc):
    dst_doc = dst_dataset._doc

    #
    # Clone annotation runs results
    #
    # GridFS files must be manually copied
    # This works by loading the source dataset's copy of the results into
    # memory and then writing a new copy for the destination dataset
    #

    dst_doc.annotation_runs = deepcopy(src_doc.annotation_runs)
    for anno_key, run_doc in dst_doc.annotation_runs.items():
        results = foan.AnnotationMethod.load_run_results(dst_dataset, anno_key)
        run_doc.results = None
        foan.AnnotationMethod.save_run_results(dst_dataset, anno_key, results)

    #
    # Clone brain results
    #
    # GridFS files must be manually copied
    # This works by loading the source dataset's copy of the results into
    # memory and then writing a new copy for the destination dataset
    #

    dst_doc.brain_methods = deepcopy(src_doc.brain_methods)
    for brain_key, run_doc in dst_doc.brain_methods.items():
        results = fob.BrainMethod.load_run_results(dst_dataset, brain_key)
        run_doc.results = None
        fob.BrainMethod.save_run_results(dst_dataset, brain_key, results)

    #
    # Clone evaluation results
    #
    # GridFS files must be manually copied
    # This works by loading the source dataset's copy of the results into
    # memory and then writing a new copy for the destination dataset
    #

    dst_doc.evaluations = deepcopy(src_doc.evaluations)
    for eval_key, run_doc in dst_doc.evaluations.items():
        results = foe.EvaluationMethod.load_run_results(dst_dataset, eval_key)
        run_doc.results = None
        foe.EvaluationMethod.save_run_results(dst_dataset, eval_key, results)

    dst_doc.save()


def _ensure_index(sample_collection, db_field, unique=False):
    # For some reason the ID index is not reported by `index_information()` as
    # being unique like other manually created indexes, but it is
    if db_field == "_id":
        return False, False

    coll = sample_collection._dataset._sample_collection

    # db_field -> (name, unique)
    index_map = _get_single_index_map(coll)

    new = False
    dropped = False

    if db_field in index_map:
        name, _unique = index_map[db_field]
        if _unique or (_unique == unique):
            # Satisfactory index already exists
            return new, dropped

        # Must upgrade to unique index
        coll.drop_index(name)
        dropped = True

    coll.create_index(db_field, unique=True)
    new = True

    return new, dropped


def _cleanup_index(sample_collection, db_field, new_index, dropped_index):
    coll = sample_collection._dataset._sample_collection

    if new_index:
        # db_field -> (name, unique)
        index_map = _get_single_index_map(coll)

        name = index_map[db_field][0]
        coll.drop_index(name)

    if dropped_index:
        coll.create_index(db_field)


def _get_single_index_map(coll):
    # db_field -> (name, unique)
    return {
        v["key"][0][0]: (k, v.get("unique", False))
        for k, v in coll.index_information().items()
        if len(v["key"]) == 1
    }


def _merge_samples_python(
    dataset,
    samples,
    key_field=None,
    key_fcn=None,
    skip_existing=False,
    insert_new=True,
    fields=None,
    omit_fields=None,
    merge_lists=True,
    overwrite=True,
    expand_schema=True,
    num_samples=None,
):
    if num_samples is None:
        try:
            num_samples = len(samples)
        except:
            pass

    if key_fcn is None:
        id_map = {k: v for k, v in zip(*dataset.values([key_field, "id"]))}
        key_fcn = lambda sample: sample[key_field]
    else:
        id_map = {}
        logger.info("Indexing dataset...")
        for sample in dataset.iter_samples(progress=True):
            id_map[key_fcn(sample)] = sample.id

    _samples = _make_merge_samples_generator(
        dataset,
        samples,
        key_fcn,
        id_map,
        skip_existing=skip_existing,
        insert_new=insert_new,
        fields=fields,
        omit_fields=omit_fields,
        merge_lists=merge_lists,
        overwrite=overwrite,
        expand_schema=expand_schema,
    )

    # Dynamically size batches so that they are as large as possible while
    # still achieving a nice frame rate on the progress bar
    target_latency = 0.2  # in seconds
    batcher = fou.DynamicBatcher(
        _samples, target_latency, init_batch_size=1, max_batch_beta=2.0
    )

    logger.info("Merging samples...")
    with fou.ProgressBar(total=num_samples) as pb:
        for batch in batcher:
            dataset._upsert_samples_batch(batch, expand_schema, True)
            pb.update(count=len(batch))


def _make_merge_samples_generator(
    dataset,
    samples,
    key_fcn,
    id_map,
    skip_existing=False,
    insert_new=True,
    fields=None,
    omit_fields=None,
    merge_lists=True,
    overwrite=True,
    expand_schema=True,
):
    # When inserting new samples, `filepath` cannot be excluded
    if insert_new:
        if isinstance(fields, dict):
            insert_fields = fields.copy()
            insert_fields["filepath"] = "filepath"
        elif fields is not None:
            insert_fields = fields.copy()
            if "filepath" not in insert_fields:
                insert_fields = ["filepath"] + insert_fields
        else:
            insert_fields = None

        insert_omit_fields = omit_fields
        if insert_omit_fields is not None:
            insert_omit_fields = [
                f for f in insert_omit_fields if f != "filepath"
            ]

    for sample in samples:
        key = key_fcn(sample)
        if key in id_map:
            if not skip_existing:
                existing_sample = dataset[id_map[key]]
                existing_sample.merge(
                    sample,
                    fields=fields,
                    omit_fields=omit_fields,
                    merge_lists=merge_lists,
                    overwrite=overwrite,
                    expand_schema=expand_schema,
                )

                yield existing_sample

        elif insert_new:
            if insert_fields is not None or insert_omit_fields is not None:
                sample = sample.copy(
                    fields=insert_fields, omit_fields=insert_omit_fields
                )
            elif sample._in_db:
                sample = sample.copy()

            yield sample


def _merge_samples_pipeline(
    src_collection,
    dst_dataset,
    key_field,
    skip_existing=False,
    insert_new=True,
    fields=None,
    omit_fields=None,
    merge_lists=True,
    overwrite=True,
):
    #
    # Prepare for merge
    #

    in_key_field = key_field
    db_fields_map = src_collection._get_db_fields_map()
    key_field = db_fields_map.get(key_field, key_field)

    is_video = dst_dataset.media_type == fom.VIDEO
    src_dataset = src_collection._dataset

    new_src_index, dropped_src_index = _ensure_index(
        src_dataset, key_field, unique=True
    )
    new_dst_index, dropped_dst_index = _ensure_index(
        dst_dataset, key_field, unique=True
    )

    if is_video:
        frame_fields = None
        omit_frame_fields = None

    if fields is not None:
        if not isinstance(fields, dict):
            fields = {f: f for f in fields}

        if is_video:
            fields, frame_fields = fou.split_frame_fields(fields)

    if omit_fields is not None:
        if is_video:
            omit_fields, omit_frame_fields = fou.split_frame_fields(
                omit_fields
            )

        if fields is not None:
            fields = {k: v for k, v in fields.items() if k not in omit_fields}
            omit_fields = None

        if is_video and frame_fields is not None:
            frame_fields = {
                k: v
                for k, v in frame_fields.items()
                if k not in omit_frame_fields
            }
            omit_frame_fields = None

    #
    # The implementation of merging video frames is currently a bit complex.
    # It may be possible to simplify this...
    #
    # The trouble is that the `_sample_id` of the frame documents need to match
    # the `_id` of the sample documents after merging. There may be a more
    # clever way to make this happen via `$lookup` than what is implemented
    # here, but here's the current workflow:
    #
    # - Store the `key_field` value on each frame document in both the source
    #   and destination collections corresopnding to its parent sample in a
    #   temporary `frame_key_field` field
    # - Merge the sample documents without frames attached
    # - Merge the frame documents on `[frame_key_field, frame_number]` with
    #   their old `_sample_id`s unset
    # - Generate a `key_field` -> `_id` mapping for the post-merge sample docs,
    #   then make a pass over the frame documents and set
    #   their `_sample_id` to the corresponding value from this mapping
    # - The merge is complete, so delete `frame_key_field` from both frame
    #   collections
    #

    if is_video:
        frame_key_field = "_merge_key"
        _index_frames(dst_dataset, key_field, frame_key_field)
        _index_frames(src_collection, key_field, frame_key_field)

        # Must create unique indexes in order to use `$merge`
        frame_index_spec = [(frame_key_field, 1), ("frame_number", 1)]
        dst_frame_index = dst_dataset._frame_collection.create_index(
            frame_index_spec, unique=True
        )
        src_frame_index = src_dataset._frame_collection.create_index(
            frame_index_spec, unique=True
        )

    #
    # Merge samples
    #

    default_fields = set(
        src_collection._get_default_sample_fields(include_private=True)
    )
    default_fields.discard("id")

    sample_pipeline = src_collection._pipeline(detach_frames=True)

    if fields is not None:
        project = {}
        for k, v in fields.items():
            k = db_fields_map.get(k, k)
            v = db_fields_map.get(v, v)
            if k == v:
                project[k] = True
            else:
                project[v] = "$" + k

        if insert_new:
            # Must include default fields when new samples may be inserted.
            # Any extra fields here are omitted in `when_matched` pipeline
            project["filepath"] = True
            project["_rand"] = True
            project["_media_type"] = True

            if "tags" not in project:
                project["tags"] = []

        sample_pipeline.append({"$project": project})

    if omit_fields is not None:
        _omit_fields = set(omit_fields)
    else:
        _omit_fields = set()

    _omit_fields.add("id")
    _omit_fields.discard(in_key_field)

    if insert_new:
        # Can't omit default fields here when new samples may be inserted.
        # Any extra fields here are omitted in `when_matched` pipeline
        _omit_fields -= default_fields

    if _omit_fields:
        unset_fields = [db_fields_map.get(f, f) for f in _omit_fields]
        sample_pipeline.append({"$unset": unset_fields})

    if skip_existing:
        when_matched = "keepExisting"
    else:
        # We had to include all default fields since they are required if new
        # samples are inserted, but, when merging, the user may have wanted
        # them excluded
        delete_fields = set()
        if insert_new:
            if fields is not None:
                delete_fields.update(
                    f for f in default_fields if f not in set(fields.values())
                )

            if omit_fields is not None:
                delete_fields.update(
                    f for f in default_fields if f in omit_fields
                )

        when_matched = _merge_docs(
            src_collection,
            merge_lists=merge_lists,
            fields=fields,
            omit_fields=omit_fields,
            delete_fields=delete_fields,
            overwrite=overwrite,
            frames=False,
        )

    if insert_new:
        when_not_matched = "insert"
    else:
        when_not_matched = "discard"

    sample_pipeline.append(
        {
            "$merge": {
                "into": dst_dataset._sample_collection_name,
                "on": key_field,
                "whenMatched": when_matched,
                "whenNotMatched": when_not_matched,
            }
        }
    )

    # Merge samples
    src_dataset._aggregate(pipeline=sample_pipeline)

    # Cleanup indexes
    _cleanup_index(src_collection, key_field, new_src_index, dropped_src_index)
    _cleanup_index(dst_dataset, key_field, new_dst_index, dropped_dst_index)

    #
    # Merge frames
    #

    if is_video:
        # @todo this there a cleaner way to avoid this? we have to be sure that
        # `frame_key_field` is not excluded by a user's view here...
        _src_collection = _always_select_field(
            src_collection, "frames." + frame_key_field
        )

        db_fields_map = src_collection._get_db_fields_map(frames=True)

        frame_pipeline = _src_collection._pipeline(frames_only=True)

        if frame_fields is not None:
            project = {}
            for k, v in frame_fields.items():
                k = db_fields_map.get(k, k)
                v = db_fields_map.get(v, v)
                if k == v:
                    project[k] = True
                else:
                    project[v] = "$" + k

            project[frame_key_field] = True
            project["frame_number"] = True
            frame_pipeline.append({"$project": project})

        if omit_frame_fields is not None:
            _omit_frame_fields = set(omit_frame_fields)
        else:
            _omit_frame_fields = set()

        _omit_frame_fields.update(["id", "_sample_id"])
        _omit_frame_fields.discard(frame_key_field)
        _omit_frame_fields.discard("frame_number")

        unset_fields = [db_fields_map.get(f, f) for f in _omit_frame_fields]
        frame_pipeline.append({"$unset": unset_fields})

        if skip_existing:
            when_frame_matched = "keepExisting"
        else:
            when_frame_matched = _merge_docs(
                src_collection,
                merge_lists=merge_lists,
                fields=frame_fields,
                omit_fields=omit_frame_fields,
                overwrite=overwrite,
                frames=True,
            )

        frame_pipeline.append(
            {
                "$merge": {
                    "into": dst_dataset._frame_collection_name,
                    "on": [frame_key_field, "frame_number"],
                    "whenMatched": when_frame_matched,
                    "whenNotMatched": "insert",
                }
            }
        )

        # Merge frames
        src_dataset._aggregate(pipeline=frame_pipeline)

        # Drop indexes
        dst_dataset._frame_collection.drop_index(dst_frame_index)
        src_dataset._frame_collection.drop_index(src_frame_index)

        # Finalize IDs
        _finalize_frames(dst_dataset, key_field, frame_key_field)

        # Cleanup merge key
        cleanup_op = {"$unset": {frame_key_field: ""}}
        src_dataset._frame_collection.update_many({}, cleanup_op)
        dst_dataset._frame_collection.update_many({}, cleanup_op)

    # Reload docs
    fos.Sample._reload_docs(dst_dataset._sample_collection_name)
    if is_video:
        fofr.Frame._reload_docs(dst_dataset._frame_collection_name)


def _merge_docs(
    sample_collection,
    merge_lists=True,
    fields=None,
    omit_fields=None,
    delete_fields=None,
    overwrite=False,
    frames=False,
):
    if frames:
        schema = sample_collection.get_frame_field_schema()
    else:
        schema = sample_collection.get_field_schema()

    if merge_lists:
        list_fields = []
        elem_fields = []
        for field, field_type in schema.items():
            if fields is not None and field not in fields:
                continue

            if omit_fields is not None and field in omit_fields:
                continue

            if isinstance(field_type, fof.ListField):
                root = fields[field] if fields is not None else field
                list_fields.append(root)
            elif isinstance(
                field_type, fof.EmbeddedDocumentField
            ) and issubclass(field_type.document_type, fol._LABEL_LIST_FIELDS):
                root = fields[field] if fields is not None else field
                elem_fields.append(
                    root + "." + field_type.document_type._LABEL_LIST_FIELD
                )
    else:
        list_fields = None
        elem_fields = None

    if overwrite:
        root_doc = "$$ROOT"

        if delete_fields:
            cond = {
                "$and": [
                    {"$ne": ["$$item.v", None]},
                    {"$not": {"$in": ["$$item.k", list(delete_fields)]}},
                ]
            }
        else:
            cond = {"$ne": ["$$item.v", None]}

        new_doc = {
            "$arrayToObject": {
                "$filter": {
                    "input": {"$objectToArray": "$$new"},
                    "as": "item",
                    "cond": cond,
                }
            }
        }

        docs = [root_doc, new_doc]
    else:
        if delete_fields:
            new_doc = {
                "$arrayToObject": {
                    "$filter": {
                        "input": {"$objectToArray": "$$new"},
                        "as": "item",
                        "cond": {
                            "$not": {"$in": ["$$item.k", list(delete_fields)]}
                        },
                    }
                }
            }
        else:
            new_doc = "$$new"

        root_doc = {
            "$arrayToObject": {
                "$filter": {
                    "input": {"$objectToArray": "$$ROOT"},
                    "as": "item",
                    "cond": {"$ne": ["$$item.v", None]},
                }
            }
        }

        docs = [new_doc, root_doc]

    if list_fields or elem_fields:
        doc = {}

        if list_fields:
            for list_field in list_fields:
                _merge_list_field(doc, list_field)

        if elem_fields:
            for elem_field in elem_fields:
                _merge_label_list_field(doc, elem_field, overwrite=overwrite)

        docs.append(doc)

    return [{"$replaceWith": {"$mergeObjects": docs}}]


def _merge_list_field(doc, list_field):
    doc[list_field] = {
        "$switch": {
            "branches": [
                {
                    "case": {"$not": {"$gt": ["$" + list_field, None]}},
                    "then": "$$new." + list_field,
                },
                {
                    "case": {"$not": {"$gt": ["$$new." + list_field, None]}},
                    "then": "$" + list_field,
                },
            ],
            "default": {
                "$concatArrays": [
                    "$" + list_field,
                    {
                        "$filter": {
                            "input": "$$new." + list_field,
                            "as": "this",
                            "cond": {
                                "$not": {"$in": ["$$this", "$" + list_field]}
                            },
                        }
                    },
                ]
            },
        }
    }


def _merge_label_list_field(doc, elem_field, overwrite=False):
    field, leaf = elem_field.split(".")

    if overwrite:
        root = "$$new." + field
        elements = {
            "$reverseArray": {
                "$let": {
                    "vars": {
                        "new_ids": {
                            "$map": {
                                "input": "$$new." + elem_field,
                                "as": "this",
                                "in": "$$this._id",
                            },
                        },
                    },
                    "in": {
                        "$reduce": {
                            "input": {"$reverseArray": "$" + elem_field},
                            "initialValue": {
                                "$reverseArray": "$$new." + elem_field
                            },
                            "in": {
                                "$cond": {
                                    "if": {
                                        "$not": {
                                            "$in": ["$$this._id", "$$new_ids"]
                                        }
                                    },
                                    "then": {
                                        "$concatArrays": [
                                            "$$value",
                                            ["$$this"],
                                        ]
                                    },
                                    "else": "$$value",
                                }
                            },
                        }
                    },
                }
            }
        }
    else:
        root = "$" + field
        elements = {
            "$let": {
                "vars": {
                    "existing_ids": {
                        "$map": {
                            "input": "$" + elem_field,
                            "as": "this",
                            "in": "$$this._id",
                        },
                    },
                },
                "in": {
                    "$reduce": {
                        "input": "$$new." + elem_field,
                        "initialValue": "$" + elem_field,
                        "in": {
                            "$cond": {
                                "if": {
                                    "$not": {
                                        "$in": ["$$this._id", "$$existing_ids"]
                                    }
                                },
                                "then": {
                                    "$concatArrays": ["$$value", ["$$this"]]
                                },
                                "else": "$$value",
                            }
                        },
                    }
                },
            }
        }

    doc[field] = {
        "$switch": {
            "branches": [
                {
                    "case": {"$not": {"$gt": ["$" + field, None]}},
                    "then": "$$new." + field,
                },
                {
                    "case": {"$not": {"$gt": ["$$new." + field, None]}},
                    "then": "$" + field,
                },
            ],
            "default": {"$mergeObjects": [root, {leaf: elements}]},
        }
    }


def _index_frames(sample_collection, key_field, frame_key_field):
    ids, keys, all_sample_ids = sample_collection.values(
        ["_id", key_field, "frames._sample_id"]
    )
    keys_map = {k: v for k, v in zip(ids, keys)}

    frame_keys = []
    for sample_ids in all_sample_ids:
        if sample_ids:
            sample_keys = [keys_map[_id] for _id in sample_ids]
        else:
            sample_keys = sample_ids

        frame_keys.append(sample_keys)

    sample_collection.set_values(
        "frames." + frame_key_field,
        frame_keys,
        expand_schema=False,
        _allow_missing=True,
    )


def _always_select_field(sample_collection, field):
    if not isinstance(sample_collection, fov.DatasetView):
        return sample_collection

    # Manually insert `field` into all `SelectFields` stages
    view = sample_collection._dataset.view()
    for stage in sample_collection._stages:
        if isinstance(stage, fost.SelectFields):
            stage = fost.SelectFields(
                stage.field_names + [field], _allow_missing=True
            )

        view = view.add_stage(stage)

    return view


def _finalize_frames(sample_collection, key_field, frame_key_field):
    results = sample_collection.values([key_field, "_id"])
    ids_map = {k: v for k, v in zip(*results)}

    frame_coll = sample_collection._frame_collection

    ops = [
        UpdateMany(
            {frame_key_field: key}, {"$set": {"_sample_id": ids_map[key]}}
        )
        for key in frame_coll.distinct(frame_key_field)
    ]

    foo.bulk_write(ops, frame_coll)


def _get_sample_ids(samples_or_ids):
    if etau.is_str(samples_or_ids):
        return [samples_or_ids]

    if isinstance(samples_or_ids, (fos.Sample, fos.SampleView)):
        return [samples_or_ids.id]

    if isinstance(samples_or_ids, foc.SampleCollection):
        return samples_or_ids.values("id")

    if isinstance(samples_or_ids, np.ndarray):
        return list(samples_or_ids)

    if not samples_or_ids:
        return []

    if isinstance(next(iter(samples_or_ids)), (fos.Sample, fos.SampleView)):
        return [s.id for s in samples_or_ids]

    return list(samples_or_ids)


def _parse_fields(field_names):
    if etau.is_str(field_names):
        field_names = [field_names]

    fields = [f for f in field_names if "." not in f]
    embedded_fields = [f for f in field_names if "." in f]
    return fields, embedded_fields


def _parse_field_mapping(field_mapping):
    fields = []
    new_fields = []
    embedded_fields = []
    embedded_new_fields = []
    for field, new_field in field_mapping.items():
        if "." in field or "." in new_field:
            embedded_fields.append(field)
            embedded_new_fields.append(new_field)
        else:
            fields.append(field)
            new_fields.append(new_field)

    return fields, new_fields, embedded_fields, embedded_new_fields


def _extract_archive_if_necessary(archive_path, cleanup):
    dataset_dir = etau.split_archive(archive_path)[0]

    if not os.path.isdir(dataset_dir):
        outdir = os.path.dirname(dataset_dir)
        etau.extract_archive(
            archive_path, outdir=outdir, delete_archive=cleanup
        )

        if not os.path.isdir(dataset_dir):
            raise ValueError(
                "Expected to find a directory '%s' after extracting '%s', "
                "but it was not found" % (dataset_dir, archive_path)
            )
    else:
        logger.info(
            "Assuming '%s' contains the extracted contents of '%s'",
            dataset_dir,
            archive_path,
        )

    return dataset_dir<|MERGE_RESOLUTION|>--- conflicted
+++ resolved
@@ -2112,6 +2112,11 @@
         if self.media_type != fom.VIDEO:
             return
 
+        # Clips datasets directly use their source dataset's frame collection,
+        # so don't delete frames
+        if self._is_clips:
+            return
+
         if view is not None:
             sample_ids = view.values("id")
 
@@ -2172,17 +2177,7 @@
             ]
         )
 
-<<<<<<< HEAD
-        # Clips datasets directly use their source dataset's frame collection,
-        # so don't delete frames
-        if self._is_clips:
-            return
-
-        self._frame_doc_cls.drop_collection()
-        fofr.Frame._reset_docs(self._frame_collection_name)
-=======
         self._aggregate(pipeline=pipeline)
->>>>>>> 704a7bb9
 
     def delete(self):
         """Deletes the dataset.
