--- conflicted
+++ resolved
@@ -4644,19 +4644,12 @@
             field_or_expr: can be any of the following:
 
                 -   a :class:`fiftyone.core.labels.TemporalDetection`,
-<<<<<<< HEAD
-                    :class:`fiftyone.core.labels.TemporalDetections`, or
-=======
                     :class:`fiftyone.core.labels.TemporalDetections`,
->>>>>>> 7051ca1e
                     :class:`fiftyone.core.fields.FrameSupportField`, or list of
                     :class:`fiftyone.core.fields.FrameSupportField` field
                 -   a frame-level label list field of any of the following
                     types:
-<<<<<<< HEAD
-=======
-
->>>>>>> 7051ca1e
+
                     -   :class:`fiftyone.core.labels.Classifications`
                     -   :class:`fiftyone.core.labels.Detections`
                     -   :class:`fiftyone.core.labels.Polylines`
