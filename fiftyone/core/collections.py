--- conflicted
+++ resolved
@@ -8256,8 +8256,6 @@
     export_media=False,
     overwrite=False,
 ):
-<<<<<<< HEAD
-=======
     if dataset_exporter is not None:
         try:
             export_dir = dataset_exporter.export_dir
@@ -8279,7 +8277,6 @@
         except:
             pass
 
->>>>>>> 5603c149
     if export_dir is not None and fost.isdir(export_dir):
         if overwrite:
             fost.delete_dir(export_dir)
