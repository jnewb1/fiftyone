"""
Interface for sample collections.

| Copyright 2017-2021, Voxel51, Inc.
| `voxel51.com <https://voxel51.com/>`_
|
"""
from collections import defaultdict
import itertools
import inspect
import logging
import os
import random
import string
import warnings

from bson import ObjectId
from deprecated import deprecated
from pymongo import UpdateOne

import eta.core.serial as etas
import eta.core.utils as etau

import fiftyone.core.aggregations as foa
import fiftyone.core.brain as fob
import fiftyone.core.expressions as foe
from fiftyone.core.expressions import ViewField as F
import fiftyone.core.evaluation as foev
import fiftyone.core.fields as fof
import fiftyone.core.frame as fofr
import fiftyone.core.labels as fol
import fiftyone.core.media as fom
import fiftyone.core.metadata as fomt
import fiftyone.core.models as fomo
import fiftyone.core.odm as foo
import fiftyone.core.sample as fosa
import fiftyone.core.stages as fos
import fiftyone.core.utils as fou

fov = fou.lazy_import("fiftyone.core.view")
foua = fou.lazy_import("fiftyone.utils.annotations")
foud = fou.lazy_import("fiftyone.utils.data")
foue = fou.lazy_import("fiftyone.utils.eval")
foup = fou.lazy_import("fiftyone.utils.patches")
fouv = fou.lazy_import("fiftyone.utils.video")


logger = logging.getLogger(__name__)


def _make_registrar():
    registry = {}

    def registrar(func):
        registry[func.__name__] = func
        # Normally a decorator returns a wrapped function, but here we return
        # `func` unmodified, after registering it
        return func

    registrar.all = registry
    return registrar


# Keeps track of all `ViewStage` methods
view_stage = _make_registrar()

# Keeps track of all `Aggregation` methods
aggregation = _make_registrar()


class SampleCollection(object):
    """Abstract class representing an ordered collection of
    :class:`fiftyone.core.sample.Sample` instances in a
    :class:`fiftyone.core.dataset.Dataset`.
    """

    _FRAMES_PREFIX = "frames."

    def __str__(self):
        return repr(self)

    def __repr__(self):
        return self.summary()

    def __bool__(self):
        return len(self) > 0

    def __len__(self):
        raise NotImplementedError("Subclass must implement __len__()")

    def __contains__(self, sample_id):
        try:
            self[sample_id]
        except KeyError:
            return False

        return True

    def __getitem__(self, id_filepath_slice):
        raise NotImplementedError("Subclass must implement __getitem__()")

    def __iter__(self):
        return self.iter_samples()

    @property
    def _dataset(self):
        """The :class:`fiftyone.core.dataset.Dataset` that serves the samples
        in this collection.
        """
        raise NotImplementedError("Subclass must implement _dataset")

    @property
    def _root_dataset(self):
        """The root :class:`fiftyone.core.dataset.Dataset` from which this
        collection is derived.

        This is typically the same as :meth:`_dataset` but may differ in cases
        such as patches views.
        """
        raise NotImplementedError("Subclass must implement _root_dataset")

    @property
    def _element_str(self):
        return "sample"

    @property
    def _elements_str(self):
        return "samples"

    @property
    def name(self):
        """The name of the collection."""
        raise NotImplementedError("Subclass must implement name")

    @property
    def media_type(self):
        """The media type of the collection."""
        raise NotImplementedError("Subclass must implement media_type")

    @property
    def info(self):
        """The info dict of the underlying dataset.

        See :meth:`fiftyone.core.dataset.Dataset.info` for more information.
        """
        raise NotImplementedError("Subclass must implement info")

    @info.setter
    def info(self, info):
        raise NotImplementedError("Subclass must implement info")

    @property
    def classes(self):
        """The classes of the underlying dataset.

        See :meth:`fiftyone.core.dataset.Dataset.classes` for more information.
        """
        raise NotImplementedError("Subclass must implement classes")

    @classes.setter
    def classes(self, classes):
        raise NotImplementedError("Subclass must implement classes")

    @property
    def default_classes(self):
        """The default classes of the underlying dataset.

        See :meth:`fiftyone.core.dataset.Dataset.default_classes` for more
        information.
        """
        raise NotImplementedError("Subclass must implement default_classes")

    @default_classes.setter
    def default_classes(self, classes):
        raise NotImplementedError("Subclass must implement default_classes")

    @property
    def mask_targets(self):
        """The mask targets of the underlying dataset.

        See :meth:`fiftyone.core.dataset.Dataset.mask_targets` for more
        information.
        """
        raise NotImplementedError("Subclass must implement mask_targets")

    @mask_targets.setter
    def mask_targets(self, targets):
        raise NotImplementedError("Subclass must implement mask_targets")

    @property
    def default_mask_targets(self):
        """The default mask targets of the underlying dataset.

        See :meth:`fiftyone.core.dataset.Dataset.default_mask_targets` for more
        information.
        """
        raise NotImplementedError(
            "Subclass must implement default_mask_targets"
        )

    @default_mask_targets.setter
    def default_mask_targets(self, targets):
        raise NotImplementedError(
            "Subclass must implement default_mask_targets"
        )

    def summary(self):
        """Returns a string summary of the collection.

        Returns:
            a string summary
        """
        raise NotImplementedError("Subclass must implement summary()")

    def first(self):
        """Returns the first sample in the collection.

        Returns:
            a :class:`fiftyone.core.sample.Sample` or
            :class:`fiftyone.core.sample.SampleView`

        Raises:
            ValueError: if the collection is empty
        """
        try:
            return next(iter(self))
        except StopIteration:
            raise ValueError("%s is empty" % self.__class__.__name__)

    def last(self):
        """Returns the last sample in the collection.

        Returns:
            a :class:`fiftyone.core.sample.Sample` or
            :class:`fiftyone.core.sample.SampleView`

        Raises:
            ValueError: if the collection is empty
        """
        return self[-1:].first()

    def head(self, num_samples=3):
        """Returns a list of the first few samples in the collection.

        If fewer than ``num_samples`` samples are in the collection, only
        the available samples are returned.

        Args:
            num_samples (3): the number of samples

        Returns:
            a list of :class:`fiftyone.core.sample.Sample` objects
        """
        return [s for s in self[:num_samples]]

    def tail(self, num_samples=3):
        """Returns a list of the last few samples in the collection.

        If fewer than ``num_samples`` samples are in the collection, only
        the available samples are returned.

        Args:
            num_samples (3): the number of samples

        Returns:
            a list of :class:`fiftyone.core.sample.Sample` objects
        """
        return [s for s in self[-num_samples:]]

    def one(self, expr, exact=False):
        """Returns a single sample in this collection matching the expression.

        Examples::

            import fiftyone as fo
            import fiftyone.zoo as foz
            from fiftyone import ViewField as F

            dataset = foz.load_zoo_dataset("quickstart")

            #
            # Get a sample by filepath
            #

            # A random filepath in the dataset
            filepath = dataset.take(1).first().filepath

            # Get sample by filepath
            sample = dataset.one(F("filepath") == filepath)

            #
            # Dealing with multiple matches
            #

            # Get a sample whose image is JPEG
            sample = dataset.one(F("filepath").ends_with(".jpg"))

            # Raises an error since there are multiple JPEGs
            dataset.one(F("filepath").ends_with(".jpg"), exact=True)

        Args:
            expr: a :class:`fiftyone.core.expressions.ViewExpression` or
                `MongoDB expression <https://docs.mongodb.com/manual/meta/aggregation-quick-reference/#aggregation-expressions>`_
                that evaluates to ``True`` for the sample to match
            exact (False): whether to raise an error if multiple samples match
                the expression

        Returns:
            a :class:`fiftyone.core.sample.SampleView`
        """
        view = self.match(expr)
        matches = iter(view)

        try:
            sample = next(matches)
        except StopIteration:
            raise ValueError("No samples match the given expression")

        if exact:
            try:
                next(matches)
                raise ValueError(
                    "Expected one matching sample, but found %d matches"
                    % len(view)
                )
            except StopIteration:
                pass

        return sample

    def view(self):
        """Returns a :class:`fiftyone.core.view.DatasetView` containing the
        collection.

        Returns:
            a :class:`fiftyone.core.view.DatasetView`
        """
        raise NotImplementedError("Subclass must implement view()")

    def iter_samples(self):
        """Returns an iterator over the samples in the collection.

        Returns:
            an iterator over :class:`fiftyone.core.sample.Sample` or
            :class:`fiftyone.core.sample.SampleView` instances
        """
        raise NotImplementedError("Subclass must implement iter_samples()")

    def get_field_schema(
        self, ftype=None, embedded_doc_type=None, include_private=False
    ):
        """Returns a schema dictionary describing the fields of the samples in
        the collection.

        Args:
            ftype (None): an optional field type to which to restrict the
                returned schema. Must be a subclass of
                :class:`fiftyone.core.fields.Field`
            embedded_doc_type (None): an optional embedded document type to
                which to restrict the returned schema. Must be a subclass of
                :class:`fiftyone.core.odm.BaseEmbeddedDocument`
            include_private (False): whether to include fields that start with
                ``_`` in the returned schema

        Returns:
             a dictionary mapping field names to field types
        """
        raise NotImplementedError("Subclass must implement get_field_schema()")

    def get_frame_field_schema(
        self, ftype=None, embedded_doc_type=None, include_private=False
    ):
        """Returns a schema dictionary describing the fields of the frames of
        the samples in the collection.

        Only applicable for video collections.

        Args:
            ftype (None): an optional field type to which to restrict the
                returned schema. Must be a subclass of
                :class:`fiftyone.core.fields.Field`
            embedded_doc_type (None): an optional embedded document type to
                which to restrict the returned schema. Must be a subclass of
                :class:`fiftyone.core.odm.BaseEmbeddedDocument`
            include_private (False): whether to include fields that start with
                ``_`` in the returned schema

        Returns:
            a dictionary mapping field names to field types, or ``None`` if
            the collection is not a video collection
        """
        raise NotImplementedError(
            "Subclass must implement get_frame_field_schema()"
        )

    def make_unique_field_name(self, root=""):
        """Makes a unique field name with the given root name for the
        collection.

        Args:
            root (""): an optional root for the output field name

        Returns:
            the field name
        """
        if not root:
            root = _get_random_characters(6)

        fields = self.get_field_schema()

        field_name = root
        if field_name in fields:
            field_name += "_" + _get_random_characters(6)

        while field_name in fields:
            field_name += _get_random_characters(1)

        return field_name

    def has_sample_field(self, field_name):
        """Determines whether the collection has a sample field with the given
        name.

        Args:
            field_name: the field name

        Returns:
            True/False
        """
        return field_name in self.get_field_schema()

    def has_frame_field(self, field_name):
        """Determines whether the collection has a frame-level field with the
        given name.

        Args:
            field_name: the field name

        Returns:
            True/False
        """
        if self.media_type != fom.VIDEO:
            return False

        return field_name in self.get_frame_field_schema()

    def validate_fields_exist(self, field_or_fields):
        """Validates that the collection has fields with the given names.

        If ``field_or_fields`` contains an embedded field name such as
        ``field_name.document.field``, only the root ``field_name`` is checked
        for existence.

        Args:
            field_or_fields: a field name or iterable of field names

        Raises:
            ValueError: if one or more of the fields do not exist
        """
        if etau.is_str(field_or_fields):
            fields = [field_or_fields]
        else:
            fields = field_or_fields

        if self.media_type == fom.VIDEO:
            frame_fields = list(
                filter(lambda n: n.startswith(self._FRAMES_PREFIX), fields)
            )
            fields = list(
                filter(lambda n: not n.startswith(self._FRAMES_PREFIX), fields)
            )
        else:
            frame_fields = []

        if fields:
            schema = self.get_field_schema(include_private=True)

            default_fields = set(
                fosa.get_default_sample_fields(include_private=True)
                + ("id", "_id")
            )

            for field in fields:
                # We only validate that the root field exists
                field_name = field.split(".", 1)[0]
                if (
                    field_name not in schema
                    and field_name not in default_fields
                    and (
                        field_name == "frames" and self.media_type != fom.VIDEO
                    )
                    and not field_name.startswith("_")
                ):
                    raise ValueError("Field '%s' does not exist" % field_name)

        if frame_fields:
            frame_schema = self.get_frame_field_schema(include_private=True)

            default_frame_fields = set(
                fofr.get_default_frame_fields(include_private=True)
                + ("id", "_id")
            )

            for field in frame_fields:
                # We only validate that the root field exists
                field_name = field.split(".", 2)[1]  # removes "frames."
                if (
                    field_name not in frame_schema
                    and field_name not in default_frame_fields
                    and not field_name.startswith("_")
                ):
                    raise ValueError(
                        "Frame field '%s' does not exist" % field_name
                    )

    def validate_field_type(
        self, field_name, ftype, embedded_doc_type=None, subfield=None
    ):
        """Validates that the collection has a field of the given type.

        Args:
            field_name: the field name
            ftype: the expected field type. Must be a subclass of
                :class:`fiftyone.core.fields.Field`
            embedded_doc_type (None): the
                :class:`fiftyone.core.odm.BaseEmbeddedDocument` type of the
                field. Used only when ``ftype`` is an embedded
                :class:`fiftyone.core.fields.EmbeddedDocumentField`
            subfield (None): the type of the contained field. Used only when
                ``ftype`` is a :class:`fiftyone.core.fields.ListField` or
                :class:`fiftyone.core.fields.DictField`

        Raises:
            ValueError: if the field does not exist or does not have the
                expected type
        """
        field_name, is_frame_field = self._handle_frame_field(field_name)
        if is_frame_field:
            schema = self.get_frame_field_schema()
        else:
            schema = self.get_field_schema()

        if field_name not in schema:
            ftype = "Frame field" if is_frame_field else "Field"
            raise ValueError(
                "%s '%s' does not exist on collection '%s'"
                % (ftype, field_name, self.name)
            )

        field = schema[field_name]

        if embedded_doc_type is not None:
            if not isinstance(field, fof.EmbeddedDocumentField) or (
                field.document_type is not embedded_doc_type
            ):
                raise ValueError(
                    "Field '%s' must be an instance of %s; found %s"
                    % (field_name, ftype(embedded_doc_type), field)
                )
        elif subfield is not None:
            if not isinstance(field, (fof.ListField, fof.DictField)):
                raise ValueError(
                    "Field type %s must be an instance of %s when a subfield "
                    "is provided" % (ftype, (fof.ListField, fof.DictField))
                )

            if not isinstance(field, ftype) or not isinstance(
                field.field, subfield
            ):
                raise ValueError(
                    "Field '%s' must be an instance of %s; found %s"
                    % (field_name, ftype(field=subfield()), field)
                )
        else:
            if not isinstance(field, ftype):
                raise ValueError(
                    "Field '%s' must be an instance of %s; found %s"
                    % (field_name, ftype, field)
                )

    def tag_samples(self, tags):
        """Adds the tag(s) to all samples in this collection, if necessary.

        Args:
            tags: a tag or iterable of tags
        """
        if etau.is_str(tags):
            tags = [tags]
        else:
            tags = list(tags)

        def _add_tags(_tags):
            if not _tags:
                return tags

            for tag in tags:
                if tag not in _tags:
                    _tags.append(tag)

            return _tags

        self._edit_sample_tags(_add_tags)

    def untag_samples(self, tags):
        """Removes the tag(s) from all samples in this collection, if
        necessary.

        Args:
            tags: a tag or iterable of tags
        """
        if etau.is_str(tags):
            tags = [tags]
        else:
            tags = list(tags)

        def _remove_tags(_tags):
            if not _tags:
                return _tags

            return [t for t in _tags if t not in tags]

        self._edit_sample_tags(_remove_tags)

    def _edit_sample_tags(self, edit_fcn):
        tags = self.values("tags")
        tags = _transform_values(tags, edit_fcn, level=1)
        self.set_values("tags", tags)

    def count_sample_tags(self):
        """Counts the occurrences of sample tags in this collection.

        Returns:
            a dict mapping tags to counts
        """
        return self.count_values("tags")

    def tag_labels(self, tags, label_fields=None):
        """Adds the tag(s) to all labels in the specified label field(s) of
        this collection, if necessary.

        Args:
            tags: a tag or iterable of tags
            label_fields (None): an optional name or iterable of names of
                :class:`fiftyone.core.labels.Label` fields. By default, all
                label fields are used
        """
        if etau.is_str(tags):
            tags = [tags]
        else:
            tags = list(tags)

        def _add_tags(_tags):
            if not _tags:
                return tags

            for tag in tags:
                if tag not in _tags:
                    _tags.append(tag)

            return _tags

        self._edit_label_tags(_add_tags, label_fields=label_fields)

    def untag_labels(self, tags, label_fields=None):
        """Removes the tag from all labels in the specified label field(s) of
        this collection, if necessary.

        Args:
            tags: a tag or iterable of tags
            label_fields (None): an optional name or iterable of names of
                :class:`fiftyone.core.labels.Label` fields. By default, all
                label fields are used
        """
        if etau.is_str(tags):
            tags = [tags]
        else:
            tags = list(tags)

        def _remove_tags(_tags):
            if not _tags:
                return _tags

            return [t for t in _tags if t not in tags]

        self._edit_label_tags(_remove_tags, label_fields=label_fields)

    def _edit_label_tags(self, edit_fcn, label_fields=None):
        if label_fields is None:
            label_fields = self._get_label_fields()
        elif etau.is_str(label_fields):
            label_fields = [label_fields]

        for label_field in label_fields:
            label_type, tags_path = self._get_label_field_path(
                label_field, "tags"
            )

            level = 1
            level += issubclass(label_type, fol._LABEL_LIST_FIELDS)
            level += self._is_frame_field(tags_path)

            # Omit samples/frames with no labels
            view = self.exists(label_field)

            tags = view.values(tags_path)
            tags = _transform_values(tags, edit_fcn, level=level)
            view.set_values(tags_path, tags)

    def _get_selected_labels(self, ids=None, tags=None, fields=None):
        view = self.select_labels(ids=ids, tags=tags, fields=fields)

        labels = []
        for label_field in view._get_label_fields():
            sample_ids = view.values("id")

            label_type, id_path = view._get_label_field_path(label_field, "id")
            list_field = issubclass(label_type, fol._LABEL_LIST_FIELDS)
            label_ids = view.values(id_path)

            if self._is_frame_field(label_field):
                frame_numbers = view.values("frames.frame_number")
                for sample_id, sample_frame_numbers, sample_label_ids in zip(
                    sample_ids, frame_numbers, label_ids
                ):
                    for frame_number, frame_label_ids in zip(
                        sample_frame_numbers, sample_label_ids
                    ):
                        if not frame_label_ids:
                            continue

                        if not list_field:
                            frame_label_ids = [frame_label_ids]

                        for label_id in frame_label_ids:
                            labels.append(
                                {
                                    "sample_id": sample_id,
                                    "frame_number": frame_number,
                                    "field": label_field,
                                    "label_id": label_id,
                                }
                            )
            else:
                for sample_id, sample_label_ids in zip(sample_ids, label_ids):
                    if not sample_label_ids:
                        continue

                    if not list_field:
                        sample_label_ids = [sample_label_ids]

                    for label_id in sample_label_ids:
                        labels.append(
                            {
                                "sample_id": sample_id,
                                "field": label_field,
                                "label_id": label_id,
                            }
                        )

        return labels

    def _get_label_ids(self, tags=None, fields=None):
        labels = self._get_selected_labels(tags=tags, fields=fields)
        return [l["label_id"] for l in labels]

    def count_label_tags(self, label_fields=None):
        """Counts the occurrences of all label tags in the specified label
        field(s) of this collection.

        Args:
            label_fields (None): an optional name or iterable of names of
                :class:`fiftyone.core.labels.Label` fields. By default, all
                label fields are used

        Returns:
            a dict mapping tags to counts
        """
        if label_fields is None:
            label_fields = self._get_label_fields()
        elif etau.is_str(label_fields):
            label_fields = [label_fields]

        aggregations = []
        for label_field in label_fields:
            _, tags_path = self._get_label_field_path(label_field, "tags")
            aggregations.append(foa.CountValues(tags_path))

        counts = defaultdict(int)
        for result in self.aggregate(aggregations):
            for tag, count in result.items():
                counts[tag] += count

        return dict(counts)

    def set_values(
        self,
        field_name,
        values,
        skip_none=False,
        expand_schema=True,
        _allow_missing=False,
    ):
        """Sets the field or embedded field on each sample or frame in the
        collection to the given values.

        When setting a sample field ``embedded.field.name``, this function is
        an efficient implementation of the following loop::

            for sample, value in zip(sample_collection, values):
                sample.embedded.field.name = value
                sample.save()

        When modifying a sample field that contains an array, say
        ``embedded.array.field.name``, this function is an efficient
        implementation of the following loop::

            for sample, array_values in zip(sample_collection, values):
                for doc, value in zip(sample.embedded.array):
                    doc.field.name = value

                sample.save()

        When setting a frame field ``frames.embedded.field.name``, this
        function is an efficient implementation of the following loop::

            for sample, frame_values in zip(sample_collection, values):
                for frame, value in zip(sample.frames.values(), frame_values):
                    frame.embedded.field.name = value

                sample.save()

        When modifying a frame field that contains an array, say
        ``frames.embedded.array.field.name``, this function is an efficient
        implementation of the following loop::

            for sample, frame_values in zip(sample_collection, values):
                for frame, array_values in zip(sample.frames.values(), frame_values):
                    for doc, value in zip(frame.embedded.array, array_values):
                        doc.field.name = value

                sample.save()

        The dual function of :meth:`set_values` is :meth:`values`, which can be
        used to efficiently extract the values of a field or embedded field of
        all samples in a collection as lists of values in the same structure
        expected by this method.

        .. note::

            If the values you are setting can be described by a
            :class:`fiftyone.core.expressions.ViewExpression` applied to the
            existing dataset contents, then consider using :meth:`set_field` +
            :meth:`save` for an even more efficient alternative to explicitly
            iterating over the dataset or calling :meth:`values` +
            :meth:`set_values` to perform the update in-memory.

        Examples::

            import random

            import fiftyone as fo
            import fiftyone.zoo as foz
            from fiftyone import ViewField as F

            dataset = foz.load_zoo_dataset("quickstart").clone()

            #
            # Create a new sample field
            #

            values = [random.random() for _ in range(len(dataset))]
            dataset.set_values("random", values)

            print(dataset.bounds("random"))

            #
            # Add a tag to all low confidence labels
            #

            view = dataset.filter_labels("predictions", F("confidence") < 0.06)

            detections = view.values("predictions.detections")
            for sample_detections in detections:
                for detection in sample_detections:
                    detection.tags.append("low confidence")

            view.set_values("predictions.detections", detections)

            print(dataset.count_label_tags())

        Args:
            field_name: a field or ``embedded.field.name``
            values: an iterable of values, one for each sample in the
                collection. When setting frame fields, each element should be
                an iterable of values, one for each frame of the sample. If
                ``field_name`` contains array fields, the corresponding entries
                of ``values`` must be arrays of the same lengths
            skip_none (False): whether to treat None data in ``values`` as
                missing data that should not be set
            expand_schema (True): whether to dynamically add new sample/frame
                fields encountered to the dataset schema. If False, an error is
                raised if the root ``field_name`` does not exist
        """
        if expand_schema:
            self._expand_schema_from_values(field_name, values)

        field_name, is_frame_field, list_fields, _ = self._parse_field_name(
            field_name, omit_terminal_lists=True, allow_missing=_allow_missing
        )

        field_type = self._get_field_type(
            field_name, is_frame_field=is_frame_field, ignore_primitives=True
        )
        if field_type is not None:
            to_mongo = field_type.to_mongo
        else:
            to_mongo = None

        # Setting an entire label list document whose label elements have been
        # filtered is not allowed because this would delete the filtered labels
        if (
            isinstance(field_type, fof.EmbeddedDocumentField)
            and issubclass(field_type.document_type, fol._LABEL_LIST_FIELDS)
            and isinstance(self, fov.DatasetView)
        ):
            label_type = field_type.document_type
            list_field = label_type._LABEL_LIST_FIELD
            path = field_name + "." + list_field
            if is_frame_field:
                path = self._FRAMES_PREFIX + path

            # pylint: disable=no-member
            if path in self._get_filtered_fields():
                msg = (
                    "Detected a label list field '%s' with filtered elements; "
                    "only the list elements will be updated"
                ) % path
                warnings.warn(msg)

                fcn = lambda l: l[list_field]
                level = 1 + is_frame_field
                list_values = _transform_values(values, fcn, level=level)

                return self.set_values(
                    path,
                    list_values,
                    skip_none=skip_none,
                    expand_schema=expand_schema,
                    _allow_missing=_allow_missing,
                )

        # If we're directly updating a document list field of a dataset view,
        # then update list elements by ID in case the field has been filtered
        if (
            isinstance(field_type, fof.ListField)
            and isinstance(field_type.field, fof.EmbeddedDocumentField)
            and isinstance(self, fov.DatasetView)
        ):
            list_fields = sorted(set(list_fields + [field_name]))

        if is_frame_field:
            self._set_frame_values(
                field_name,
                values,
                list_fields,
                to_mongo=to_mongo,
                skip_none=skip_none,
            )
        else:
            self._set_sample_values(
                field_name,
                values,
                list_fields,
                to_mongo=to_mongo,
                skip_none=skip_none,
            )

    def _expand_schema_from_values(self, field_name, values):
        field_name, is_frame_field = self._handle_frame_field(field_name)
        root = field_name.split(".", 1)[0]

        if is_frame_field:
            schema = self._dataset.get_frame_field_schema(include_private=True)

            if root in schema:
                return

            if root != field_name:
                raise ValueError(
                    "Cannot infer an appropriate type for new frame "
                    "field '%s' when setting embedded field '%s'"
                    % (root, field_name)
                )

            value = _get_non_none_value(itertools.chain.from_iterable(values))
            self._dataset._add_implied_frame_field(field_name, value)
        else:
            schema = self._dataset.get_field_schema(include_private=True)

            if root in schema:
                return

            if root != field_name:
                raise ValueError(
                    "Cannot infer an appropriate type for new sample "
                    "field '%s' when setting embedded field '%s'"
                    % (root, field_name)
                )

            value = _get_non_none_value(values)
            self._dataset._add_implied_sample_field(field_name, value)

    def _set_sample_values(
        self, field_name, values, list_fields, to_mongo=None, skip_none=False
    ):
        if len(list_fields) > 1:
            raise ValueError(
                "At most one array field can be unwound when setting values"
            )

        sample_ids = self.values("_id")

        if list_fields:
            list_field = list_fields[0]
            elem_ids = self.values(list_field + "._id")

            self._set_list_values_by_id(
                field_name,
                sample_ids,
                elem_ids,
                values,
                list_field,
                to_mongo=to_mongo,
                skip_none=skip_none,
            )
        else:
            self._set_values(
                field_name,
                sample_ids,
                values,
                to_mongo=to_mongo,
                skip_none=skip_none,
            )

    def _set_frame_values(
        self, field_name, values, list_fields, to_mongo=None, skip_none=False
    ):
        if len(list_fields) > 1:
            raise ValueError(
                "At most one array field can be unwound when setting values"
            )

        frame_ids = self.values("frames._id")
        frame_ids = list(itertools.chain.from_iterable(frame_ids))

        values = list(itertools.chain.from_iterable(values))

        if list_fields:
            list_field = list_fields[0]
            elem_ids = self.values(self._FRAMES_PREFIX + list_field + "._id")
            elem_ids = list(itertools.chain.from_iterable(elem_ids))

            self._set_list_values_by_id(
                field_name,
                frame_ids,
                elem_ids,
                values,
                list_field,
                to_mongo=to_mongo,
                skip_none=skip_none,
                frames=True,
            )
        else:
            self._set_values(
                field_name,
                frame_ids,
                values,
                to_mongo=to_mongo,
                skip_none=skip_none,
                frames=True,
            )

    def _set_values(
        self,
        field_name,
        ids,
        values,
        to_mongo=None,
        skip_none=False,
        frames=False,
    ):
        ops = []
        for _id, value in zip(ids, values):
            if value is None and skip_none:
                continue

            if to_mongo is not None:
                value = to_mongo(value)

            ops.append(UpdateOne({"_id": _id}, {"$set": {field_name: value}}))

        self._dataset._bulk_write(ops, frames=frames)

    def _set_list_values_by_id(
        self,
        field_name,
        ids,
        elem_ids,
        values,
        list_field,
        to_mongo=None,
        skip_none=False,
        frames=False,
    ):
        root = list_field
        leaf = field_name[len(root) + 1 :]
        elem_id = root + "._id"
        if leaf:
            elem = root + ".$." + leaf
        else:
            elem = root + ".$"

        ops = []
        for _id, _elem_ids, _values in zip(ids, elem_ids, values):
            if not _elem_ids:
                continue

            for _elem_id, value in zip(_elem_ids, _values):
                if value is None and skip_none:
                    continue

                if to_mongo is not None:
                    value = to_mongo(value)

                if _elem_id is None:
                    raise ValueError(
                        "Can only set values of array documents with IDs"
                    )

                ops.append(
                    UpdateOne(
                        {"_id": _id, elem_id: _elem_id},
                        {"$set": {elem: value}},
                    )
                )

        self._dataset._bulk_write(ops, frames=frames)

    def _set_labels_by_id(self, field_name, ids, docs):
        label_type = self._get_label_field_type(field_name)
        field_name, is_frame_field = self._handle_frame_field(field_name)

        # @todo use `set_values()` here
        # https://github.com/voxel51/fiftyone/pull/983 is merged
        ops = []
        if issubclass(label_type, fol._LABEL_LIST_FIELDS):
            root = field_name + "." + label_type._LABEL_LIST_FIELD
            elem_id = root + "._id"
            set_path = root + ".$"

            for _id, _docs in zip(ids, docs):
                if not _docs:
                    continue

                for doc in _docs:
                    ops.append(
                        UpdateOne(
                            {"_id": ObjectId(_id), elem_id: doc["_id"]},
                            {"$set": {set_path: doc}},
                        )
                    )
        else:
            elem_id = field_name + "._id"

            for _id, doc in zip(ids, docs):
                ops.append(
                    UpdateOne(
                        {"_id": ObjectId(_id), elem_id: doc["_id"]},
                        {"$set": {field_name: doc}},
                    )
                )

        self._dataset._bulk_write(ops, frames=is_frame_field)

    def compute_metadata(
        self, overwrite=False, num_workers=None, skip_failures=True
    ):
        """Populates the ``metadata`` field of all samples in the collection.

        Any samples with existing metadata are skipped, unless
        ``overwrite == True``.

        Args:
            overwrite (False): whether to overwrite existing metadata
            num_workers (None): the number of processes to use. By default,
                ``multiprocessing.cpu_count()`` is used
            skip_failures (True): whether to gracefully continue without
                raising an error if metadata cannot be computed for a sample
        """
        fomt.compute_metadata(
            self,
            overwrite=overwrite,
            num_workers=num_workers,
            skip_failures=skip_failures,
        )

    def apply_model(
        self,
        model,
        label_field="predictions",
        confidence_thresh=None,
        store_logits=False,
        batch_size=None,
        num_workers=None,
    ):
        """Applies the :class:`fiftyone.core.models.Model` to the samples in
        the collection.

        Args:
            model: a :class:`fiftyone.core.models.Model`
            label_field ("predictions"): the name (or prefix) of the field in
                which to store the model predictions
            confidence_thresh (None): an optional confidence threshold to apply
                to any applicable labels generated by the model
            store_logits (False): whether to store logits for the model
                predictions. This is only supported when the provided ``model``
                has logits, ``model.has_logits == True``
            batch_size (None): an optional batch size to use. Only applicable
                for image samples
            num_workers (None): the number of workers to use when loading
                images. Only applicable for Torch models
        """
        fomo.apply_model(
            self,
            model,
            label_field=label_field,
            confidence_thresh=confidence_thresh,
            store_logits=store_logits,
            batch_size=batch_size,
            num_workers=num_workers,
        )

    def compute_embeddings(
        self, model, embeddings_field=None, batch_size=None, num_workers=None
    ):
        """Computes embeddings for the samples in the collection using the
        given :class:`fiftyone.core.models.Model`.

        The ``model`` must expose embeddings, i.e.,
        :meth:`fiftyone.core.models.Model.has_embeddings` must return ``True``.

        If an ``embeddings_field`` is provided, the embeddings are saved to the
        samples; otherwise, the embeddings are returned in-memory.

        Args:
            model: a :class:`fiftyone.core.models.Model`
            embeddings_field (None): the name of a field in which to store the
                embeddings
            batch_size (None): an optional batch size to use. Only applicable
                for image samples
            num_workers (None): the number of workers to use when loading
                images. Only applicable for Torch models

        Returns:
            ``None``, if an ``embeddings_field`` is provided; otherwise, a
            numpy array whose first dimension is ``len(samples)`` containing
            the embeddings
        """
        return fomo.compute_embeddings(
            self,
            model,
            embeddings_field=embeddings_field,
            batch_size=batch_size,
            num_workers=num_workers,
        )

    def compute_patch_embeddings(
        self,
        model,
        patches_field,
        embeddings_field=None,
        force_square=False,
        alpha=None,
        handle_missing="skip",
        batch_size=None,
        num_workers=None,
    ):
        """Computes embeddings for the image patches defined by
        ``patches_field`` of the samples in the collection using the given
        :class:`fiftyone.core.models.Model`.

        The ``model`` must expose embeddings, i.e.,
        :meth:`fiftyone.core.models.Model.has_embeddings` must return ``True``.

        If an ``embeddings_field`` is provided, the embeddings are saved to the
        samples; otherwise, the embeddings are returned in-memory.

        Args:
            model: a :class:`fiftyone.core.models.Model`
            patches_field: a :class:`fiftyone.core.labels.Detection`,
                :class:`fiftyone.core.labels.Detections`,
                :class:`fiftyone.core.labels.Polyline`, or
                :class:`fiftyone.core.labels.Polylines` field defining the
                image patches in each sample to embed
            embeddings_field (None): the name of a field in which to store the
                embeddings
            force_square (False): whether to minimally manipulate the patch
                bounding boxes into squares prior to extraction
            alpha (None): an optional expansion/contraction to apply to the
                patches before extracting them, in ``[-1, \infty)``. If
                provided, the length and width of the box are expanded (or
                contracted, when ``alpha < 0``) by ``(100 * alpha)%``. For
                example, set ``alpha = 1.1`` to expand the boxes by 10%, and
                set ``alpha = 0.9`` to contract the boxes by 10%
            handle_missing ("skip"): how to handle images with no patches.
                Supported values are:

                -   "skip": skip the image and assign its embedding as ``None``
                -   "image": use the whole image as a single patch
                -   "error": raise an error

            batch_size (None): an optional batch size to use
            num_workers (None): the number of workers to use when loading
                images. Only applicable for Torch models

        Returns:
            ``None``, if an ``embeddings_field`` is provided; otherwise, a dict
            mapping sample IDs to arrays of patch embeddings
        """
        return fomo.compute_patch_embeddings(
            self,
            model,
            patches_field,
            embeddings_field=embeddings_field,
            batch_size=batch_size,
            num_workers=num_workers,
            force_square=force_square,
            alpha=alpha,
            handle_missing=handle_missing,
        )

    def to_frames(
        self,
        frames_patt=None,
        size=None,
        min_size=None,
        max_size=None,
        sample_frames=True,
        force_sample=False,
        name=None,
    ):
        """Creates a dataset that contains one sample per video frame in the
        collection.

        This method samples each video in the collection into a directory of
        per-frame images with the same basename as the input video with frame
        numbers/format specified by ``frames_patt``.

        For example, if ``frames_patt = "%%06d.jpg"``, then videos with the
        following paths::

            /path/to/video1.mp4
            /path/to/video2.mp4
            ...

        would be sampled as follows::

            /path/to/video1/
                000001.jpg
                000002.jpg
                ...
            /path/to/video2/
                000001.jpg
                000002.jpg
                ...

        .. note::

            The returned dataset is independent from the source collection;
            modifying it will not affect the source collection.

        Args:
            sample_collection: a
                :class:`fiftyone.core.collections.SampleCollection`
            frames_patt (None): a pattern specifying the filename/format to use
                to store the sampled frames, e.g., ``"%%06d.jpg"``. The default
                value is
                ``fiftyone.config.default_sequence_idx + fiftyone.config.default_image_ext``
            size (None): an optional ``(width, height)`` for each frame. One
                dimension can be -1, in which case the aspect ratio is
                preserved
            min_size (None): an optional minimum ``(width, height)`` for each
                frame. A dimension can be -1 if no constraint should be
                applied. The frames are resized (aspect-preserving) if
                necessary to meet this constraint
            max_size (None): an optional maximum ``(width, height)`` for each
                frame. A dimension can be -1 if no constraint should be
                applied. The frames are resized (aspect-preserving) if
                necessary to meet this constraint
            sample_frames (True): whether to sample the video frames. If False,
                the ``filepath`` of the samples in the returned dataset will
                not exist, so, e.g., the dataset cannot be view in the App
            force_sample (False): whether to resample videos whose sampled
                frames already exist
            name (None): a name for the returned dataset

        Returns:
            a :class:`fiftyone.core.dataset.Dataset`
        """
        return fouv.make_frames_dataset(
            self,
            frames_patt=frames_patt,
            size=size,
            min_size=min_size,
            max_size=max_size,
            sample_frames=sample_frames,
            force_sample=force_sample,
            name=name,
        )

    def evaluate_classifications(
        self,
        pred_field,
        gt_field="ground_truth",
        eval_key=None,
        classes=None,
        missing=None,
        method="simple",
        config=None,
        **kwargs,
    ):
        """Evaluates the classification predictions in this collection with
        respect to the specified ground truth labels.

        By default, this method simply compares the ground truth and prediction
        for each sample, but other strategies such as binary evaluation and
        top-k matching can be configured via the ``method`` and ``config``
        parameters.

        If an ``eval_key`` is specified, then this method will record some
        statistics on each sample:

        -   When evaluating sample-level fields, an ``eval_key`` field will be
            populated on each sample recording whether that sample's prediction
            is correct.

        -   When evaluating frame-level fields, an ``eval_key`` field will be
            populated on each frame recording whether that frame's prediction
            is correct. In addition, an ``eval_key`` field will be populated on
            each sample that records the average accuracy of the frame
            predictions of the sample.

        Args:
            pred_field: the name of the field containing the predicted
                :class:`fiftyone.core.labels.Classification` instances
            gt_field ("ground_truth"): the name of the field containing the
                ground truth :class:`fiftyone.core.labels.Classification`
                instances
            eval_key (None): an evaluation key to use to refer to this
                evaluation
            classes (None): the list of possible classes. If not provided,
                classes are loaded from
                :meth:`fiftyone.core.dataset.Dataset.classes` or
                :meth:`fiftyone.core.dataset.Dataset.default_classes` if
                possible, or else the observed ground truth/predicted labels
                are used
            missing (None): a missing label string. Any None-valued labels
                are given this label for results purposes
            method ("simple"): a string specifying the evaluation method to use.
                Supported values are ``("simple", "binary", "top-k")``
            config (None): an :class:`ClassificationEvaluationConfig`
                specifying the evaluation method to use. If a ``config`` is
                provided, the ``method`` and ``kwargs`` parameters are ignored
            **kwargs: optional keyword arguments for the constructor of the
                :class:`ClassificationEvaluationConfig` being used

        Returns:
            a :class:`ClassificationResults`
        """
        return foue.evaluate_classifications(
            self,
            pred_field,
            gt_field=gt_field,
            eval_key=eval_key,
            classes=classes,
            missing=missing,
            method=method,
            config=config,
            **kwargs,
        )

    def evaluate_detections(
        self,
        pred_field,
        gt_field="ground_truth",
        eval_key=None,
        classes=None,
        missing=None,
        method="coco",
        iou=0.50,
        classwise=True,
        config=None,
        **kwargs,
    ):
        """Evaluates the specified predicted detections in this collection with
        respect to the specified ground truth detections.

        By default, this method uses COCO-style evaluation, but this can be
        configued via the ``method`` and ``config`` parameters.

        If an ``eval_key`` is provided, a number of fields are populated at the
        detection- and sample-level recording the results of the evaluation:

        -   True positive (TP), false positive (FP), and false negative (FN)
            counts for the each sample are saved in top-level fields of each
            sample::

                TP: sample.<eval_key>_tp
                FP: sample.<eval_key>_fp
                FN: sample.<eval_key>_fn

            In addition, when evaluating frame-level objects, TP/FP/FN counts
            are recorded for each frame::

                TP: frame.<eval_key>_tp
                FP: frame.<eval_key>_fp
                FN: frame.<eval_key>_fn

        -   The fields listed below are populated on each individual
            :class:`fiftyone.core.labels.Detection` instance; these fields
            tabulate the TP/FP/FN status of the object, the ID of the matching
            object (if any), and the matching IoU::

                TP/FP/FN: detection.<eval_key>
                      ID: detection.<eval_key>_id
                     IoU: detection.<eval_key>_iou

        Args:
            pred_field: the name of the field containing the predicted
                :class:`fiftyone.core.labels.Detections` to evaluate
            gt_field ("ground_truth"): the name of the field containing the
                ground truth :class:`fiftyone.core.labels.Detections`
            eval_key (None): an evaluation key to use to refer to this
                evaluation
            classes (None): the list of possible classes. If not provided,
                classes are loaded from
                :meth:`fiftyone.core.dataset.Dataset.classes` or
                :meth:`fiftyone.core.dataset.Dataset.default_classes` if
                possible, or else the observed ground truth/predicted labels
                are used
            missing (None): a missing label string. Any unmatched objects are
                given this label for evaluation purposes
            method ("coco"): a string specifying the evaluation method to use.
                Supported values are ``("coco")``
            iou (0.50): the IoU threshold to use to determine matches
            classwise (True): whether to only match objects with the same class
                label (True) or allow matches between classes (False)
            config (None): a
                :class:`fiftyone.utils.eval.detection.DetectionEvaluationConfig`
                specifying the evaluation method to use. If a ``config`` is
                provided, the ``method``, ``iou``, ``classwise``, and
                ``kwargs`` parameters are ignored
            **kwargs: optional keyword arguments for the constructor of the
                :class:`fiftyone.utils.eval.detection.DetectionEvaluationConfig`
                being used

        Returns:
            a :class:`fiftyone.utils.eval.detection.DetectionResults`
        """
        return foue.evaluate_detections(
            self,
            pred_field,
            gt_field=gt_field,
            eval_key=eval_key,
            classes=classes,
            missing=missing,
            method=method,
            iou=iou,
            classwise=classwise,
            config=config,
            **kwargs,
        )

    def evaluate_segmentations(
        self,
        pred_field,
        gt_field="ground_truth",
        eval_key=None,
        mask_targets=None,
        method="simple",
        config=None,
        **kwargs,
    ):
        """Evaluates the specified semantic segmentation masks in this
        collection with respect to the specified ground truth masks.

        If the size of a predicted mask does not match the ground truth mask,
        it is resized to match the ground truth.

        If an ``eval_key`` is provided, the accuracy, precision, and recall of
        each sample is recorded in top-level fields of each sample::

             Accuracy: sample.<eval_key>_accuracy
            Precision: sample.<eval_key>_precision
               Recall: sample.<eval_key>_recall

        In addition, when evaluating frame-level masks, the accuracy,
        precision, and recall of each frame if recorded in the following
        frame-level fields::

             Accuracy: frame.<eval_key>_accuracy
            Precision: frame.<eval_key>_precision
               Recall: frame.<eval_key>_recall

        .. note::

            The mask value ``0`` is treated as a background class for the
            purposes of computing evaluation metrics like precision and recall.

        Args:
            pred_field: the name of the field containing the predicted
                :class:`fiftyone.core.labels.Segmentation` instances
            gt_field ("ground_truth"): the name of the field containing the
                ground truth :class:`fiftyone.core.labels.Segmentation`
                instances
            eval_key (None): an evaluation key to use to refer to this
                evaluation
            mask_targets (None): a dict mapping mask values to labels. If not
                provided, mask targets are loaded from
                :meth:`fiftyone.core.dataset.Dataset.mask_targets` or
                :meth:`fiftyone.core.dataset.Dataset.default_mask_targets` if
                possible, or else the observed pixel values are used
            method ("simple"): a string specifying the evaluation method to
                use. Supported values are ``("simple")``
            config (None): a
                :class:`fiftyone.utils.eval.segmentation.SegmentationEvaluationConfig`
                specifying the evaluation method to use. If a ``config`` is
                provided, the ``method`` and ``kwargs`` parameters are ignored
            **kwargs: optional keyword arguments for the constructor of the
                :class:`fiftyone.utils.eval.segmentation.SegmentationEvaluationConfig`
                being used

        Returns:
            a :class:`fiftyone.utils.eval.segmentation.SegmentationResults`
        """
        return foue.evaluate_segmentations(
            self,
            pred_field,
            gt_field=gt_field,
            eval_key=eval_key,
            mask_targets=mask_targets,
            method=method,
            config=config,
            **kwargs,
        )

    @property
    def has_evaluations(self):
        """Whether this colection has any evaluation results."""
        return bool(self.list_evaluations())

    def has_evaluation(self, eval_key):
        """Whether this collection has an evaluation with the given key.

        Args:
            eval_key: an evaluation key

        Returns:
            True/False
        """
        return eval_key in self.list_evaluations()

    def list_evaluations(self):
        """Returns a list of all evaluation keys on this collection.

        Returns:
            a list of evaluation keys
        """
        return foev.EvaluationMethod.list_runs(self)

    def get_evaluation_info(self, eval_key):
        """Returns information about the evaluation with the given key on this
        collection.

        Args:
            eval_key: an evaluation key

        Returns:
            an :class:`fiftyone.core.evaluation.EvaluationInfo`
        """
        return foev.EvaluationMethod.get_run_info(self, eval_key)

    def load_evaluation_results(self, eval_key):
        """Loads the :class:`fiftyone.core.evaluation.EvaluationResults` for
        the evaluation with the given key on this collection.

        Args:
            eval_key: an evaluation key

        Returns:
            a :class:`fiftyone.core.evaluation.EvaluationResults`
        """
        return foev.EvaluationMethod.load_run_results(self, eval_key)

    def load_evaluation_view(self, eval_key, select_fields=False):
        """Loads the :class:`fiftyone.core.view.DatasetView` on which the
        specified evaluation was performed on this collection.

        Args:
            eval_key: an evaluation key
            select_fields (False): whether to select only the fields involved
                in the evaluation

        Returns:
            a :class:`fiftyone.core.view.DatasetView`
        """
        return foev.EvaluationMethod.load_run_view(
            self, eval_key, select_fields=select_fields
        )

    def delete_evaluation(self, eval_key):
        """Deletes the evaluation results associated with the given evaluation
        key from this collection.

        Args:
            eval_key: an evaluation key
        """
        foev.EvaluationMethod.delete_run(self, eval_key)

    def delete_evaluations(self):
        """Deletes all evaluation results from this collection."""
        foev.EvaluationMethod.delete_runs(self)

    @property
    def has_brain_runs(self):
        """Whether this colection has any brain runs."""
        return bool(self.list_brain_runs())

    def has_brain_run(self, brain_key):
        """Whether this collection has a brain method run with the given key.

        Args:
            brain_key: a brain key

        Returns:
            True/False
        """
        return brain_key in self.list_brain_runs()

    def list_brain_runs(self):
        """Returns a list of all brain keys on this collection.

        Returns:
            a list of brain keys
        """
        return fob.BrainMethod.list_runs(self)

    def get_brain_info(self, brain_key):
        """Returns information about the brain method run with the given key on
        this collection.

        Args:
            brain_key: a brain key

        Returns:
            a :class:`fiftyone.core.brain.BrainInfo`
        """
        return fob.BrainMethod.get_run_info(self, brain_key)

    def load_brain_results(self, brain_key):
        """Loads the :class:`fiftyone.core.brain.BrainResults` for the run with
        the given key on this collection.

        Args:
            brain_key: a brain key

        Returns:
            a :class:`fiftyone.core.brain.BrainResults`
        """
        return fob.BrainMethod.load_run_results(self, brain_key)

    def load_brain_view(self, brain_key, select_fields=False):
        """Loads the :class:`fiftyone.core.view.DatasetView` on which the
        specified brain method run was performed on this collection.

        Args:
            brain_key: a brain key
            select_fields (False): whether to select only the fields involved
                in the brain method run

        Returns:
            a :class:`fiftyone.core.view.DatasetView`
        """
        return fob.BrainMethod.load_run_view(
            self, brain_key, select_fields=select_fields
        )

    def delete_brain_run(self, brain_key):
        """Deletes the brain method run with the given key from this collection.

        Args:
            brain_key: a brain key
        """
        fob.BrainMethod.delete_run(self, brain_key)

    def delete_brain_runs(self):
        """Deletes all brain method runs from this collection."""
        fob.BrainMethod.delete_runs(self)

    def _get_similarity_keys(self, **kwargs):
        from fiftyone.brain import SimilarityConfig

        return self._get_brain_runs_with_type(SimilarityConfig, **kwargs)

    def _get_visualization_keys(self, **kwargs):
        from fiftyone.brain import VisualizationConfig

        return self._get_brain_runs_with_type(VisualizationConfig, **kwargs)

    def _get_brain_runs_with_type(self, run_type, **kwargs):
        brain_keys = []
        for brain_key in self.list_brain_runs():
            brain_info = self.get_brain_info(brain_key)

            run_cls = etau.get_class(brain_info.config.cls)
            if not issubclass(run_cls, run_type):
                continue

            if any(
                getattr(brain_info.config, key) != value
                for key, value in kwargs.items()
            ):
                continue

            brain_keys.append(brain_key)

        return brain_keys

    @classmethod
    def list_view_stages(cls):
        """Returns a list of all available methods on this collection that
        apply :class:`fiftyone.core.stages.ViewStage` operations to this
        collection.

        Returns:
            a list of :class:`SampleCollection` method names
        """
        return list(view_stage.all)

    def add_stage(self, stage):
        """Applies the given :class:`fiftyone.core.stages.ViewStage` to the
        collection.

        Args:
            stage: a :class:`fiftyone.core.stages.ViewStage`

        Returns:
            a :class:`fiftyone.core.view.DatasetView`
        """
        return self._add_view_stage(stage)

    @view_stage
    def exclude(self, sample_ids):
        """Excludes the samples with the given IDs from the collection.

        Examples::

            import fiftyone as fo

            dataset = fo.Dataset()
            dataset.add_samples(
                [
                    fo.Sample(filepath="/path/to/image1.png"),
                    fo.Sample(filepath="/path/to/image2.png"),
                    fo.Sample(filepath="/path/to/image3.png"),
                ]
            )

            #
            # Exclude the first sample from the dataset
            #

            sample_id = dataset.first().id
            view = dataset.exclude(sample_id)

            #
            # Exclude the first and last samples from the dataset
            #

            sample_ids = [dataset.first().id, dataset.last().id]
            view = dataset.exclude(sample_ids)

        Args:
            sample_ids: the samples to exclude. Can be any of the following:

                -   a sample ID
                -   an iterable of sample IDs
                -   a :class:`fiftyone.core.sample.Sample` or
                    :class:`fiftyone.core.sample.SampleView`
                -   an iterable of sample IDs
                -   a :class:`fiftyone.core.collections.SampleCollection`
                -   an iterable of :class:`fiftyone.core.sample.Sample` or
                    :class:`fiftyone.core.sample.SampleView` instances

        Returns:
            a :class:`fiftyone.core.view.DatasetView`
        """
        return self._add_view_stage(fos.Exclude(sample_ids))

    @view_stage
    def exclude_fields(self, field_names):
        """Excludes the fields with the given names from the samples in the
        collection.

        Note that default fields cannot be excluded.

        Examples::

            import fiftyone as fo

            dataset = fo.Dataset()
            dataset.add_samples(
                [
                    fo.Sample(
                        filepath="/path/to/image1.png",
                        ground_truth=fo.Classification(label="cat"),
                        predictions=fo.Classification(label="cat", confidence=0.9),
                    ),
                    fo.Sample(
                        filepath="/path/to/image2.png",
                        ground_truth=fo.Classification(label="dog"),
                        predictions=fo.Classification(label="dog", confidence=0.8),
                    ),
                    fo.Sample(
                        filepath="/path/to/image3.png",
                        ground_truth=None,
                        predictions=None,
                    ),
                ]
            )

            #
            # Exclude the `predictions` field from all samples
            #

            view = dataset.exclude_fields("predictions")

        Args:
            field_names: a field name or iterable of field names to exclude

        Returns:
            a :class:`fiftyone.core.view.DatasetView`
        """
        return self._add_view_stage(fos.ExcludeFields(field_names))

    @view_stage
    def exclude_labels(
        self, labels=None, ids=None, tags=None, fields=None, omit_empty=True
    ):
        """Excludes the specified labels from the collection.

        The returned view will omit samples, sample fields, and individual
        labels that do not match the specified selection criteria.

        You can perform an exclusion via one of the following methods:

        -   Provide one or both of the ``ids`` and ``tags`` arguments, and
            optionally the ``fields`` argument

        -   Provide the ``labels`` argument, which should contain a list of
            dicts in the format returned by
            :meth:`fiftyone.core.session.Session.selected_labels`

        Examples::

            import fiftyone as fo
            import fiftyone.zoo as foz

            dataset = foz.load_zoo_dataset("quickstart")

            #
            # Exclude the labels currently selected in the App
            #

            session = fo.launch_app(dataset)

            # Select some labels in the App...

            view = dataset.exclude_labels(labels=session.selected_labels)

            #
            # Exclude labels with the specified IDs
            #

            # Grab some label IDs
            ids = [
                dataset.first().ground_truth.detections[0].id,
                dataset.last().predictions.detections[0].id,
            ]

            view = dataset.exclude_labels(ids=ids)

            print(dataset.count("ground_truth.detections"))
            print(view.count("ground_truth.detections"))

            print(dataset.count("predictions.detections"))
            print(view.count("predictions.detections"))

            #
            # Exclude labels with the specified tags
            #

            # Grab some label IDs
            ids = [
                dataset.first().ground_truth.detections[0].id,
                dataset.last().predictions.detections[0].id,
            ]

            # Give the labels a "test" tag
            dataset = dataset.clone()  # create a copy since we're modifying data
            dataset.select_labels(ids=ids).tag_labels("test")

            print(dataset.count_values("ground_truth.detections.tags"))
            print(dataset.count_values("predictions.detections.tags"))

            # Exclude the labels via their tag
            view = dataset.exclude_labels(tags=["test"])

            print(dataset.count("ground_truth.detections"))
            print(view.count("ground_truth.detections"))

            print(dataset.count("predictions.detections"))
            print(view.count("predictions.detections"))

        Args:
            labels (None): a list of dicts specifying the labels to exclude in
                the format returned by
                :meth:`fiftyone.core.session.Session.selected_labels`
            ids (None): an ID or iterable of IDs of the labels to exclude
            tags (None): a tag or iterable of tags of labels to exclude
            fields (None): a field or iterable of fields from which to exclude
            omit_empty (True): whether to omit samples that have no labels
                after filtering

        Returns:
            a :class:`fiftyone.core.view.DatasetView`
        """
        return self._add_view_stage(
            fos.ExcludeLabels(
                labels=labels,
                ids=ids,
                tags=tags,
                fields=fields,
                omit_empty=omit_empty,
            )
        )

    @view_stage
    def exists(self, field, bool=True):
        """Returns a view containing the samples in the collection that have
        (or do not have) a non-``None`` value for the given field or embedded
        field.

        Examples::

            import fiftyone as fo

            dataset = fo.Dataset()
            dataset.add_samples(
                [
                    fo.Sample(
                        filepath="/path/to/image1.png",
                        ground_truth=fo.Classification(label="cat"),
                        predictions=fo.Classification(label="cat", confidence=0.9),
                    ),
                    fo.Sample(
                        filepath="/path/to/image2.png",
                        ground_truth=fo.Classification(label="dog"),
                        predictions=fo.Classification(label="dog", confidence=0.8),
                    ),
                    fo.Sample(
                        filepath="/path/to/image3.png",
                        ground_truth=fo.Classification(label="dog"),
                        predictions=fo.Classification(label="dog"),
                    ),
                    fo.Sample(
                        filepath="/path/to/image4.png",
                        ground_truth=None,
                        predictions=None,
                    ),
                    fo.Sample(filepath="/path/to/image5.png"),
                ]
            )

            #
            # Only include samples that have a value in their `predictions`
            # field
            #

            view = dataset.exists("predictions")

            #
            # Only include samples that do NOT have a value in their
            # `predictions` field
            #

            view = dataset.exists("predictions", False)

            #
            # Only include samples that have prediction confidences
            #

            view = dataset.exists("predictions.confidence")

        Args:
            field: the field name or ``embedded.field.name``
            bool (True): whether to check if the field exists (True) or does
                not exist (False)

        Returns:
            a :class:`fiftyone.core.view.DatasetView`
        """
        return self._add_view_stage(fos.Exists(field, bool=bool))

    @view_stage
    def filter_field(self, field, filter, only_matches=True):
        """Filters the values of a field or embedded field of each sample in
        the collection.

        Values of ``field`` for which ``filter`` returns ``False`` are
        replaced with ``None``.

        Examples::

            import fiftyone as fo
            from fiftyone import ViewField as F

            dataset = fo.Dataset()
            dataset.add_samples(
                [
                    fo.Sample(
                        filepath="/path/to/image1.png",
                        ground_truth=fo.Classification(label="cat"),
                        predictions=fo.Classification(label="cat", confidence=0.9),
                        numeric_field=1.0,
                    ),
                    fo.Sample(
                        filepath="/path/to/image2.png",
                        ground_truth=fo.Classification(label="dog"),
                        predictions=fo.Classification(label="dog", confidence=0.8),
                        numeric_field=-1.0,
                    ),
                    fo.Sample(
                        filepath="/path/to/image3.png",
                        ground_truth=None,
                        predictions=None,
                        numeric_field=None,
                    ),
                ]
            )

            #
            # Only include classifications in the `predictions` field
            # whose `label` is "cat"
            #

            view = dataset.filter_field("predictions", F("label") == "cat")

            #
            # Only include samples whose `numeric_field` value is positive
            #

            view = dataset.filter_field("numeric_field", F() > 0)

        Args:
            field: the field name or ``embedded.field.name``
            filter: a :class:`fiftyone.core.expressions.ViewExpression` or
                `MongoDB expression <https://docs.mongodb.com/manual/meta/aggregation-quick-reference/#aggregation-expressions>`_
                that returns a boolean describing the filter to apply
            only_matches (True): whether to only include samples that match
                the filter (True) or include all samples (False)

        Returns:
            a :class:`fiftyone.core.view.DatasetView`
        """
        return self._add_view_stage(
            fos.FilterField(field, filter, only_matches=only_matches)
        )

    @view_stage
    def filter_labels(self, field, filter, only_matches=True):
        """Filters the :class:`fiftyone.core.labels.Label` field of each
        sample in the collection.

        If the specified ``field`` is a single
        :class:`fiftyone.core.labels.Label` type, fields for which ``filter``
        returns ``False`` are replaced with ``None``:

        -   :class:`fiftyone.core.labels.Classification`
        -   :class:`fiftyone.core.labels.Detection`
        -   :class:`fiftyone.core.labels.Polyline`
        -   :class:`fiftyone.core.labels.Keypoint`

        If the specified ``field`` is a :class:`fiftyone.core.labels.Label`
        list type, the label elements for which ``filter`` returns ``False``
        are omitted from the view:

        -   :class:`fiftyone.core.labels.Classifications`
        -   :class:`fiftyone.core.labels.Detections`
        -   :class:`fiftyone.core.labels.Polylines`
        -   :class:`fiftyone.core.labels.Keypoints`

        Classifications Examples::

            import fiftyone as fo
            from fiftyone import ViewField as F

            dataset = fo.Dataset()
            dataset.add_samples(
                [
                    fo.Sample(
                        filepath="/path/to/image1.png",
                        predictions=fo.Classification(label="cat", confidence=0.9),
                    ),
                    fo.Sample(
                        filepath="/path/to/image2.png",
                        predictions=fo.Classification(label="dog", confidence=0.8),
                    ),
                    fo.Sample(
                        filepath="/path/to/image3.png",
                        predictions=fo.Classification(label="rabbit"),
                    ),
                    fo.Sample(
                        filepath="/path/to/image4.png",
                        predictions=None,
                    ),
                ]
            )

            #
            # Only include classifications in the `predictions` field whose
            # `confidence` is greater than 0.8
            #

            view = dataset.filter_labels("predictions", F("confidence") > 0.8)

            #
            # Only include classifications in the `predictions` field whose
            # `label` is "cat" or "dog"
            #

            view = dataset.filter_labels(
                "predictions", F("label").is_in(["cat", "dog"])
            )

        Detections Examples::

            import fiftyone as fo
            from fiftyone import ViewField as F

            dataset = fo.Dataset()
            dataset.add_samples(
                [
                    fo.Sample(
                        filepath="/path/to/image1.png",
                        predictions=fo.Detections(
                            detections=[
                                fo.Detection(
                                    label="cat",
                                    bounding_box=[0.1, 0.1, 0.5, 0.5],
                                    confidence=0.9,
                                ),
                                fo.Detection(
                                    label="dog",
                                    bounding_box=[0.2, 0.2, 0.3, 0.3],
                                    confidence=0.8,
                                ),
                            ]
                        ),
                    ),
                    fo.Sample(
                        filepath="/path/to/image2.png",
                        predictions=fo.Detections(
                            detections=[
                                fo.Detection(
                                    label="cat",
                                    bounding_box=[0.5, 0.5, 0.4, 0.4],
                                    confidence=0.95,
                                ),
                                fo.Detection(label="rabbit"),
                            ]
                        ),
                    ),
                    fo.Sample(
                        filepath="/path/to/image3.png",
                        predictions=fo.Detections(
                            detections=[
                                fo.Detection(
                                    label="squirrel",
                                    bounding_box=[0.25, 0.25, 0.5, 0.5],
                                    confidence=0.5,
                                ),
                            ]
                        ),
                    ),
                    fo.Sample(
                        filepath="/path/to/image4.png",
                        predictions=None,
                    ),
                ]
            )

            #
            # Only include detections in the `predictions` field whose
            # `confidence` is greater than 0.8
            #

            view = dataset.filter_labels("predictions", F("confidence") > 0.8)

            #
            # Only include detections in the `predictions` field whose `label`
            # is "cat" or "dog"
            #

            view = dataset.filter_labels(
                "predictions", F("label").is_in(["cat", "dog"])
            )

            #
            # Only include detections in the `predictions` field whose bounding
            # box area is smaller than 0.2
            #

            # Bboxes are in [top-left-x, top-left-y, width, height] format
            bbox_area = F("bounding_box")[2] * F("bounding_box")[3]

            view = dataset.filter_labels("predictions", bbox_area < 0.2)

        Polylines Examples::

            import fiftyone as fo
            from fiftyone import ViewField as F

            dataset = fo.Dataset()
            dataset.add_samples(
                [
                    fo.Sample(
                        filepath="/path/to/image1.png",
                        predictions=fo.Polylines(
                            polylines=[
                                fo.Polyline(
                                    label="lane",
                                    points=[[(0.1, 0.1), (0.1, 0.6)]],
                                    filled=False,
                                ),
                                fo.Polyline(
                                    label="road",
                                    points=[[(0.2, 0.2), (0.5, 0.5), (0.2, 0.5)]],
                                    filled=True,
                                ),
                            ]
                        ),
                    ),
                    fo.Sample(
                        filepath="/path/to/image2.png",
                        predictions=fo.Polylines(
                            polylines=[
                                fo.Polyline(
                                    label="lane",
                                    points=[[(0.4, 0.4), (0.9, 0.4)]],
                                    filled=False,
                                ),
                                fo.Polyline(
                                    label="road",
                                    points=[[(0.6, 0.6), (0.9, 0.9), (0.6, 0.9)]],
                                    filled=True,
                                ),
                            ]
                        ),
                    ),
                    fo.Sample(
                        filepath="/path/to/image3.png",
                        predictions=None,
                    ),
                ]
            )

            #
            # Only include polylines in the `predictions` field that are filled
            #

            view = dataset.filter_labels("predictions", F("filled") == True)

            #
            # Only include polylines in the `predictions` field whose `label`
            # is "lane"
            #

            view = dataset.filter_labels("predictions", F("label") == "lane")

            #
            # Only include polylines in the `predictions` field with at least
            # 3 vertices
            #

            num_vertices = F("points").map(F().length()).sum()
            view = dataset.filter_labels("predictions", num_vertices >= 3)

        Keypoints Examples::

            import fiftyone as fo
            from fiftyone import ViewField as F

            dataset = fo.Dataset()
            dataset.add_samples(
                [
                    fo.Sample(
                        filepath="/path/to/image1.png",
                        predictions=fo.Keypoint(
                            label="house",
                            points=[(0.1, 0.1), (0.1, 0.9), (0.9, 0.9), (0.9, 0.1)],
                        ),
                    ),
                    fo.Sample(
                        filepath="/path/to/image2.png",
                        predictions=fo.Keypoint(
                            label="window",
                            points=[(0.4, 0.4), (0.5, 0.5), (0.6, 0.6)],
                        ),
                    ),
                    fo.Sample(
                        filepath="/path/to/image3.png",
                        predictions=None,
                    ),
                ]
            )

            #
            # Only include keypoints in the `predictions` field whose `label`
            # is "house"
            #

            view = dataset.filter_labels("predictions", F("label") == "house")

            #
            # Only include keypoints in the `predictions` field with less than
            # four points
            #

            view = dataset.filter_labels("predictions", F("points").length() < 4)

        Args:
            field: the label field to filter
            filter: a :class:`fiftyone.core.expressions.ViewExpression` or
                `MongoDB expression <https://docs.mongodb.com/manual/meta/aggregation-quick-reference/#aggregation-expressions>`_
                that returns a boolean describing the filter to apply
            only_matches (True): whether to only include samples with at least
                one label after filtering (True) or include all samples (False)

        Returns:
            a :class:`fiftyone.core.view.DatasetView`
        """
        return self._add_view_stage(
            fos.FilterLabels(field, filter, only_matches=only_matches)
        )

    @deprecated(reason="Use filter_labels() instead")
    @view_stage
    def filter_classifications(self, field, filter, only_matches=True):
        """Filters the :class:`fiftyone.core.labels.Classification` elements in
        the specified :class:`fiftyone.core.labels.Classifications` field of
        each sample in the collection.

        .. warning::

            This method is deprecated and will be removed in a future release.
            Use the drop-in replacement :meth:`filter_labels` instead.

        Args:
            field: the field to filter, which must be a
                :class:`fiftyone.core.labels.Classifications`
            filter: a :class:`fiftyone.core.expressions.ViewExpression` or
                `MongoDB expression <https://docs.mongodb.com/manual/meta/aggregation-quick-reference/#aggregation-expressions>`_
                that returns a boolean describing the filter to apply
            only_matches (True): whether to only include samples with at least
                one classification after filtering (True) or include all
                samples (False)

        Returns:
            a :class:`fiftyone.core.view.DatasetView`
        """
        return self._add_view_stage(
            fos.FilterClassifications(field, filter, only_matches=only_matches)
        )

    @deprecated(reason="Use filter_labels() instead")
    @view_stage
    def filter_detections(self, field, filter, only_matches=True):
        """Filters the :class:`fiftyone.core.labels.Detection` elements in the
        specified :class:`fiftyone.core.labels.Detections` field of each sample
        in the collection.

        .. warning::

            This method is deprecated and will be removed in a future release.
            Use the drop-in replacement :meth:`filter_labels` instead.

        Args:
            field: the :class:`fiftyone.core.labels.Detections` field
            filter: a :class:`fiftyone.core.expressions.ViewExpression` or
                `MongoDB expression <https://docs.mongodb.com/manual/meta/aggregation-quick-reference/#aggregation-expressions>`_
                that returns a boolean describing the filter to apply
            only_matches (True): whether to only include samples with at least
                one detection after filtering (True) or include all samples
                (False)

        Returns:
            a :class:`fiftyone.core.view.DatasetView`
        """
        return self._add_view_stage(
            fos.FilterDetections(field, filter, only_matches=only_matches)
        )

    @deprecated(reason="Use filter_labels() instead")
    @view_stage
    def filter_polylines(self, field, filter, only_matches=True):
        """Filters the :class:`fiftyone.core.labels.Polyline` elements in the
        specified :class:`fiftyone.core.labels.Polylines` field of each sample
        in the collection.

        .. warning::

            This method is deprecated and will be removed in a future release.
            Use the drop-in replacement :meth:`filter_labels` instead.

        Args:
            field: the :class:`fiftyone.core.labels.Polylines` field
            filter: a :class:`fiftyone.core.expressions.ViewExpression` or
                `MongoDB expression <https://docs.mongodb.com/manual/meta/aggregation-quick-reference/#aggregation-expressions>`_
                that returns a boolean describing the filter to apply
            only_matches (True): whether to only include samples with at least
                one polyline after filtering (True) or include all samples
                (False)

        Returns:
            a :class:`fiftyone.core.view.DatasetView`
        """
        return self._add_view_stage(
            fos.FilterPolylines(field, filter, only_matches=only_matches)
        )

    @deprecated(reason="Use filter_labels() instead")
    @view_stage
    def filter_keypoints(self, field, filter, only_matches=True):
        """Filters the :class:`fiftyone.core.labels.Keypoint` elements in the
        specified :class:`fiftyone.core.labels.Keypoints` field of each sample
        in the collection.

        .. warning::

            This method is deprecated and will be removed in a future release.
            Use the drop-in replacement :meth:`filter_labels` instead.

        Args:
            field: the :class:`fiftyone.core.labels.Keypoints` field
            filter: a :class:`fiftyone.core.expressions.ViewExpression` or
                `MongoDB expression <https://docs.mongodb.com/manual/meta/aggregation-quick-reference/#aggregation-expressions>`_
                that returns a boolean describing the filter to apply
            only_matches (True): whether to only include samples with at least
                one keypoint after filtering (True) or include all samples
                (False)

        Returns:
            a :class:`fiftyone.core.view.DatasetView`
        """
        return self._add_view_stage(
            fos.FilterKeypoints(field, filter, only_matches=only_matches)
        )

    @view_stage
    def geo_near(
        self,
        point,
        location_field=None,
        min_distance=None,
        max_distance=None,
        query=None,
    ):
        """Sorts the samples in the collection by their proximity to a
        specified geolocation.

        .. note::

            This stage must be the **first stage** in any
            :class:`fiftyone.core.view.DatasetView` in which it appears.

        Examples::

            import fiftyone as fo
            import fiftyone.zoo as foz

            TIMES_SQUARE = [-73.9855, 40.7580]

            dataset = foz.load_zoo_dataset("quickstart-geo")

            #
            # Sort the samples by their proximity to Times Square
            #

            view = dataset.geo_near(TIMES_SQUARE)

            #
            # Sort the samples by their proximity to Times Square, and only
            # include samples within 5km
            #

            view = dataset.geo_near(TIMES_SQUARE, max_distance=5000)

            #
            # Sort the samples by their proximity to Times Square, and only
            # include samples that are in Manhattan
            #

            import fiftyone.utils.geojson as foug

            in_manhattan = foug.geo_within(
                "location.point",
                [
                    [
                        [-73.949701, 40.834487],
                        [-73.896611, 40.815076],
                        [-73.998083, 40.696534],
                        [-74.031751, 40.715273],
                        [-73.949701, 40.834487],
                    ]
                ]
            )

            view = dataset.geo_near(
                TIMES_SQUARE, location_field="location", query=in_manhattan
            )

        Args:
            point: the reference point to compute distances to. Can be any of
                the following:

                -   A ``[longitude, latitude]`` list
                -   A GeoJSON dict with ``Point`` type
                -   A :class:`fiftyone.core.labels.GeoLocation` instance whose
                    ``point`` attribute contains the point

            location_field (None): the location data of each sample to use. Can
                be any of the following:

                -   The name of a :class:`fiftyone.core.fields.GeoLocation`
                    field whose ``point`` attribute to use as location data
                -   An ``embedded.field.name`` containing GeoJSON data to use
                    as location data
                -   ``None``, in which case there must be a single
                    :class:`fiftyone.core.fields.GeoLocation` field on the
                    samples, which is used by default

            min_distance (None): filter samples that are less than this
                distance (in meters) from ``point``
            max_distance (None): filter samples that are greater than this
                distance (in meters) from ``point``
            query (None): an optional dict defining a
                `MongoDB read query <https://docs.mongodb.com/manual/tutorial/query-documents/#read-operations-query-argument>`_
                that samples must match in order to be included in this view

        Returns:
            a :class:`fiftyone.core.view.DatasetView`
        """
        return self._add_view_stage(
            fos.GeoNear(
                point,
                location_field=location_field,
                min_distance=min_distance,
                max_distance=max_distance,
                query=query,
            )
        )

    @view_stage
    def geo_within(self, boundary, location_field=None, strict=True):
        """Filters the samples in this collection to only include samples whose
        geolocation is within a specified boundary.

        Examples::

            import fiftyone as fo
            import fiftyone.zoo as foz

            MANHATTAN = [
                [
                    [-73.949701, 40.834487],
                    [-73.896611, 40.815076],
                    [-73.998083, 40.696534],
                    [-74.031751, 40.715273],
                    [-73.949701, 40.834487],
                ]
            ]

            dataset = foz.load_zoo_dataset("quickstart-geo")

            #
            # Create a view that only contains samples in Manhattan
            #

            view = dataset.geo_within(MANHATTAN)

        Args:
            boundary: a :class:`fiftyone.core.labels.GeoLocation`,
                :class:`fiftyone.core.labels.GeoLocations`, GeoJSON dict, or
                list of coordinates that define a ``Polygon`` or
                ``MultiPolygon`` to search within
            location_field (None): the location data of each sample to use. Can
                be any of the following:

                -   The name of a :class:`fiftyone.core.fields.GeoLocation`
                    field whose ``point`` attribute to use as location data
                -   An ``embedded.field.name`` that directly contains the
                    GeoJSON location data to use
                -   ``None``, in which case there must be a single
                    :class:`fiftyone.core.fields.GeoLocation` field on the
                    samples, which is used by default

            strict (True): whether a sample's location data must strictly fall
                within boundary (True) in order to match, or whether any
                intersection suffices (False)

        Returns:
            a :class:`fiftyone.core.view.DatasetView`
        """
        return self._add_view_stage(
            fos.GeoWithin(
                boundary, location_field=location_field, strict=strict
            )
        )

    @view_stage
    def limit(self, limit):
        """Returns a view with at most the given number of samples.

        Examples::

            import fiftyone as fo

            dataset = fo.Dataset()
            dataset.add_samples(
                [
                    fo.Sample(
                        filepath="/path/to/image1.png",
                        ground_truth=fo.Classification(label="cat"),
                    ),
                    fo.Sample(
                        filepath="/path/to/image2.png",
                        ground_truth=fo.Classification(label="dog"),
                    ),
                    fo.Sample(
                        filepath="/path/to/image3.png",
                        ground_truth=None,
                    ),
                ]
            )

            #
            # Only include the first 2 samples in the view
            #

            view = dataset.limit(2)

        Args:
            limit: the maximum number of samples to return. If a non-positive
                number is provided, an empty view is returned

        Returns:
            a :class:`fiftyone.core.view.DatasetView`
        """
        return self._add_view_stage(fos.Limit(limit))

    @view_stage
    def limit_labels(self, field, limit):
        """Limits the number of :class:`fiftyone.core.labels.Label` instances
        in the specified labels list field of each sample in the collection.

        The specified ``field`` must be one of the following types:

        -   :class:`fiftyone.core.labels.Classifications`
        -   :class:`fiftyone.core.labels.Detections`
        -   :class:`fiftyone.core.labels.Keypoints`
        -   :class:`fiftyone.core.labels.Polylines`

        Examples::

            import fiftyone as fo
            from fiftyone import ViewField as F

            dataset = fo.Dataset()
            dataset.add_samples(
                [
                    fo.Sample(
                        filepath="/path/to/image1.png",
                        predictions=fo.Detections(
                            detections=[
                                fo.Detection(
                                    label="cat",
                                    bounding_box=[0.1, 0.1, 0.5, 0.5],
                                    confidence=0.9,
                                ),
                                fo.Detection(
                                    label="dog",
                                    bounding_box=[0.2, 0.2, 0.3, 0.3],
                                    confidence=0.8,
                                ),
                            ]
                        ),
                    ),
                    fo.Sample(
                        filepath="/path/to/image2.png",
                        predictions=fo.Detections(
                            detections=[
                                fo.Detection(
                                    label="cat",
                                    bounding_box=[0.5, 0.5, 0.4, 0.4],
                                    confidence=0.95,
                                ),
                                fo.Detection(label="rabbit"),
                            ]
                        ),
                    ),
                    fo.Sample(
                        filepath="/path/to/image4.png",
                        predictions=None,
                    ),
                ]
            )

            #
            # Only include the first detection in the `predictions` field of
            # each sample
            #

            view = dataset.limit_labels("predictions", 1)

        Args:
            field: the labels list field to filter
            limit: the maximum number of labels to include in each labels list.
                If a non-positive number is provided, all lists will be empty

        Returns:
            a :class:`fiftyone.core.view.DatasetView`
        """
        return self._add_view_stage(fos.LimitLabels(field, limit))

    @view_stage
    def map_labels(self, field, map):
        """Maps the ``label`` values of a :class:`fiftyone.core.labels.Label`
        field to new values for each sample in the collection.

        Examples::

            import fiftyone as fo
            from fiftyone import ViewField as F

            dataset = fo.Dataset()
            dataset.add_samples(
                [
                    fo.Sample(
                        filepath="/path/to/image1.png",
                        weather=fo.Classification(label="sunny"),
                        predictions=fo.Detections(
                            detections=[
                                fo.Detection(
                                    label="cat",
                                    bounding_box=[0.1, 0.1, 0.5, 0.5],
                                    confidence=0.9,
                                ),
                                fo.Detection(
                                    label="dog",
                                    bounding_box=[0.2, 0.2, 0.3, 0.3],
                                    confidence=0.8,
                                ),
                            ]
                        ),
                    ),
                    fo.Sample(
                        filepath="/path/to/image2.png",
                        weather=fo.Classification(label="cloudy"),
                        predictions=fo.Detections(
                            detections=[
                                fo.Detection(
                                    label="cat",
                                    bounding_box=[0.5, 0.5, 0.4, 0.4],
                                    confidence=0.95,
                                ),
                                fo.Detection(label="rabbit"),
                            ]
                        ),
                    ),
                    fo.Sample(
                        filepath="/path/to/image3.png",
                        weather=fo.Classification(label="partly cloudy"),
                        predictions=fo.Detections(
                            detections=[
                                fo.Detection(
                                    label="squirrel",
                                    bounding_box=[0.25, 0.25, 0.5, 0.5],
                                    confidence=0.5,
                                ),
                            ]
                        ),
                    ),
                    fo.Sample(
                        filepath="/path/to/image4.png",
                        predictions=None,
                    ),
                ]
            )

            #
            # Map the "partly cloudy" weather label to "cloudy"
            #

            view = dataset.map_labels("weather", {"partly cloudy": "cloudy"})

            #
            # Map "rabbit" and "squirrel" predictions to "other"
            #

            view = dataset.map_labels(
                "predictions", {"rabbit": "other", "squirrel": "other"}
            )

        Args:
            field: the labels field to map
            map: a dict mapping label values to new label values

        Returns:
            a :class:`fiftyone.core.view.DatasetView`
        """
        return self._add_view_stage(fos.MapLabels(field, map))

    @view_stage
    def set_field(self, field, expr, _allow_missing=False):
        """Sets a field or embedded field on each sample in a collection by
        evaluating the given expression.

        This method can process embedded list fields. To do so, simply append
        ``[]`` to any list component(s) of the field path.

        .. note::

            There are two cases where FiftyOne will automatically unwind array
            fields without requiring you to explicitly specify this via the
            ``[]`` syntax:

            **Top-level lists:** when you specify a ``field`` path that refers
            to a top-level list field of a dataset; i.e., ``list_field`` is
            automatically coerced to ``list_field[]``, if necessary.

            **List fields:** When you specify a ``field`` path that refers to
            the list field of a |Label| class, such as the
            :attr:`Detections.detections <fiftyone.core.labels.Detections.detections>`
            attribute; i.e., ``ground_truth.detections.label`` is automatically
            coerced to ``ground_truth.detections[].label``, if necessary.

            See the examples below for demonstrations of this behavior.

        The provided ``expr`` is interpreted relative to the document on which
        the embedded field is being set. For example, if you are setting a
        nested field ``field="embedded.document.field"``, then the expression
        ``expr`` you provide will be applied to the ``embedded.document``
        document. Note that you can override this behavior by defining an
        expression that is bound to the root document by prepending ``"$"`` to
        any field name(s) in the expression.

        See the examples below for more information.

        .. note::

            Note that you cannot set a non-existing top-level field using this
            stage, since doing so would violate the dataset's schema. You can,
            however, first declare a new field via
            :meth:`fiftyone.core.dataset.Dataset.add_sample_field` and then
            populate it in a view via this stage.

        Examples::

            import fiftyone as fo
            import fiftyone.zoo as foz
            from fiftyone import ViewField as F

            dataset = foz.load_zoo_dataset("quickstart")

            #
            # Replace all values of the `uniqueness` field that are less than
            # 0.5 with `None`
            #

            view = dataset.set_field(
                "uniqueness",
                (F("uniqueness") >= 0.5).if_else(F("uniqueness"), None)
            )
            print(view.bounds("uniqueness"))

            #
            # Lower bound all object confidences in the `predictions` field at
            # 0.5
            #

            view = dataset.set_field(
                "predictions.detections.confidence", F("confidence").max(0.5)
            )
            print(view.bounds("predictions.detections.confidence"))

            #
            # Add a `num_predictions` property to the `predictions` field that
            # contains the number of objects in the field
            #

            view = dataset.set_field(
                "predictions.num_predictions",
                F("$predictions.detections").length(),
            )
            print(view.bounds("predictions.num_predictions"))

            #
            # Set an `is_animal` field on each object in the `predictions` field
            # that indicates whether the object is an animal
            #

            ANIMALS = [
                "bear", "bird", "cat", "cow", "dog", "elephant", "giraffe",
                "horse", "sheep", "zebra"
            ]

            view = dataset.set_field(
                "predictions.detections.is_animal", F("label").is_in(ANIMALS)
            )
            print(view.count_values("predictions.detections.is_animal"))

        Args:
            field: the field or ``embedded.field.name`` to set
            expr: a :class:`fiftyone.core.expressions.ViewExpression` or
                `MongoDB expression <https://docs.mongodb.com/manual/meta/aggregation-quick-reference/#aggregation-expressions>`_
                that defines the field value to set

        Returns:
            a :class:`fiftyone.core.view.DatasetView`
        """
        return self._add_view_stage(
            fos.SetField(field, expr, _allow_missing=_allow_missing)
        )

    @view_stage
    def match(self, filter):
        """Filters the samples in the collection by the given filter.

        Examples::

            import fiftyone as fo
            from fiftyone import ViewField as F

            dataset = fo.Dataset()
            dataset.add_samples(
                [
                    fo.Sample(
                        filepath="/path/to/image1.png",
                        weather=fo.Classification(label="sunny"),
                        predictions=fo.Detections(
                            detections=[
                                fo.Detection(
                                    label="cat",
                                    bounding_box=[0.1, 0.1, 0.5, 0.5],
                                    confidence=0.9,
                                ),
                                fo.Detection(
                                    label="dog",
                                    bounding_box=[0.2, 0.2, 0.3, 0.3],
                                    confidence=0.8,
                                ),
                            ]
                        ),
                    ),
                    fo.Sample(
                        filepath="/path/to/image2.jpg",
                        weather=fo.Classification(label="cloudy"),
                        predictions=fo.Detections(
                            detections=[
                                fo.Detection(
                                    label="cat",
                                    bounding_box=[0.5, 0.5, 0.4, 0.4],
                                    confidence=0.95,
                                ),
                                fo.Detection(label="rabbit"),
                            ]
                        ),
                    ),
                    fo.Sample(
                        filepath="/path/to/image3.png",
                        weather=fo.Classification(label="partly cloudy"),
                        predictions=fo.Detections(
                            detections=[
                                fo.Detection(
                                    label="squirrel",
                                    bounding_box=[0.25, 0.25, 0.5, 0.5],
                                    confidence=0.5,
                                ),
                            ]
                        ),
                    ),
                    fo.Sample(
                        filepath="/path/to/image4.jpg",
                        predictions=None,
                    ),
                ]
            )

            #
            # Only include samples whose `filepath` ends with ".jpg"
            #

            view = dataset.match(F("filepath").ends_with(".jpg"))

            #
            # Only include samples whose `weather` field is "sunny"
            #

            view = dataset.match(F("weather").label == "sunny")

            #
            # Only include samples with at least 2 objects in their
            # `predictions` field
            #

            view = dataset.match(F("predictions").detections.length() >= 2)

            #
            # Only include samples whose `predictions` field contains at least
            # one object with area smaller than 0.2
            #

            # Bboxes are in [top-left-x, top-left-y, width, height] format
            bbox = F("bounding_box")
            bbox_area = bbox[2] * bbox[3]

            small_boxes = F("predictions.detections").filter(bbox_area < 0.2)
            view = dataset.match(small_boxes.length() > 0)

        Args:
            filter: a :class:`fiftyone.core.expressions.ViewExpression` or
                `MongoDB expression <https://docs.mongodb.com/manual/meta/aggregation-quick-reference/#aggregation-expressions>`_
                that returns a boolean describing the filter to apply

        Returns:
            a :class:`fiftyone.core.view.DatasetView`
        """
        return self._add_view_stage(fos.Match(filter))

    @view_stage
    def match_tags(self, tags):
        """Returns a view containing the samples in the collection that have
        any of the given tag(s).

        To match samples that must contain multiple tags, chain multiple
        :meth:`match_tags` calls together.

        Examples::

            import fiftyone as fo

            dataset = fo.Dataset()
            dataset.add_samples(
                [
                    fo.Sample(
                        filepath="/path/to/image1.png",
                        tags=["train"],
                        ground_truth=fo.Classification(label="cat"),
                    ),
                    fo.Sample(
                        filepath="/path/to/image2.png",
                        tags=["test"],
                        ground_truth=fo.Classification(label="cat"),
                    ),
                    fo.Sample(
                        filepath="/path/to/image3.png",
                        ground_truth=None,
                    ),
                ]
            )

            #
            # Only include samples that have the "test" tag
            #

            view = dataset.match_tags("test")

            #
            # Only include samples that have either the "test" or "train" tag
            #

            view = dataset.match_tags(["test", "train"])

        Args:
            tags: the tag or iterable of tags to match

        Returns:
            a :class:`fiftyone.core.view.DatasetView`
        """
        return self._add_view_stage(fos.MatchTags(tags))

    @view_stage
    def mongo(self, pipeline):
        """Adds a view stage defined by a raw MongoDB aggregation pipeline.

        See `MongoDB aggregation pipelines <https://docs.mongodb.com/manual/core/aggregation-pipeline/>`_
        for more details.

        Examples::

            import fiftyone as fo

            dataset = fo.Dataset()
            dataset.add_samples(
                [
                    fo.Sample(
                        filepath="/path/to/image1.png",
                        predictions=fo.Detections(
                            detections=[
                                fo.Detection(
                                    label="cat",
                                    bounding_box=[0.1, 0.1, 0.5, 0.5],
                                    confidence=0.9,
                                ),
                                fo.Detection(
                                    label="dog",
                                    bounding_box=[0.2, 0.2, 0.3, 0.3],
                                    confidence=0.8,
                                ),
                            ]
                        ),
                    ),
                    fo.Sample(
                        filepath="/path/to/image2.png",
                        predictions=fo.Detections(
                            detections=[
                                fo.Detection(
                                    label="cat",
                                    bounding_box=[0.5, 0.5, 0.4, 0.4],
                                    confidence=0.95,
                                ),
                                fo.Detection(label="rabbit"),
                            ]
                        ),
                    ),
                    fo.Sample(
                        filepath="/path/to/image3.png",
                        predictions=fo.Detections(
                            detections=[
                                fo.Detection(
                                    label="squirrel",
                                    bounding_box=[0.25, 0.25, 0.5, 0.5],
                                    confidence=0.5,
                                ),
                            ]
                        ),
                    ),
                    fo.Sample(
                        filepath="/path/to/image4.png",
                        predictions=None,
                    ),
                ]
            )

            #
            # Extract a view containing the second and third samples in the
            # dataset
            #

            view = dataset.mongo([{"$skip": 1}, {"$limit": 2}])

            #
            # Sort by the number of objects in the `precictions` field
            #

            view = dataset.mongo([
                {
                    "$addFields": {
                        "_sort_field": {
                            "$size": {"$ifNull": ["$predictions.detections", []]}
                        }
                    }
                },
                {"$sort": {"_sort_field": -1}},
                {"$unset": "_sort_field"}
            ])

        Args:
            pipeline: a MongoDB aggregation pipeline (list of dicts)

        Returns:
            a :class:`fiftyone.core.view.DatasetView`
        """
        return self._add_view_stage(fos.Mongo(pipeline))

    @view_stage
    def select(self, sample_ids, ordered=False):
        """Selects the samples with the given IDs from the collection.

        Examples::

            import fiftyone as fo
            import fiftyone.zoo as foz

            dataset = foz.load_zoo_dataset("quickstart")

            #
            # Create a view containing the currently selected samples in the App
            #

            session = fo.launch_app(dataset)

            # Select samples in the App...

            view = dataset.select(session.selected)

        Args:
            sample_ids: the samples to select. Can be any of the following:

                -   a sample ID
                -   an iterable of sample IDs
                -   a :class:`fiftyone.core.sample.Sample` or
                    :class:`fiftyone.core.sample.SampleView`
                -   an iterable of sample IDs
                -   a :class:`fiftyone.core.collections.SampleCollection`
                -   an iterable of :class:`fiftyone.core.sample.Sample` or
                    :class:`fiftyone.core.sample.SampleView` instances

        ordered (False): whether to sort the samples in the returned view to
            match the order of the provided IDs

        Returns:
            a :class:`fiftyone.core.view.DatasetView`
        """
        return self._add_view_stage(fos.Select(sample_ids, ordered=ordered))

    @view_stage
    def select_fields(self, field_names=None):
        """Selects only the fields with the given names from the samples in the
        collection. All other fields are excluded.

        Note that default sample fields are always selected.

        Examples::

            import fiftyone as fo

            dataset = fo.Dataset()
            dataset.add_samples(
                [
                    fo.Sample(
                        filepath="/path/to/image1.png",
                        numeric_field=1.0,
                        numeric_list_field=[-1, 0, 1],
                    ),
                    fo.Sample(
                        filepath="/path/to/image2.png",
                        numeric_field=-1.0,
                        numeric_list_field=[-2, -1, 0, 1],
                    ),
                    fo.Sample(
                        filepath="/path/to/image3.png",
                        numeric_field=None,
                    ),
                ]
            )

            #
            # Include only the default fields on each sample
            #

            view = dataset.select_fields()

            #
            # Include only the `numeric_field` field (and the default fields)
            # on each sample
            #

            view = dataset.select_fields("numeric_field")

        Args:
            field_names (None): a field name or iterable of field names to
                select

        Returns:
            a :class:`fiftyone.core.view.DatasetView`
        """
        return self._add_view_stage(fos.SelectFields(field_names))

    @view_stage
    def select_labels(
        self, labels=None, ids=None, tags=None, fields=None, omit_empty=True
    ):
        """Selects only the specified labels from the collection.

        The returned view will omit samples, sample fields, and individual
        labels that do not match the specified selection criteria.

        You can perform a selection via one of the following methods:

        -   Provide one or both of the ``ids`` and ``tags`` arguments, and
            optionally the ``fields`` argument

        -   Provide the ``labels`` argument, which should contain a list of
            dicts in the format returned by
            :meth:`fiftyone.core.session.Session.selected_labels`

        Examples::

            import fiftyone as fo
            import fiftyone.zoo as foz

            dataset = foz.load_zoo_dataset("quickstart")

            #
            # Only include the labels currently selected in the App
            #

            session = fo.launch_app(dataset)

            # Select some labels in the App...

            view = dataset.select_labels(labels=session.selected_labels)

            #
            # Only include labels with the specified IDs
            #

            # Grab some label IDs
            ids = [
                dataset.first().ground_truth.detections[0].id,
                dataset.last().predictions.detections[0].id,
            ]

            view = dataset.select_labels(ids=ids)

            print(view.count("ground_truth.detections"))
            print(view.count("predictions.detections"))

            #
            # Only include labels with the specified tags
            #

            # Grab some label IDs
            ids = [
                dataset.first().ground_truth.detections[0].id,
                dataset.last().predictions.detections[0].id,
            ]

            # Give the labels a "test" tag
            dataset = dataset.clone()  # create a copy since we're modifying data
            dataset.select_labels(ids=ids).tag_labels("test")

            print(dataset.count_label_tags())

            # Retrieve the labels via their tag
            view = dataset.select_labels(tags=["test"])

            print(view.count("ground_truth.detections"))
            print(view.count("predictions.detections"))

        Args:
            labels (None): a list of dicts specifying the labels to select in
                the format returned by
                :meth:`fiftyone.core.session.Session.selected_labels`
            ids (None): an ID or iterable of IDs of the labels to select
            tags (None): a tag or iterable of tags of labels to select
            fields (None): a field or iterable of fields from which to select
            omit_empty (True): whether to omit samples that have no labels
                after filtering

        Returns:
            a :class:`fiftyone.core.view.DatasetView`
        """
        return self._add_view_stage(
            fos.SelectLabels(
                labels=labels,
                ids=ids,
                tags=tags,
                fields=fields,
                omit_empty=omit_empty,
            )
        )

    @view_stage
    def shuffle(self, seed=None):
        """Randomly shuffles the samples in the collection.

        Examples::

            import fiftyone as fo

            dataset = fo.Dataset()
            dataset.add_samples(
                [
                    fo.Sample(
                        filepath="/path/to/image1.png",
                        ground_truth=fo.Classification(label="cat"),
                    ),
                    fo.Sample(
                        filepath="/path/to/image2.png",
                        ground_truth=fo.Classification(label="dog"),
                    ),
                    fo.Sample(
                        filepath="/path/to/image3.png",
                        ground_truth=None,
                    ),
                ]
            )

            #
            # Return a view that contains a randomly shuffled version of the
            # samples in the dataset
            #

            view = dataset.shuffle()

            #
            # Shuffle the samples with a fixed random seed
            #

            view = dataset.shuffle(seed=51)

        Args:
            seed (None): an optional random seed to use when shuffling the
                samples

        Returns:
            a :class:`fiftyone.core.view.DatasetView`
        """
        return self._add_view_stage(fos.Shuffle(seed=seed))

    @view_stage
    def skip(self, skip):
        """Omits the given number of samples from the head of the collection.

        Examples::

            import fiftyone as fo

            dataset = fo.Dataset()
            dataset.add_samples(
                [
                    fo.Sample(
                        filepath="/path/to/image1.png",
                        ground_truth=fo.Classification(label="cat"),
                    ),
                    fo.Sample(
                        filepath="/path/to/image2.png",
                        ground_truth=fo.Classification(label="dog"),
                    ),
                    fo.Sample(
                        filepath="/path/to/image3.png",
                        ground_truth=fo.Classification(label="rabbit"),
                    ),
                    fo.Sample(
                        filepath="/path/to/image4.png",
                        ground_truth=None,
                    ),
                ]
            )

            #
            # Omit the first two samples from the dataset
            #

            view = dataset.skip(2)

        Args:
            skip: the number of samples to skip. If a non-positive number is
                provided, no samples are omitted

        Returns:
            a :class:`fiftyone.core.view.DatasetView`
        """
        return self._add_view_stage(fos.Skip(skip))

    @view_stage
    def sort_by(self, field_or_expr, reverse=False):
        """Sorts the samples in the collection by the given field or
        expression.

        Examples::

            import fiftyone as fo
            import fiftyone.zoo as foz
            from fiftyone import ViewField as F

            dataset = foz.load_zoo_dataset("quickstart")

            #
            # Sort the samples by their `uniqueness` field in ascending order
            #

            view = dataset.sort_by("uniqueness", reverse=False)

            #
            # Sorts the samples in descending order by the number of detections
            # in their `predictions` field whose bounding box area is less than
            # 0.2
            #

            # Bboxes are in [top-left-x, top-left-y, width, height] format
            bbox = F("bounding_box")
            bbox_area = bbox[2] * bbox[3]

            small_boxes = F("predictions.detections").filter(bbox_area < 0.2)
            view = dataset.sort_by(small_boxes.length(), reverse=True)

        Args:
            field_or_expr: the field or ``embedded.field.name`` to sort by, or
                a :class:`fiftyone.core.expressions.ViewExpression` or a
                `MongoDB expression <https://docs.mongodb.com/manual/meta/aggregation-quick-reference/#aggregation-expressions>`_
                that defines the quantity to sort by
            reverse (False): whether to return the results in descending order

        Returns:
            a :class:`fiftyone.core.view.DatasetView`
        """
        return self._add_view_stage(fos.SortBy(field_or_expr, reverse=reverse))

    @view_stage
    def sort_by_similarity(
        self, query_ids, k=None, reverse=False, brain_key=None
    ):
        """Sorts the samples in the collection by visual similiarity to a
        specified set of query ID(s).

        In order to use this stage, you must first use
        :meth:`fiftyone.brain.compute_similarity` to index your dataset by
        visual similiarity.

        Examples::

            import fiftyone as fo
            import fiftyone.brain as fob
            import fiftyone.zoo as foz

            dataset = foz.load_zoo_dataset("quickstart").clone()

            fob.compute_similarity(dataset, brain_key="similarity")

            #
            # Sort the samples by their visual similarity to the first sample
            # in the dataset
            #

            query_id = dataset.first().id
            view = dataset.sort_by_similarity(query_id)

        Args:
            query_ids: an ID or iterable of query IDs. These may be sample IDs
                or label IDs depending on ``brain_key``
            k (None): the number of matches to return. By default, the entire
                collection is sorted
            reverse (False): whether to sort by least similarity
            brain_key (None): the brain key of an existing
                :meth:`fiftyone.brain.compute_similarity` run on the dataset.
                If not specified, the dataset must have an applicable run,
                which will be used by default

        Returns:
            a :class:`fiftyone.core.view.DatasetView`
        """
        return self._add_view_stage(
            fos.SortBySimilarity(
                query_ids, k=k, reverse=reverse, brain_key=brain_key
            )
        )

    @view_stage
    def take(self, size, seed=None):
        """Randomly samples the given number of samples from the collection.

        Examples::

            import fiftyone as fo

            dataset = fo.Dataset()
            dataset.add_samples(
                [
                    fo.Sample(
                        filepath="/path/to/image1.png",
                        ground_truth=fo.Classification(label="cat"),
                    ),
                    fo.Sample(
                        filepath="/path/to/image2.png",
                        ground_truth=fo.Classification(label="dog"),
                    ),
                    fo.Sample(
                        filepath="/path/to/image3.png",
                        ground_truth=fo.Classification(label="rabbit"),
                    ),
                    fo.Sample(
                        filepath="/path/to/image4.png",
                        ground_truth=None,
                    ),
                ]
            )

            #
            # Take two random samples from the dataset
            #

            view = dataset.take(2)

            #
            # Take two random samples from the dataset with a fixed seed
            #

            view = dataset.take(2, seed=51)

        Args:
            size: the number of samples to return. If a non-positive number is
                provided, an empty view is returned
            seed (None): an optional random seed to use when selecting the
                samples

        Returns:
            a :class:`fiftyone.core.view.DatasetView`
        """
        return self._add_view_stage(fos.Take(size, seed=seed))

    @view_stage
    def to_patches(self, field):
        """Creates a view that contains one sample per object patch in the
        specified field of the collection.

        Fields other than ``field`` and the default sample fields will not be
        included in the returned view. A ``sample_id`` field will be added that
        records the sample ID from which each patch was taken.

        Examples::

            import fiftyone as fo
            import fiftyone.zoo as foz

            dataset = foz.load_zoo_dataset("quickstart")

            session = fo.launch_app(dataset)

            #
            # Create a view containing the ground truth patches
            #

            view = dataset.to_patches("ground_truth")
            print(view)

            session.view = view

        Args:
            field: the patches field, which must be of type
                :class:`fiftyone.core.labels.Detections` or
                :class:`fiftyone.core.labels.Polylines`

        Returns:
            a :class:`fiftyone.core.patches.PatchesView`
        """
        return self._add_view_stage(fos.ToPatches(field))

    @view_stage
    def to_evaluation_patches(self, eval_key):
        """Creates a view based on the results of the evaluation with the
        given key that contains one sample for each true positive, false
        positive, and false negative example in the collection, respectively.

        True positive examples will result in samples with both their ground
        truth and predicted fields populated, while false positive/negative
        examples will only have one of their corresponding predicted/ground
        truth fields populated, respectively.

        If multiple predictions are matched to a ground truth object (e.g., if
        the evaluation protocol includes a crowd attribute), then all matched
        predictions will be stored in the single sample along with the ground
        truth object.

        The returned dataset will also have top-level ``type`` and ``iou``
        fields populated based on the evaluation results for that example, as
        well as a ``sample_id`` field recording the sample ID of the example,
        and a ``crowd`` field if the evaluation protocol defines a crowd
        attribute.

        Examples::

            import fiftyone as fo
            import fiftyone.zoo as foz

            dataset = foz.load_zoo_dataset("quickstart")
            dataset.evaluate_detections("predictions", eval_key="eval")

            session = fo.launch_app(dataset)

            #
            # Create a patches view for the evaluation results
            #

            view = dataset.to_evaluation_patches("eval")
            print(view)

            session.view = view

        Args:
            eval_key: an evaluation key that corresponds to the evaluation of
                ground truth/predicted fields that are of type
                :class:`fiftyone.core.labels.Detections` or
                :class:`fiftyone.core.labels.Polylines`

        Returns:
            a :class:`fiftyone.core.patches.EvaluationPatchesView`
        """
        return self._add_view_stage(fos.ToEvaluationPatches(eval_key))

    @classmethod
    def list_aggregations(cls):
        """Returns a list of all available methods on this collection that
        apply :class:`fiftyone.core.aggregations.Aggregation` operations to
        this collection.

        Returns:
            a list of :class:`SampleCollection` method names
        """
        return list(aggregation.all)

    @aggregation
    def bounds(self, field_or_expr, expr=None):
        """Computes the bounds of a numeric field of the collection.

        ``None``-valued fields are ignored.

        This aggregation is typically applied to *numeric* field types (or
        lists of such types):

        -   :class:`fiftyone.core.fields.IntField`
        -   :class:`fiftyone.core.fields.FloatField`

        Examples::

            import fiftyone as fo
            from fiftyone import ViewField as F

            dataset = fo.Dataset()
            dataset.add_samples(
                [
                    fo.Sample(
                        filepath="/path/to/image1.png",
                        numeric_field=1.0,
                        numeric_list_field=[1, 2, 3],
                    ),
                    fo.Sample(
                        filepath="/path/to/image2.png",
                        numeric_field=4.0,
                        numeric_list_field=[1, 2],
                    ),
                    fo.Sample(
                        filepath="/path/to/image3.png",
                        numeric_field=None,
                        numeric_list_field=None,
                    ),
                ]
            )

            #
            # Compute the bounds of a numeric field
            #

            bounds = dataset.bounds("numeric_field")
            print(bounds)  # (min, max)

            #
            # Compute the a bounds of a numeric list field
            #

            bounds = dataset.bounds("numeric_list_field")
            print(bounds)  # (min, max)

            #
            # Compute the bounds of a transformation of a numeric field
            #

            bounds = dataset.bounds(2 * (F("numeric_field") + 1))
            print(bounds)  # (min, max)

        Args:
            field_or_expr: a field name, ``embedded.field.name``,
                :class:`fiftyone.core.expressions.ViewExpression`, or
                `MongoDB expression <https://docs.mongodb.com/manual/meta/aggregation-quick-reference/#aggregation-expressions>`_
                defining the field or expression to aggregate
            expr (None): a :class:`fiftyone.core.expressions.ViewExpression` or
                `MongoDB expression <https://docs.mongodb.com/manual/meta/aggregation-quick-reference/#aggregation-expressions>`_
                to apply to ``field_or_expr`` (which must be a field) before
                aggregating

        Returns:
            the ``(min, max)`` bounds
        """
        return self.aggregate(foa.Bounds(field_or_expr, expr=expr))

    @aggregation
    def count(self, field_or_expr=None, expr=None):
        """Counts the number of field values in the collection.

        ``None``-valued fields are ignored.

        If no field is provided, the samples themselves are counted.

        Examples::

            import fiftyone as fo
            from fiftyone import ViewField as F

            dataset = fo.Dataset()
            dataset.add_samples(
                [
                    fo.Sample(
                        filepath="/path/to/image1.png",
                        predictions=fo.Detections(
                            detections=[
                                fo.Detection(label="cat"),
                                fo.Detection(label="dog"),
                            ]
                        ),
                    ),
                    fo.Sample(
                        filepath="/path/to/image2.png",
                        predictions=fo.Detections(
                            detections=[
                                fo.Detection(label="cat"),
                                fo.Detection(label="rabbit"),
                                fo.Detection(label="squirrel"),
                            ]
                        ),
                    ),
                    fo.Sample(
                        filepath="/path/to/image3.png",
                        predictions=None,
                    ),
                ]
            )

            #
            # Count the number of samples in the dataset
            #

            count = dataset.count()
            print(count)  # the count

            #
            # Count the number of samples with `predictions`
            #

            count = dataset.count("predictions")
            print(count)  # the count

            #
            # Count the number of objects in the `predictions` field
            #

            count = dataset.count("predictions.detections")
            print(count)  # the count

            #
            # Count the number of objects in samples with > 2 predictions
            #

            count = dataset.count(
                (F("predictions.detections").length() > 2).if_else(
                    F("predictions.detections"), None
                )
            )
            print(count)  # the count

        Args:
            field_or_expr (None): a field name, ``embedded.field.name``,
                :class:`fiftyone.core.expressions.ViewExpression`, or
                `MongoDB expression <https://docs.mongodb.com/manual/meta/aggregation-quick-reference/#aggregation-expressions>`_
                defining the field or expression to aggregate. If neither
                ``field_or_expr`` or ``expr`` is provided, the samples
                themselves are counted
            expr (None): a :class:`fiftyone.core.expressions.ViewExpression` or
                `MongoDB expression <https://docs.mongodb.com/manual/meta/aggregation-quick-reference/#aggregation-expressions>`_
                to apply to ``field_or_expr`` (which must be a field) before
                aggregating

        Returns:
            the count
        """
        return self.aggregate(
            foa.Count(field_or_expr=field_or_expr, expr=expr)
        )

    @aggregation
    def count_values(self, field_or_expr, expr=None):
        """Counts the occurrences of field values in the collection.

        This aggregation is typically applied to *countable* field types (or
        lists of such types):

        -   :class:`fiftyone.core.fields.BooleanField`
        -   :class:`fiftyone.core.fields.IntField`
        -   :class:`fiftyone.core.fields.StringField`

        Examples::

            import fiftyone as fo
            from fiftyone import ViewField as F

            dataset = fo.Dataset()
            dataset.add_samples(
                [
                    fo.Sample(
                        filepath="/path/to/image1.png",
                        tags=["sunny"],
                        predictions=fo.Detections(
                            detections=[
                                fo.Detection(label="cat"),
                                fo.Detection(label="dog"),
                            ]
                        ),
                    ),
                    fo.Sample(
                        filepath="/path/to/image2.png",
                        tags=["cloudy"],
                        predictions=fo.Detections(
                            detections=[
                                fo.Detection(label="cat"),
                                fo.Detection(label="rabbit"),
                            ]
                        ),
                    ),
                    fo.Sample(
                        filepath="/path/to/image3.png",
                        predictions=None,
                    ),
                ]
            )

            #
            # Compute the tag counts in the dataset
            #

            counts = dataset.count_values("tags")
            print(counts)  # dict mapping values to counts

            #
            # Compute the predicted label counts in the dataset
            #

            counts = dataset.count_values("predictions.detections.label")
            print(counts)  # dict mapping values to counts

            #
            # Compute the predicted label counts after some normalization
            #

            counts = dataset.count_values(
                F("predictions.detections.label").map_values(
                    {"cat": "pet", "dog": "pet"}
                ).upper()
            )
            print(counts)  # dict mapping values to counts

        Args:
            field_or_expr: a field name, ``embedded.field.name``,
                :class:`fiftyone.core.expressions.ViewExpression`, or
                `MongoDB expression <https://docs.mongodb.com/manual/meta/aggregation-quick-reference/#aggregation-expressions>`_
                defining the field or expression to aggregate
            expr (None): a :class:`fiftyone.core.expressions.ViewExpression` or
                `MongoDB expression <https://docs.mongodb.com/manual/meta/aggregation-quick-reference/#aggregation-expressions>`_
                to apply to ``field_or_expr`` (which must be a field) before
                aggregating

        Returns:
            a dict mapping values to counts
        """
        return self.aggregate(foa.CountValues(field_or_expr, expr=expr))

    @aggregation
    def distinct(self, field_or_expr, expr=None):
        """Computes the distinct values of a field in the collection.

        ``None``-valued fields are ignored.

        This aggregation is typically applied to *countable* field types (or
        lists of such types):

        -   :class:`fiftyone.core.fields.BooleanField`
        -   :class:`fiftyone.core.fields.IntField`
        -   :class:`fiftyone.core.fields.StringField`

        Examples::

            import fiftyone as fo
            from fiftyone import ViewField as F

            dataset = fo.Dataset()
            dataset.add_samples(
                [
                    fo.Sample(
                        filepath="/path/to/image1.png",
                        tags=["sunny"],
                        predictions=fo.Detections(
                            detections=[
                                fo.Detection(label="cat"),
                                fo.Detection(label="dog"),
                            ]
                        ),
                    ),
                    fo.Sample(
                        filepath="/path/to/image2.png",
                        tags=["sunny", "cloudy"],
                        predictions=fo.Detections(
                            detections=[
                                fo.Detection(label="cat"),
                                fo.Detection(label="rabbit"),
                            ]
                        ),
                    ),
                    fo.Sample(
                        filepath="/path/to/image3.png",
                        predictions=None,
                    ),
                ]
            )

            #
            # Get the distinct tags in a dataset
            #

            values = dataset.distinct("tags")
            print(values)  # list of distinct values

            #
            # Get the distinct predicted labels in a dataset
            #

            values = dataset.distinct("predictions.detections.label")
            print(values)  # list of distinct values

            #
            # Get the distinct predicted labels after some normalization
            #

            values = dataset.distinct(
                F("predictions.detections.label").map_values(
                    {"cat": "pet", "dog": "pet"}
                ).upper()
            )
            print(values)  # list of distinct values

        Args:
            field_or_expr: a field name, ``embedded.field.name``,
                :class:`fiftyone.core.expressions.ViewExpression`, or
                `MongoDB expression <https://docs.mongodb.com/manual/meta/aggregation-quick-reference/#aggregation-expressions>`_
                defining the field or expression to aggregate
            expr (None): a :class:`fiftyone.core.expressions.ViewExpression` or
                `MongoDB expression <https://docs.mongodb.com/manual/meta/aggregation-quick-reference/#aggregation-expressions>`_
                to apply to ``field_or_expr`` (which must be a field) before
                aggregating

        Returns:
            a sorted list of distinct values
        """
        return self.aggregate(foa.Distinct(field_or_expr, expr=expr))

    @aggregation
    def histogram_values(
        self, field_or_expr, expr=None, bins=None, range=None, auto=False
    ):
        """Computes a histogram of the field values in the collection.

        This aggregation is typically applied to *numeric* field types (or
        lists of such types):

        -   :class:`fiftyone.core.fields.IntField`
        -   :class:`fiftyone.core.fields.FloatField`

        Examples::

            import numpy as np
            import matplotlib.pyplot as plt

            import fiftyone as fo
            from fiftyone import ViewField as F

            samples = []
            for idx in range(100):
                samples.append(
                    fo.Sample(
                        filepath="/path/to/image%d.png" % idx,
                        numeric_field=np.random.randn(),
                        numeric_list_field=list(np.random.randn(10)),
                    )
                )

            dataset = fo.Dataset()
            dataset.add_samples(samples)

            def plot_hist(counts, edges):
                counts = np.asarray(counts)
                edges = np.asarray(edges)
                left_edges = edges[:-1]
                widths = edges[1:] - edges[:-1]
                plt.bar(left_edges, counts, width=widths, align="edge")

            #
            # Compute a histogram of a numeric field
            #

            counts, edges, other = dataset.histogram_values(
                "numeric_field", bins=50, range=(-4, 4)
            )

            plot_hist(counts, edges)
            plt.show(block=False)

            #
            # Compute the histogram of a numeric list field
            #

            counts, edges, other = dataset.histogram_values(
                "numeric_list_field", bins=50
            )

            plot_hist(counts, edges)
            plt.show(block=False)

            #
            # Compute the histogram of a transformation of a numeric field
            #

            counts, edges, other = dataset.histogram_values(
                2 * (F("numeric_field") + 1), bins=50
            )

            plot_hist(counts, edges)
            plt.show(block=False)

        Args:
            field_or_expr: a field name, ``embedded.field.name``,
                :class:`fiftyone.core.expressions.ViewExpression`, or
                `MongoDB expression <https://docs.mongodb.com/manual/meta/aggregation-quick-reference/#aggregation-expressions>`_
                defining the field or expression to aggregate
            expr (None): a :class:`fiftyone.core.expressions.ViewExpression` or
                `MongoDB expression <https://docs.mongodb.com/manual/meta/aggregation-quick-reference/#aggregation-expressions>`_
                to apply to ``field_or_expr`` (which must be a field) before
                aggregating
            bins (None): can be either an integer number of bins to generate or
                a monotonically increasing sequence specifying the bin edges to
                use. By default, 10 bins are created. If ``bins`` is an integer
                and no ``range`` is specified, bin edges are automatically
                distributed in an attempt to evenly distribute the counts in
                each bin
            range (None): a ``(lower, upper)`` tuple specifying a range in
                which to generate equal-width bins. Only applicable when
                ``bins`` is an integer
            auto (False): whether to automatically choose bin edges in an
                attempt to evenly distribute the counts in each bin. If this
                option is chosen, ``bins`` will only be used if it is an
                integer, and the ``range`` parameter is ignored

        Returns:
            a tuple of

            -   counts: a list of counts in each bin
            -   edges: an increasing list of bin edges of length
                ``len(counts) + 1``. Note that each bin is treated as having an
                inclusive lower boundary and exclusive upper boundary,
                ``[lower, upper)``, including the rightmost bin
            -   other: the number of items outside the bins
        """
        return self.aggregate(
            foa.HistogramValues(
                field_or_expr, expr=expr, bins=bins, range=range, auto=auto
            )
        )

    @aggregation
    def mean(self, field_or_expr, expr=None):
        """Computes the arithmetic mean of the field values of the collection.

        ``None``-valued fields are ignored.

        This aggregation is typically applied to *numeric* field types (or
        lists of such types):

        -   :class:`fiftyone.core.fields.IntField`
        -   :class:`fiftyone.core.fields.FloatField`

        Examples::

            import fiftyone as fo
            from fiftyone import ViewField as F

            dataset = fo.Dataset()
            dataset.add_samples(
                [
                    fo.Sample(
                        filepath="/path/to/image1.png",
                        numeric_field=1.0,
                        numeric_list_field=[1, 2, 3],
                    ),
                    fo.Sample(
                        filepath="/path/to/image2.png",
                        numeric_field=4.0,
                        numeric_list_field=[1, 2],
                    ),
                    fo.Sample(
                        filepath="/path/to/image3.png",
                        numeric_field=None,
                        numeric_list_field=None,
                    ),
                ]
            )

            #
            # Compute the mean of a numeric field
            #

            mean = dataset.mean("numeric_field")
            print(mean)  # the mean

            #
            # Compute the mean of a numeric list field
            #

            mean = dataset.mean("numeric_list_field")
            print(mean)  # the mean

            #
            # Compute the mean of a transformation of a numeric field
            #

            mean = dataset.mean(2 * (F("numeric_field") + 1))
            print(mean)  # the mean

        Args:
            field_or_expr: a field name, ``embedded.field.name``,
                :class:`fiftyone.core.expressions.ViewExpression`, or
                `MongoDB expression <https://docs.mongodb.com/manual/meta/aggregation-quick-reference/#aggregation-expressions>`_
                defining the field or expression to aggregate
            expr (None): a :class:`fiftyone.core.expressions.ViewExpression` or
                `MongoDB expression <https://docs.mongodb.com/manual/meta/aggregation-quick-reference/#aggregation-expressions>`_
                to apply to ``field_or_expr`` (which must be a field) before
                aggregating

        Returns:
            the mean
        """
        return self.aggregate(foa.Mean(field_or_expr, expr=expr))

    @aggregation
    def std(self, field_or_expr, expr=None, sample=False):
        """Computes the standard deviation of the field values of the
        collection.

        ``None``-valued fields are ignored.

        This aggregation is typically applied to *numeric* field types (or
        lists of such types):

        -   :class:`fiftyone.core.fields.IntField`
        -   :class:`fiftyone.core.fields.FloatField`

        Examples::

            import fiftyone as fo
            from fiftyone import ViewField as F

            dataset = fo.Dataset()
            dataset.add_samples(
                [
                    fo.Sample(
                        filepath="/path/to/image1.png",
                        numeric_field=1.0,
                        numeric_list_field=[1, 2, 3],
                    ),
                    fo.Sample(
                        filepath="/path/to/image2.png",
                        numeric_field=4.0,
                        numeric_list_field=[1, 2],
                    ),
                    fo.Sample(
                        filepath="/path/to/image3.png",
                        numeric_field=None,
                        numeric_list_field=None,
                    ),
                ]
            )

            #
            # Compute the standard deviation of a numeric field
            #

            std = dataset.std("numeric_field")
            print(std)  # the standard deviation

            #
            # Compute the standard deviation of a numeric list field
            #

            std = dataset.std("numeric_list_field")
            print(std)  # the standard deviation

            #
            # Compute the standard deviation of a transformation of a numeric field
            #

            std = dataset.std(2 * (F("numeric_field") + 1))
            print(std)  # the standard deviation

        Args:
            field_or_expr: a field name, ``embedded.field.name``,
                :class:`fiftyone.core.expressions.ViewExpression`, or
                `MongoDB expression <https://docs.mongodb.com/manual/meta/aggregation-quick-reference/#aggregation-expressions>`_
                defining the field or expression to aggregate
            expr (None): a :class:`fiftyone.core.expressions.ViewExpression` or
                `MongoDB expression <https://docs.mongodb.com/manual/meta/aggregation-quick-reference/#aggregation-expressions>`_
                to apply to ``field_or_expr`` (which must be a field) before
                aggregating
            sample (False): whether to compute the sample standard deviation rather
                than the population standard deviation

        Returns:
            the standard deviation
        """
        return self.aggregate(foa.Std(field_or_expr, expr=expr, sample=sample))

    @aggregation
    def sum(self, field_or_expr, expr=None):
        """Computes the sum of the field values of the collection.

        ``None``-valued fields are ignored.

        This aggregation is typically applied to *numeric* field types (or
        lists of such types):

        -   :class:`fiftyone.core.fields.IntField`
        -   :class:`fiftyone.core.fields.FloatField`

        Examples::

            import fiftyone as fo
            from fiftyone import ViewField as F

            dataset = fo.Dataset()
            dataset.add_samples(
                [
                    fo.Sample(
                        filepath="/path/to/image1.png",
                        numeric_field=1.0,
                        numeric_list_field=[1, 2, 3],
                    ),
                    fo.Sample(
                        filepath="/path/to/image2.png",
                        numeric_field=4.0,
                        numeric_list_field=[1, 2],
                    ),
                    fo.Sample(
                        filepath="/path/to/image3.png",
                        numeric_field=None,
                        numeric_list_field=None,
                    ),
                ]
            )

            #
            # Compute the sum of a numeric field
            #

            total = dataset.sum("numeric_field")
            print(total)  # the sum

            #
            # Compute the sum of a numeric list field
            #

            total = dataset.sum("numeric_list_field")
            print(total)  # the sum

            #
            # Compute the sum of a transformation of a numeric field
            #

            total = dataset.sum(2 * (F("numeric_field") + 1))
            print(total)  # the sum

        Args:
            field_or_expr: a field name, ``embedded.field.name``,
                :class:`fiftyone.core.expressions.ViewExpression`, or
                `MongoDB expression <https://docs.mongodb.com/manual/meta/aggregation-quick-reference/#aggregation-expressions>`_
                defining the field or expression to aggregate
            expr (None): a :class:`fiftyone.core.expressions.ViewExpression` or
                `MongoDB expression <https://docs.mongodb.com/manual/meta/aggregation-quick-reference/#aggregation-expressions>`_
                to apply to ``field_or_expr`` (which must be a field) before
                aggregating

        Returns:
            the sum
        """
        return self.aggregate(foa.Sum(field_or_expr, expr=expr))

    @aggregation
    def values(
        self,
        field_or_expr,
        expr=None,
        missing_value=None,
        unwind=False,
        _allow_missing=False,
        _big_result=True,
        _raw=False,
    ):
        """Extracts the values of a field from all samples in the collection.

        Values aggregations are useful for efficiently extracting a slice of
        field or embedded field values across all samples in a collection. See
        the examples below for more details.

        The dual function of :meth:`values` is :meth:`set_values`, which can be
        used to efficiently set a field or embedded field of all samples in a
        collection by providing lists of values of same structure returned by
        this aggregation.

        .. note::

            Unlike other aggregations, :meth:`values` does not automatically
            unwind list fields, which ensures that the returned values match
            the potentially-nested structure of the documents.

            You can opt-in to unwinding specific list fields using the ``[]``
            syntax, or you can pass the optional ``unwind=True`` parameter to
            unwind all supported list fields. See
            :ref:`aggregations-list-fields` for more information.

        Examples::

            import fiftyone as fo
            import fiftyone.zoo as foz
            from fiftyone import ViewField as F

            dataset = fo.Dataset()
            dataset.add_samples(
                [
                    fo.Sample(
                        filepath="/path/to/image1.png",
                        numeric_field=1.0,
                        numeric_list_field=[1, 2, 3],
                    ),
                    fo.Sample(
                        filepath="/path/to/image2.png",
                        numeric_field=4.0,
                        numeric_list_field=[1, 2],
                    ),
                    fo.Sample(
                        filepath="/path/to/image3.png",
                        numeric_field=None,
                        numeric_list_field=None,
                    ),
                ]
            )

            #
            # Get all values of a field
            #

            values = dataset.values("numeric_field")
            print(values)  # [1.0, 4.0, None]

            #
            # Get all values of a list field
            #

            values = dataset.values("numeric_list_field")
            print(values)  # [[1, 2, 3], [1, 2], None]

            #
            # Get all values of transformed field
            #

            values = dataset.values(2 * (F("numeric_field") + 1))
            print(values)  # [4.0, 10.0, None]

            #
            # Get values from a label list field
            #

            dataset = foz.load_zoo_dataset("quickstart")

            # list of `Detections`
            detections = dataset.values("ground_truth")

            # list of lists of `Detection` instances
            detections = dataset.values("ground_truth.detections")

            # list of lists of detection labels
            labels = dataset.values("ground_truth.detections.label")

        Args:
            field_or_expr: a field name, ``embedded.field.name``,
                :class:`fiftyone.core.expressions.ViewExpression`, or
                `MongoDB expression <https://docs.mongodb.com/manual/meta/aggregation-quick-reference/#aggregation-expressions>`_
                defining the field or expression to aggregate
            expr (None): a :class:`fiftyone.core.expressions.ViewExpression` or
                `MongoDB expression <https://docs.mongodb.com/manual/meta/aggregation-quick-reference/#aggregation-expressions>`_
                to apply to ``field_or_expr`` (which must be a field) before
                aggregating
            missing_value (None): a value to insert for missing or
                ``None``-valued fields
            unwind (False): whether to automatically unwind all recognized list
                fields

        Returns:
            the list of values
        """
        return self.aggregate(
            foa.Values(
                field_or_expr,
                expr=expr,
                missing_value=missing_value,
                unwind=unwind,
                _allow_missing=_allow_missing,
                _big_result=_big_result,
                _raw=_raw,
            )
        )

    def draw_labels(
        self,
        anno_dir,
        label_fields=None,
        overwrite=False,
        annotation_config=None,
    ):
        """Renders annotated versions of the samples in the collection with
        label field(s) overlaid to the given directory.

        The filenames of the sample data are maintained, unless a name conflict
        would occur in ``anno_dir``, in which case an index of the form
        ``"-%d" % count`` is appended to the base filename.

        Images are written in format ``fo.config.default_image_ext``.

        Args:
            anno_dir: the directory to write the annotated files
            label_fields (None): a list of :class:`fiftyone.core.labels.Label`
                fields to render. By default, all
                :class:`fiftyone.core.labels.Label` fields are drawn
            overwrite (False): whether to delete ``anno_dir`` if it exists
                before rendering the labels
            annotation_config (None): an
                :class:`fiftyone.utils.annotations.AnnotationConfig` specifying
                how to render the annotations

        Returns:
            the list of paths to the labeled images
        """
        if os.path.isdir(anno_dir):
            if overwrite:
                etau.delete_dir(anno_dir)
            else:
                logger.warning(
                    "Directory '%s' already exists; outputs will be merged "
                    "with existing files",
                    anno_dir,
                )

        if self.media_type == fom.VIDEO:
            if label_fields is None:
                label_fields = _get_frame_label_fields(self)

                return foua.draw_labeled_videos(
                    self,
                    anno_dir,
                    label_fields=label_fields,
                    annotation_config=annotation_config,
                )

        if label_fields is None:
            label_fields = _get_image_label_fields(self)

        return foua.draw_labeled_images(
            self,
            anno_dir,
            label_fields=label_fields,
            annotation_config=annotation_config,
        )

    def export(
        self,
        export_dir=None,
        dataset_type=None,
        dataset_exporter=None,
        label_field=None,
        label_prefix=None,
        labels_dict=None,
        frame_labels_field=None,
        frame_labels_prefix=None,
        frame_labels_dict=None,
        overwrite=False,
        **kwargs,
    ):
        """Exports the samples in the collection to disk.

        Provide either ``export_dir`` and ``dataset_type`` or
        ``dataset_exporter`` to perform an export.

        See :ref:`this guide <custom-dataset-exporter>` for more details about
        exporting datasets in custom formats by defining your own
        :class:`DatasetExporter <fiftyone.utils.data.exporters.DatasetExporter>`.

        Args:
            export_dir (None): the directory to which to export the samples in
                format ``dataset_type``. This can also be an archive path with
                one of the following extensions::

                    .zip, .tar, .tar.gz, .tgz, .tar.bz, .tbz

                If an archive path is specified, the export is performed in a
                directory of same name (minus extension) and then automatically
                archived and the directory then deleted
            dataset_type (None): the
                :class:`fiftyone.types.dataset_types.Dataset` type to write. If
                not specified, the default type for ``label_field`` is used
            dataset_exporter (None): a
                :class:`fiftyone.utils.data.exporters.DatasetExporter` to use
                to export the samples
            label_field (None): the name of the label field to export. Only
                applicable to labeled image datasets or labeled video datasets
                with sample-level labels. If none of ``label_field``,
                ``label_prefix``, and ``labels_dict`` are specified and the
                requested output type is a labeled image dataset or labeled
                video dataset with sample-level labels, the first field of
                compatible type for the output format is used
            label_prefix (None): a label field prefix; all fields whose name
                starts with the given prefix will be exported (with the prefix
                removed when constructing the label dicts). Only applicable to
                labeled image datasets or labeled video datasets with
                sample-level labels. This parameter can only be used when the
                exporter can handle dictionaries of labels
            labels_dict (None): a dictionary mapping label field names to keys
                to use when constructing the label dict to pass to the
                exporter. Only applicable to labeled image datasets or labeled
                video datasets with sample-level labels. This parameter can
                only be used when the exporter can handle dictionaries of
                labels
            frame_labels_field (None): the name of the frame labels field to
                export. Only applicable for labeled video datasets. If none of
                ``frame_labels_field``, ``frame_labels_prefix``, and
                ``frame_labels_dict`` are specified and the requested output
                type is a labeled video dataset with frame-level labels, the
                first frame-level field of compatible type for the output
                format is used
            frame_labels_prefix (None): a frame labels field prefix; all
                frame-level fields whose name starts with the given prefix will
                be exported (with the prefix removed when constructing the
                frame label dicts). Only applicable for labeled video datasets.
                This parameter can only be used when the exporter can handle
                dictionaries of frame-level labels
            frame_labels_dict (None): a dictionary mapping frame-level label
                field names to keys to use when constructing the frame labels
                dicts to pass to the exporter. Only applicable for labeled
                video datasets. This parameter can only be used when the
                exporter can handle dictionaries of frame-level labels
            overwrite (False): when an ``export_dir`` is provided, whether to
                delete the existing directory before performing the export
            **kwargs: optional keyword arguments to pass to the dataset
                exporter's constructor via
                ``DatasetExporter(export_dir, **kwargs)``
        """
        if dataset_type is None and dataset_exporter is None:
            raise ValueError(
                "Either `dataset_type` or `dataset_exporter` must be provided"
            )

        if dataset_type is not None and inspect.isclass(dataset_type):
            dataset_type = dataset_type()

        if export_dir is not None and etau.is_archive(export_dir):
            archive_path = export_dir
            export_dir = etau.split_archive(archive_path)[0]
        else:
            archive_path = None

        # If no dataset exporter was provided, construct one based on the
        # dataset type
        if dataset_exporter is None:
            if os.path.isdir(export_dir):
                if overwrite:
                    etau.delete_dir(export_dir)
                else:
                    logger.warning(
                        "Directory '%s' already exists; export will be merged "
                        "with existing files",
                        export_dir,
                    )

            dataset_exporter_cls = dataset_type.get_dataset_exporter_cls()

            try:
                dataset_exporter = dataset_exporter_cls(export_dir, **kwargs)
            except Exception as e:
                exporter_name = dataset_exporter_cls.__name__
                raise ValueError(
                    "Failed to construct exporter using syntax "
                    "%s(export_dir, **kwargs); you may need to supply "
                    "mandatory arguments to the constructor via `kwargs`. "
                    "Please consult the documentation of `%s` to learn more"
                    % (
                        exporter_name,
                        etau.get_class_name(dataset_exporter_cls),
                    )
                ) from e

        # Get label field(s) to export
        if isinstance(dataset_exporter, foud.LabeledImageDatasetExporter):
            # Labeled images
            label_field_or_dict = get_label_fields(
                self,
                label_field=label_field,
                label_prefix=label_prefix,
                labels_dict=labels_dict,
                dataset_exporter=dataset_exporter,
                required=True,
            )
            frame_labels_field_or_dict = None
        elif isinstance(dataset_exporter, foud.LabeledVideoDatasetExporter):
            # Labeled videos
            label_field_or_dict = get_label_fields(
                self,
                label_field=label_field,
                label_prefix=label_prefix,
                labels_dict=labels_dict,
                dataset_exporter=dataset_exporter,
                required=False,
            )
            frame_labels_field_or_dict = get_frame_labels_fields(
                self,
                frame_labels_field=frame_labels_field,
                frame_labels_prefix=frame_labels_prefix,
                frame_labels_dict=frame_labels_dict,
                dataset_exporter=dataset_exporter,
                required=False,
            )

            if (
                label_field_or_dict is None
                and frame_labels_field_or_dict is None
            ):
                raise ValueError(
                    "Unable to locate compatible sample or frame-level "
                    "field(s) to export"
                )
        else:
            # Other (unlabeled, entire samples, etc)
            label_field_or_dict = None
            frame_labels_field_or_dict = None

        # Export the dataset
        foud.export_samples(
            self,
            dataset_exporter=dataset_exporter,
            label_field_or_dict=label_field_or_dict,
            frame_labels_field_or_dict=frame_labels_field_or_dict,
        )

        # Archive, if requested
        if archive_path is not None:
            etau.make_archive(export_dir, archive_path, cleanup=True)

    def list_indexes(self, include_private=False):
        """Returns the fields of the dataset that are indexed.

        Args:
            include_private (False): whether to include private fields that
                start with ``_``

        Returns:
            a list of field names
        """
        raise NotImplementedError("Subclass must implement list_indexes()")

    def create_index(self, field_name, unique=False, sphere2d=False):
        """Creates an index on the given field.

        If the given field already has a unique index, it will be retained
        regardless of the ``unique`` value you specify.

        If the given field already has a non-unique index but you requested a
        unique index, the existing index will be dropped.

        Indexes enable efficient sorting, merging, and other such operations.

        Args:
            field_name: the field name or ``embedded.field.name``
            unique (False): whether to add a uniqueness constraint to the index
            sphere2d (False): whether the field is a GeoJSON field that
                requires a sphere2d index
        """
        raise NotImplementedError("Subclass must implement create_index()")

    def drop_index(self, field_name):
        """Drops the index on the given field.

        Args:
            field_name: the field name or ``embedded.field.name``
        """
        raise NotImplementedError("Subclass must implement drop_index()")

    def reload(self):
        """Reloads the collection from the database."""
        raise NotImplementedError("Subclass must implement reload()")

    def to_dict(self, rel_dir=None, frame_labels_dir=None, pretty_print=False):
        """Returns a JSON dictionary representation of the collection.

        Args:
            rel_dir (None): a relative directory to remove from the
                ``filepath`` of each sample, if possible. The path is converted
                to an absolute path (if necessary) via
                ``os.path.abspath(os.path.expanduser(rel_dir))``. The typical
                use case for this argument is that your source data lives in
                a single directory and you wish to serialize relative, rather
                than absolute, paths to the data within that directory
            frame_labels_dir (None): a directory in which to write per-sample
                JSON files containing the frame labels for video samples. If
                omitted, frame labels will be included directly in the returned
                JSON dict (which can be quite quite large for video datasets
                containing many frames). Only applicable to video datasets
            pretty_print (False): whether to render frame labels JSON in human
                readable format with newlines and indentations. Only applicable
                to video datasets when a ``frame_labels_dir`` is provided

        Returns:
            a JSON dict
        """
        if rel_dir is not None:
            rel_dir = (
                os.path.abspath(os.path.expanduser(rel_dir)) + os.path.sep
            )
            len_rel_dir = len(rel_dir)

        is_video = self.media_type == fom.VIDEO
        write_frame_labels = is_video and frame_labels_dir is not None

        d = {
            "name": self.name,
            "media_type": self.media_type,
            "num_samples": len(self),
            "sample_fields": self._serialize_field_schema(),
        }

        if is_video:
            d["frame_fields"] = self._serialize_frame_field_schema()

        d["info"] = self.info

        if self.classes:
            d["classes"] = self.classes

        if self.default_classes:
            d["default_classes"] = self.default_classes

        if self.mask_targets:
            d["mask_targets"] = self._serialize_mask_targets()

        if self.default_mask_targets:
            d["default_mask_targets"] = self._serialize_default_mask_targets()

        # Serialize samples
        samples = []
        with fou.ProgressBar() as pb:
            for sample in pb(self):
                sd = sample.to_dict(include_frames=True)

                if write_frame_labels:
                    frames = {"frames": sd.pop("frames", {})}
                    filename = sample.id + ".json"
                    sd["frames"] = filename
                    frames_path = os.path.join(frame_labels_dir, filename)
                    etas.write_json(
                        frames, frames_path, pretty_print=pretty_print
                    )

                if rel_dir and sd["filepath"].startswith(rel_dir):
                    sd["filepath"] = sd["filepath"][len_rel_dir:]

                samples.append(sd)

        d["samples"] = samples

        return d

    def to_json(self, rel_dir=None, frame_labels_dir=None, pretty_print=False):
        """Returns a JSON string representation of the collection.

        The samples will be written as a list in a top-level ``samples`` field
        of the returned dictionary.

        Args:
            rel_dir (None): a relative directory to remove from the
                ``filepath`` of each sample, if possible. The path is converted
                to an absolute path (if necessary) via
                ``os.path.abspath(os.path.expanduser(rel_dir))``. The typical
                use case for this argument is that your source data lives in
                a single directory and you wish to serialize relative, rather
                than absolute, paths to the data within that directory
            frame_labels_dir (None): a directory in which to write per-sample
                JSON files containing the frame labels for video samples. If
                omitted, frame labels will be included directly in the returned
                JSON dict (which can be quite quite large for video datasets
                containing many frames). Only applicable to video datasets
            pretty_print (False): whether to render the JSON in human readable
                format with newlines and indentations

        Returns:
            a JSON string
        """
        d = self.to_dict(
            rel_dir=rel_dir,
            frame_labels_dir=frame_labels_dir,
            pretty_print=pretty_print,
        )
        return etas.json_to_str(d, pretty_print=pretty_print)

    def write_json(
        self,
        json_path,
        rel_dir=None,
        frame_labels_dir=None,
        pretty_print=False,
    ):
        """Writes the colllection to disk in JSON format.

        Args:
            json_path: the path to write the JSON
            rel_dir (None): a relative directory to remove from the
                ``filepath`` of each sample, if possible. The path is converted
                to an absolute path (if necessary) via
                ``os.path.abspath(os.path.expanduser(rel_dir))``. The typical
                use case for this argument is that your source data lives in
                a single directory and you wish to serialize relative, rather
                than absolute, paths to the data within that directory
            frame_labels_dir (None): a directory in which to write per-sample
                JSON files containing the frame labels for video samples. If
                omitted, frame labels will be included directly in the returned
                JSON dict (which can be quite quite large for video datasets
                containing many frames). Only applicable to video datasets
            pretty_print (False): whether to render the JSON in human readable
                format with newlines and indentations
        """
        d = self.to_dict(
            rel_dir=rel_dir,
            frame_labels_dir=frame_labels_dir,
            pretty_print=pretty_print,
        )
        etas.write_json(d, json_path, pretty_print=pretty_print)

    def _add_view_stage(self, stage):
        """Returns a :class:`fiftyone.core.view.DatasetView` containing the
        contents of the collection with the given
        :class:fiftyone.core.stages.ViewStage` appended to its aggregation
        pipeline.

        Subclasses are responsible for performing any validation on the view
        stage to ensure that it is a valid stage to add to this collection.

        Args:
            stage: a :class:fiftyone.core.stages.ViewStage`

        Returns:
            a :class:`fiftyone.core.view.DatasetView`

        Raises:
            :class:`fiftyone.core.stages.ViewStageError`: if the stage was not
                a valid stage for this collection
        """
        raise NotImplementedError("Subclass must implement _add_view_stage()")

    def aggregate(self, aggregations):
        """Aggregates one or more
        :class:`fiftyone.core.aggregations.Aggregation` instances.

        Note that it is best practice to group aggregations into a single call
        to :meth:`aggregate() <aggregate>`, as this will be more efficient than
        performing multiple aggregations in series.

        Args:
            aggregations: an :class:`fiftyone.core.aggregations.Aggregation` or
                iterable of :class:`<fiftyone.core.aggregations.Aggregation>`
                instances

        Returns:
            an aggregation result or list of aggregation results corresponding
            to the input aggregation(s)
        """
        if not aggregations:
            return []

        scalar_result = isinstance(aggregations, foa.Aggregation)

        if scalar_result:
            aggregations = [aggregations]

        # Partition into big and facet-able aggregations
        big_aggs, facet_aggs = self._parse_aggregations(aggregations)

        # Placeholder to store results
        results = [None] * len(aggregations)

        # Run big aggregations
        for idx, aggregation in big_aggs.items():
            pipeline, attach_frames = self._build_pipeline(aggregation)

            result = self._aggregate(
                pipeline=pipeline, attach_frames=attach_frames
            )

            results[idx] = self._parse_big_results(aggregation, result)

        # Run faceted aggregations
        if facet_aggs:
            pipeline, attach_frames = self._build_faceted_pipeline(facet_aggs)

            result = self._aggregate(
                pipeline=pipeline, attach_frames=attach_frames
            )
            result = next(result)  # extract result of $facet

            self._parse_faceted_results(facet_aggs, result, results)

        return results[0] if scalar_result else results

    async def _async_aggregate(self, sample_collection, aggregations):
        if not aggregations:
            return []

        scalar_result = isinstance(aggregations, foa.Aggregation)

        if scalar_result:
            aggregations = [aggregations]

        # Partition into big and facet-able aggregations
        big_aggs, facet_aggs = self._parse_aggregations(aggregations)

        # Placeholder to store results
        results = [None] * len(aggregations)

        if big_aggs:
            raise ValueError(
                "This method does not support aggregations that return big "
                "results"
            )

        if facet_aggs:
            pipeline, attach_frames = self._build_faceted_pipeline(facet_aggs)

            pipeline = self._pipeline(
                pipeline=pipeline, attach_frames=attach_frames
            )
            result = await foo.aggregate(sample_collection, pipeline).to_list(
                1
            )
            result = result[0]  # extract result of $facet

            self._parse_faceted_results(facet_aggs, result, results)

        return results[0] if scalar_result else results

    def _parse_aggregations(self, aggregations):
        big_aggs = {}
        facet_aggs = {}
        for idx, aggregation in enumerate(aggregations):
            if aggregation._has_big_result:
                big_aggs[idx] = aggregation
            else:
                facet_aggs[idx] = aggregation

        return big_aggs, facet_aggs

    def _build_pipeline(self, aggregation):
        pipeline = aggregation.to_mongo(self)
        attach_frames = aggregation._needs_frames(self)
        return pipeline, attach_frames

    def _parse_big_results(self, aggregation, result):
        if result:
            return aggregation.parse_result(result)

        return aggregation.default_result()

    def _build_faceted_pipeline(self, aggs_map):
        facets = {}
        attach_frames = False
        for idx, aggregation in aggs_map.items():
            pipeline = aggregation.to_mongo(self)
            attach_frames |= aggregation._needs_frames(self)
            facets[str(idx)] = pipeline

        facet_pipeline = [{"$facet": facets}]

        return facet_pipeline, attach_frames

    def _parse_faceted_results(self, aggs_map, result, results):
        for idx, aggregation in aggs_map.items():
            resulti = result[str(idx)]
            if resulti:
                results[idx] = aggregation.parse_result(resulti[0])
            else:
                results[idx] = aggregation.default_result()

    def _pipeline(
        self,
        pipeline=None,
        attach_frames=False,
        detach_frames=False,
        frames_only=False,
    ):
        """Returns the MongoDB aggregation pipeline for the collection.

        Args:
            pipeline (None): a MongoDB aggregation pipeline (list of dicts) to
                append to the current pipeline
            attach_frames (False): whether to attach the frame documents prior
                to executing the pipeline. Only applicable to video datasets
            detach_frames (False): whether to detach the frame documents at the
                end of the pipeline. Only applicable to video datasets
            frames_only (False): whether to generate a pipeline that contains
                *only* the frames in the collection

        Returns:
            the aggregation pipeline
        """
        raise NotImplementedError("Subclass must implement _pipeline()")

    def _aggregate(
        self,
        pipeline=None,
        attach_frames=False,
        detach_frames=False,
        frames_only=False,
    ):
        """Runs the MongoDB aggregation pipeline on the collection and returns
        the result.

        Args:
            pipeline (None): a MongoDB aggregation pipeline (list of dicts) to
                append to the current pipeline
            attach_frames (False): whether to attach the frame documents prior
                to executing the pipeline. Only applicable to video datasets
            detach_frames (False): whether to detach the frame documents at the
                end of the pipeline. Only applicable to video datasets
            frames_only (False): whether to generate a pipeline that contains
                *only* the frames in the collection

        Returns:
            the aggregation result dict
        """
        raise NotImplementedError("Subclass must implement _aggregate()")

<<<<<<< HEAD
    async def _async_aggregate(self, sample_collection, aggregations):
        scalar_result, aggregations, facets = self._build_aggregation(
            aggregations
        )
        if not aggregations:
            return []

        # pylint: disable=no-member
        pipeline = self._pipeline(pipeline=facets)

        result = await foo.aggregate(sample_collection, pipeline).to_list(1)
        result = result[0]

        return self._process_aggregations(aggregations, result, scalar_result)

    def _build_aggregation(self, aggregations):
        scalar_result = isinstance(aggregations, foa.Aggregation)
        if scalar_result:
            aggregations = [aggregations]
        elif not aggregations:
            return False, [], None

        pipelines = {}
        for idx, agg in enumerate(aggregations):
            if not isinstance(agg, foa.Aggregation):
                raise TypeError(
                    "'%s' is not an %s" % (agg.__class__, foa.Aggregation)
                )

            pipelines[str(idx)] = agg.to_mongo(self)

        return scalar_result, aggregations, [{"$facet": pipelines}]

    def _process_aggregations(self, aggregations, result, scalar_result):
        results = []
        for idx, agg in enumerate(aggregations):
            _result = result[str(idx)]
            if _result:
                results.append(agg.parse_result(_result[0]))
            else:
                results.append(agg.default_result())

        return results[0] if scalar_result else results
=======
    def _serialize(self):
        # pylint: disable=no-member
        return self._doc.to_dict(extended=True)
>>>>>>> d82f3d8d

    def _serialize_field_schema(self):
        return self._serialize_schema(self.get_field_schema())

    def _serialize_frame_field_schema(self):
        return self._serialize_schema(self.get_frame_field_schema())

    def _serialize_schema(self, schema):
        return {field_name: str(field) for field_name, field in schema.items()}

    def _serialize_mask_targets(self):
        return self._root_dataset._doc.field_to_mongo("mask_targets")

    def _serialize_default_mask_targets(self):
        return self._root_dataset._doc.field_to_mongo("default_mask_targets")

    def _parse_mask_targets(self, mask_targets):
        if not mask_targets:
            return mask_targets

        return self._root_dataset._doc.field_to_python(
            "mask_targets", mask_targets
        )

    def _parse_default_mask_targets(self, default_mask_targets):
        if not default_mask_targets:
            return default_mask_targets

        return self._root_dataset._doc.field_to_python(
            "default_mask_targets", default_mask_targets
        )

    def _to_fields_str(self, field_schema):
        max_len = max([len(field_name) for field_name in field_schema]) + 1
        return "\n".join(
            "    %s %s" % ((field_name + ":").ljust(max_len), str(field))
            for field_name, field in field_schema.items()
        )

    def _parse_field_name(
        self,
        field_name,
        auto_unwind=True,
        omit_terminal_lists=False,
        allow_missing=False,
    ):
        return _parse_field_name(
            self, field_name, auto_unwind, omit_terminal_lists, allow_missing
        )

    def _handle_frame_field(self, field_name):
        is_frame_field = self._is_frame_field(field_name)
        if is_frame_field:
            field_name = field_name[len(self._FRAMES_PREFIX) :]

        return field_name, is_frame_field

    def _is_frame_field(self, field_name):
        return (self.media_type == fom.VIDEO) and (
            field_name.startswith(self._FRAMES_PREFIX)
            or field_name == "frames"
        )

    def _is_label_field(self, field_name, label_type_or_types):
        try:
            label_type = self._get_label_field_type(field_name)
        except:
            return False

        try:
            iter(label_type_or_types)
        except:
            label_type_or_types = (label_type_or_types,)

        return any(issubclass(label_type, t) for t in label_type_or_types)

    def _get_label_fields(self):
        fields = self._get_sample_label_fields()

        if self.media_type == fom.VIDEO:
            fields.extend(self._get_frame_label_fields())

        return fields

    def _get_sample_label_fields(self):
        return list(
            self.get_field_schema(
                ftype=fof.EmbeddedDocumentField, embedded_doc_type=fol.Label
            ).keys()
        )

    def _get_frame_label_fields(self):
        if self.media_type != fom.VIDEO:
            return None

        return [
            self._FRAMES_PREFIX + field
            for field in self.get_frame_field_schema(
                ftype=fof.EmbeddedDocumentField, embedded_doc_type=fol.Label
            ).keys()
        ]

    def _get_label_field_type(self, field_name):
        field_name, is_frame_field = self._handle_frame_field(field_name)
        if is_frame_field:
            schema = self.get_frame_field_schema()
        else:
            schema = self.get_field_schema()

        if field_name not in schema:
            ftype = "Frame field" if is_frame_field else "Field"
            raise ValueError(
                "%s '%s' does not exist on collection '%s'"
                % (ftype, field_name, self.name)
            )

        field = schema[field_name]

        if not isinstance(field, fof.EmbeddedDocumentField) or not issubclass(
            field.document_type, fol.Label
        ):
            raise ValueError(
                "Field '%s' is not a Label type; found %s"
                % (field_name, field)
            )

        return field.document_type

    def _get_label_field_path(self, field_name, subfield):
        label_type = self._get_label_field_type(field_name)

        if issubclass(label_type, fol._LABEL_LIST_FIELDS):
            field_name += "." + label_type._LABEL_LIST_FIELD

        if subfield:
            field_path = field_name + "." + subfield
        else:
            field_path = field_name

        return label_type, field_path

    def _get_geo_location_field(self):
        geo_schema = self.get_field_schema(
            ftype=fof.EmbeddedDocumentField, embedded_doc_type=fol.GeoLocation
        )
        if not geo_schema:
            raise ValueError("No %s field found to use" % fol.GeoLocation)

        if len(geo_schema) > 1:
            raise ValueError(
                "Multiple %s fields found; you must specify which to use"
                % fol.GeoLocation
            )

        return next(iter(geo_schema.keys()))

    def _get_field_type(
        self, field_name, is_frame_field=None, ignore_primitives=False
    ):
        return _get_field_type(
            self,
            field_name,
            is_frame_field=is_frame_field,
            ignore_primitives=ignore_primitives,
        )

    def _unwind_values(self, field_name, values):
        if values is None:
            return None

        list_fields = self._parse_field_name(field_name, auto_unwind=False)[-1]
        level = len(list_fields)

        while level > 0:
            values = list(
                itertools.chain.from_iterable(v for v in values if v)
            )
            level -= 1

        return values

    def _make_set_field_pipeline(
        self, field, expr, embedded_root=False, allow_missing=False
    ):
        return _make_set_field_pipeline(
            self, field, expr, embedded_root, allow_missing=allow_missing
        )


def get_label_fields(
    sample_collection,
    label_field=None,
    label_prefix=None,
    labels_dict=None,
    dataset_exporter=None,
    required=False,
    force_dict=False,
):
    """Gets the label field(s) of the sample collection matching the specified
    arguments.

    Provide one of ``label_field``, ``label_prefix``, ``labels_dict``, or
    ``dataset_exporter``.

    Args:
        sample_collection: a :class:`SampleCollection`
        label_field (None): the name of the label field to export
        label_prefix (None): a label field prefix; the returned labels dict
            will contain all fields whose name starts with the given prefix
        labels_dict (None): a dictionary mapping label field names to keys
        dataset_exporter (None): a
            :class:`fiftyone.utils.data.exporters.DatasetExporter` to use to
            choose appropriate label field(s)
        required (False): whether at least one matching field must be found
        force_dict (False): whether to always return a labels dict rather than
            an individual label field

    Returns:
        a label field or dict mapping label fields to keys
    """
    if label_prefix is not None:
        labels_dict = _get_labels_dict_for_prefix(
            sample_collection, label_prefix
        )

    if labels_dict is not None:
        return labels_dict

    if label_field is None and dataset_exporter is not None:
        label_field = _get_default_label_fields_for_exporter(
            sample_collection, dataset_exporter, required=required
        )

    if label_field is None and required:
        raise ValueError(
            "Unable to find any label fields matching the provided arguments"
        )

    if (
        force_dict
        and label_field is not None
        and not isinstance(label_field, dict)
    ):
        return {label_field: label_field}

    return label_field


def get_frame_labels_fields(
    sample_collection,
    frame_labels_field=None,
    frame_labels_prefix=None,
    frame_labels_dict=None,
    dataset_exporter=None,
    required=False,
    force_dict=False,
):
    """Gets the frame label field(s) of the sample collection matching the
    specified arguments.

    Provide one of ``frame_labels_field``, ``frame_labels_prefix``,
    ``frame_labels_dict``, or ``dataset_exporter``.

    Args:
        sample_collection: a :class:`SampleCollection`
        frame_labels_field (None): the name of the frame labels field to
            export
        frame_labels_prefix (None): a frame labels field prefix; the returned
            labels dict will contain all frame-level fields whose name starts
            with the given prefix
        frame_labels_dict (None): a dictionary mapping frame-level label field
            names to keys
        dataset_exporter (None): a
            :class:`fiftyone.utils.data.exporters.DatasetExporter` to use to
            choose appropriate frame label field(s)
        required (False): whether at least one matching frame field must be
            found
        force_dict (False): whether to always return a labels dict rather than
            an individual label field

    Returns:
        a frame label field or dict mapping frame label fields to keys
    """
    if frame_labels_prefix is not None:
        frame_labels_dict = _get_frame_labels_dict_for_prefix(
            sample_collection, frame_labels_prefix
        )

    if frame_labels_dict is not None:
        return frame_labels_dict

    if frame_labels_field is None and dataset_exporter is not None:
        frame_labels_field = _get_default_frame_label_fields_for_exporter(
            sample_collection, dataset_exporter, required=required
        )

    if frame_labels_field is None and required:
        raise ValueError(
            "Unable to find any frame label fields matching the provided "
            "arguments"
        )

    if (
        force_dict
        and frame_labels_field is not None
        and not isinstance(frame_labels_field, dict)
    ):
        return {frame_labels_field: frame_labels_field}

    return frame_labels_field


def _get_image_label_fields(sample_collection):
    label_fields = sample_collection.get_field_schema(
        ftype=fof.EmbeddedDocumentField, embedded_doc_type=fol.ImageLabel
    )
    return list(label_fields.keys())


def _get_frame_label_fields(sample_collection):
    label_fields = sample_collection.get_frame_field_schema(
        ftype=fof.EmbeddedDocumentField, embedded_doc_type=fol.ImageLabel
    )
    return list(label_fields.keys())


def _get_labels_dict_for_prefix(sample_collection, label_prefix):
    label_fields = sample_collection.get_field_schema(
        ftype=fof.EmbeddedDocumentField, embedded_doc_type=fol.Label
    )

    return _make_labels_dict_for_prefix(label_fields, label_prefix)


def _get_frame_labels_dict_for_prefix(sample_collection, frame_labels_prefix):
    label_fields = sample_collection.get_frame_field_schema(
        ftype=fof.EmbeddedDocumentField, embedded_doc_type=fol.Label
    )

    return _make_labels_dict_for_prefix(label_fields, frame_labels_prefix)


def _make_labels_dict_for_prefix(label_fields, label_prefix):
    labels_dict = {}
    for field_name in label_fields:
        if field_name.startswith(label_prefix):
            labels_dict[field_name] = field_name[len(label_prefix) :]

    return labels_dict


def _get_default_label_fields_for_exporter(
    sample_collection, dataset_exporter, required=True
):
    label_cls = dataset_exporter.label_cls

    if label_cls is None:
        if required:
            raise ValueError(
                "Cannot select a default field when exporter does not provide "
                "a `label_cls`"
            )

        return None

    label_fields = sample_collection.get_field_schema(
        ftype=fof.EmbeddedDocumentField, embedded_doc_type=fol.Label
    )

    label_field_or_dict = _get_fields_with_types(label_fields, label_cls)

    if label_field_or_dict is not None:
        return label_field_or_dict

    #
    # SPECIAL CASE
    #
    # The export routine can convert `Classification` labels to Detections`
    # format just-in-time, if necessary. So, allow a `Classification` field
    # to be returned here
    #

    if label_cls is fol.Detections:
        for field, field_type in label_fields.items():
            if issubclass(field_type.document_type, fol.Classification):
                return field

    if required:
        raise ValueError("No compatible field(s) of type %s found" % label_cls)

    return None


def _get_default_frame_label_fields_for_exporter(
    sample_collection, dataset_exporter, required=True
):
    frame_labels_cls = dataset_exporter.frame_labels_cls

    if frame_labels_cls is None:
        if required:
            raise ValueError(
                "Cannot select a default frame field when exporter does not "
                "provide a `frame_labels_cls`"
            )

        return None

    frame_labels_fields = sample_collection.get_frame_field_schema(
        ftype=fof.EmbeddedDocumentField, embedded_doc_type=fol.Label
    )

    frame_labels_field_or_dict = _get_fields_with_types(
        frame_labels_fields, frame_labels_cls
    )

    if frame_labels_field_or_dict is not None:
        return frame_labels_field_or_dict

    if required:
        raise ValueError(
            "No compatible frame field(s) of type %s found" % frame_labels_cls
        )

    return None


def _get_fields_with_types(label_fields, label_cls):
    if isinstance(label_cls, dict):
        # Return first matching field for all dict keys
        labels_dict = {}
        for name, _label_cls in label_cls.items():
            field = _get_field_with_type(label_fields, _label_cls)
            if field is not None:
                labels_dict[field] = name

        return labels_dict if labels_dict else None

    # Return first matching field, if any
    return _get_field_with_type(label_fields, label_cls)


def _get_field_with_type(label_fields, label_cls):
    for field, field_type in label_fields.items():
        if issubclass(field_type.document_type, label_cls):
            return field

    return None


def _parse_field_name(
    sample_collection,
    field_name,
    auto_unwind,
    omit_terminal_lists,
    allow_missing,
):
    field_name, is_frame_field = sample_collection._handle_frame_field(
        field_name
    )

    if is_frame_field and not field_name:
        return "frames", True, [], []

    unwind_list_fields = set()
    other_list_fields = set()

    # Parse explicit array references
    chunks = field_name.split("[]")
    for idx in range(len(chunks) - 1):
        unwind_list_fields.add("".join(chunks[: (idx + 1)]))

    # Array references [] have been stripped
    field_name = "".join(chunks)

    # Validate root field, if requested
    if not allow_missing:
        root_field_name = field_name.split(".", 1)[0]
        if root_field_name not in ("id", "_id"):
            if is_frame_field:
                schema = sample_collection.get_frame_field_schema(
                    include_private=True
                )
            else:
                schema = sample_collection.get_field_schema(
                    include_private=True
                )

            if root_field_name not in schema:
                ftype = "Frame field" if is_frame_field else "Field"
                raise ValueError(
                    "%s '%s' does not exist on collection '%s'"
                    % (ftype, root_field_name, sample_collection.name)
                )

    # Detect list fields in schema
    path = None
    for part in field_name.split("."):
        if path is None:
            path = part
        else:
            path += "." + part

        field_type = sample_collection._get_field_type(
            path, is_frame_field=is_frame_field
        )

        if field_type is None:
            break

        if isinstance(field_type, fof.ListField):
            if omit_terminal_lists and path == field_name:
                break

            if auto_unwind:
                unwind_list_fields.add(path)
            elif path not in unwind_list_fields:
                other_list_fields.add(path)

    # Sorting is important here because one must unwind field `x` before
    # embedded field `x.y`
    unwind_list_fields = sorted(unwind_list_fields)
    other_list_fields = sorted(other_list_fields)

    if is_frame_field and not auto_unwind:
        prefix = sample_collection._FRAMES_PREFIX
        field_name = prefix + field_name
        unwind_list_fields = [prefix + f for f in unwind_list_fields]
        other_list_fields = [prefix + f for f in other_list_fields]
        other_list_fields.insert(0, "frames")

    return field_name, is_frame_field, unwind_list_fields, other_list_fields


def _get_field_type(
    sample_collection,
    field_name,
    is_frame_field=None,
    ignore_primitives=False,
):
    if is_frame_field is None:
        field_name, is_frame_field = sample_collection._handle_frame_field(
            field_name
        )

    if is_frame_field:
        schema = sample_collection.get_frame_field_schema()
    else:
        schema = sample_collection.get_field_schema()

    if "." not in field_name:
        root = field_name
        field_path = None
    else:
        root, field_path = field_name.split(".", 1)

    if root not in schema:
        return None

    field_type = _do_get_field_type(schema[root], field_path)

    if ignore_primitives:
        if type(field_type) in fof._PRIMITIVE_FIELDS:
            return None

        if type(field_type) in (fof.ListField, fof.DictField):
            subfield = field_type.field
            if subfield is None or type(subfield) in fof._PRIMITIVE_FIELDS:
                return None

    return field_type


def _do_get_field_type(field, field_path):
    if not field_path:
        return field

    if isinstance(field, fof.ListField):
        return _do_get_field_type(field.field, field_path)

    if isinstance(field, fof.EmbeddedDocumentField):
        return _do_get_field_type(field.document_type, field_path)

    if "." not in field_path:
        root, field_path = field_path, None
    else:
        root, field_path = field_path.split(".", 1)

    try:
        field = getattr(field, root)
    except AttributeError:
        return None

    return _do_get_field_type(field, field_path)


def _transform_values(values, fcn, level=1):
    if level < 1:
        return fcn(values)

    if values is None:
        return None

    return [_transform_values(v, fcn, level=level - 1) for v in values]


def _make_set_field_pipeline(
    sample_collection, field, expr, embedded_root, allow_missing=False
):
    path, is_frame_field, list_fields, _ = sample_collection._parse_field_name(
        field,
        auto_unwind=True,
        omit_terminal_lists=True,
        allow_missing=allow_missing,
    )

    if is_frame_field and path != "frames":
        path = sample_collection._FRAMES_PREFIX + path
        list_fields = ["frames"] + [
            sample_collection._FRAMES_PREFIX + lf for lf in list_fields
        ]

    # Case 1: no list fields
    if not list_fields:
        expr_dict = _render_expr(expr, path, embedded_root)
        pipeline = [{"$set": {path: expr_dict}}]
        return pipeline, expr_dict

    # Case 2: one list field
    if len(list_fields) == 1:
        list_field = list_fields[0]
        subfield = path[len(list_field) + 1 :]
        expr, expr_dict = _set_terminal_list_field(
            list_field, subfield, expr, embedded_root
        )
        pipeline = [{"$set": {list_field: expr.to_mongo()}}]
        return pipeline, expr_dict

    # Case 3: multiple list fields

    last_list_field = list_fields[-1]
    terminal_prefix = last_list_field[len(list_fields[-2]) + 1 :]
    subfield = path[len(last_list_field) + 1 :]
    expr, expr_dict = _set_terminal_list_field(
        terminal_prefix, subfield, expr, embedded_root
    )

    for list_field1, list_field2 in zip(
        reversed(list_fields[:-1]), reversed(list_fields[1:])
    ):
        inner_list_field = list_field2[len(list_field1) + 1 :]
        expr = F().map(F().set_field(inner_list_field, expr))

    expr = expr.to_mongo(prefix="$" + list_fields[0])

    pipeline = [{"$set": {list_fields[0]: expr}}]

    return pipeline, expr_dict


def _set_terminal_list_field(list_field, subfield, expr, embedded_root):
    map_path = "$this"
    if subfield:
        map_path += "." + subfield

    expr_dict = _render_expr(expr, map_path, embedded_root)

    if subfield:
        map_expr = F().set_field(subfield, expr_dict)
    else:
        map_expr = foe.ViewExpression(expr_dict)

    set_expr = F(list_field).map(map_expr)

    return set_expr, expr_dict


def _render_expr(expr, path, embedded_root):
    if not embedded_root:
        prefix = path
    elif "." in path:
        prefix = path.rsplit(".", 1)[0]
    else:
        prefix = None

    if prefix:
        prefix = "$" + prefix

    return foe.to_mongo(expr, prefix=prefix)


def _get_random_characters(n):
    return "".join(
        random.choice(string.ascii_lowercase + string.digits) for _ in range(n)
    )


def _get_non_none_value(values):
    for value in values:
        if value is not None:
            return value

    return None<|MERGE_RESOLUTION|>--- conflicted
+++ resolved
@@ -5268,7 +5268,6 @@
         """
         raise NotImplementedError("Subclass must implement _aggregate()")
 
-<<<<<<< HEAD
     async def _async_aggregate(self, sample_collection, aggregations):
         scalar_result, aggregations, facets = self._build_aggregation(
             aggregations
@@ -5312,11 +5311,10 @@
                 results.append(agg.default_result())
 
         return results[0] if scalar_result else results
-=======
+
     def _serialize(self):
         # pylint: disable=no-member
         return self._doc.to_dict(extended=True)
->>>>>>> d82f3d8d
 
     def _serialize_field_schema(self):
         return self._serialize_schema(self.get_field_schema())
