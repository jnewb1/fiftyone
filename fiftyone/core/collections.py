"""
Interface for sample collections.

| Copyright 2017-2022, Voxel51, Inc.
| `voxel51.com <https://voxel51.com/>`_
|
"""
from collections import defaultdict
from copy import copy
import fnmatch
import itertools
import logging
import numbers
import os
import random
import string
import timeit
import warnings

from bson import ObjectId
from pymongo import InsertOne, UpdateOne, UpdateMany

import eta.core.serial as etas
import eta.core.utils as etau

import fiftyone.core.aggregations as foa
import fiftyone.core.annotation as foan
import fiftyone.core.brain as fob
import fiftyone.core.expressions as foe
from fiftyone.core.expressions import ViewField as F
import fiftyone.core.evaluation as foev
import fiftyone.core.fields as fof
<<<<<<< HEAD
import fiftyone.core.frame as fofr
import fiftyone.core.groups as fog
=======
>>>>>>> cd12c7fa
import fiftyone.core.labels as fol
import fiftyone.core.media as fom
import fiftyone.core.metadata as fomt
import fiftyone.core.models as fomo
import fiftyone.core.odm as foo
import fiftyone.core.sample as fosa
import fiftyone.core.utils as fou

fod = fou.lazy_import("fiftyone.core.dataset")
fos = fou.lazy_import("fiftyone.core.stages")
fov = fou.lazy_import("fiftyone.core.view")
foua = fou.lazy_import("fiftyone.utils.annotations")
foud = fou.lazy_import("fiftyone.utils.data")
foue = fou.lazy_import("fiftyone.utils.eval")


logger = logging.getLogger(__name__)


def _make_registrar():
    registry = {}

    def registrar(func):
        registry[func.__name__] = func
        # Normally a decorator returns a wrapped function, but here we return
        # `func` unmodified, after registering it
        return func

    registrar.all = registry
    return registrar


# Keeps track of all `ViewStage` methods
view_stage = _make_registrar()

# Keeps track of all `Aggregation` methods
aggregation = _make_registrar()


class SaveContext(object):
    """Context that saves samples from a collection according to a configurable
    batching strategy.

    Args:
        sample_collection: a
            :class:`fiftyone.core.collections.SampleCollection`
        batch_size (None): the batching strategy to use. Can either be an
            integer specifying the number of samples to save in a batch, or a
            float number of seconds between batched saves
    """

    def __init__(self, sample_collection, batch_size=None):
        if batch_size is None:
            batch_size = 0.2

        self.sample_collection = sample_collection
        self.batch_size = batch_size

        self._dataset = sample_collection._dataset
        self._sample_coll = sample_collection._dataset._sample_collection
        self._frame_coll = sample_collection._dataset._frame_collection

        self._sample_ops = []
        self._frame_ops = []
        self._reload_parents = []

        self._curr_batch_size = None
        self._dynamic_batches = not isinstance(batch_size, numbers.Integral)
        self._last_time = None

    def __enter__(self):
        if self._dynamic_batches:
            self._last_time = timeit.default_timer()

        self._curr_batch_size = 0
        return self

    def __exit__(self, *args):
        self._save_batch()

    def save(self, sample):
        """Registers the sample for saving in the next batch.

        Args:
            sample: a :class:`fiftyone.core.sample.Sample` or
                :class:`fiftyone.core.sample.SampleView`
        """
        if sample._in_db and sample._dataset is not self._dataset:
            raise ValueError(
                "Dataset context '%s' cannot save sample from dataset '%s'"
                % (self._dataset.name, sample._dataset.name)
            )

        sample_op, frame_ops = sample._save(deferred=True)
        updated = sample_op is not None or frame_ops

        self._curr_batch_size += 1

        if sample_op is not None:
            self._sample_ops.append(sample_op)

        if frame_ops:
            self._frame_ops.extend(frame_ops)

        if updated and isinstance(sample, fosa.SampleView):
            self._reload_parents.append(sample)

        if self._dynamic_batches:
            if timeit.default_timer() - self._last_time >= self.batch_size:
                self._save_batch()
                self._last_time = timeit.default_timer()
        elif self._curr_batch_size >= self.batch_size:
            self._save_batch()

    def _save_batch(self):
        self._curr_batch_size = 0

        if self._sample_ops:
            foo.bulk_write(self._sample_ops, self._sample_coll, ordered=False)
            self._sample_ops.clear()

        if self._frame_ops:
            foo.bulk_write(self._frame_ops, self._frame_coll, ordered=False)
            self._frame_ops.clear()

        if self._reload_parents:
            for sample in self._reload_parents:
                sample._reload_parents()

            self._reload_parents.clear()


class SampleCollection(object):
    """Abstract class representing an ordered collection of
    :class:`fiftyone.core.sample.Sample` instances in a
    :class:`fiftyone.core.dataset.Dataset`.
    """

    _FRAMES_PREFIX = "frames."
    _GROUPS_PREFIX = "groups."

    def __str__(self):
        return repr(self)

    def __repr__(self):
        return self.summary()

    def __bool__(self):
        return len(self) > 0

    def __len__(self):
        raise NotImplementedError("Subclass must implement __len__()")

    def __contains__(self, sample_id):
        try:
            self[sample_id]
        except KeyError:
            return False

        return True

    def __getitem__(self, id_filepath_slice):
        raise NotImplementedError("Subclass must implement __getitem__()")

    def __iter__(self):
        return self.iter_samples()

    def __add__(self, samples):
        return self.concat(samples)

    @property
    def _dataset(self):
        """The :class:`fiftyone.core.dataset.Dataset` that serves the samples
        in this collection.
        """
        raise NotImplementedError("Subclass must implement _dataset")

    @property
    def _root_dataset(self):
        """The root :class:`fiftyone.core.dataset.Dataset` from which this
        collection is derived.

        This is typically the same as :meth:`_dataset` but may differ in cases
        such as patches views.
        """
        raise NotImplementedError("Subclass must implement _root_dataset")

    @property
    def _is_generated(self):
        """Whether this collection's contents is generated from another
        collection.
        """
        raise NotImplementedError("Subclass must implement _is_generated")

    @property
    def _is_patches(self):
        """Whether this collection contains patches."""
        raise NotImplementedError("Subclass must implement _is_patches")

    @property
    def _is_frames(self):
        """Whether this collection contains frames of a video dataset."""
        raise NotImplementedError("Subclass must implement _is_frames")

    @property
    def _is_clips(self):
        """Whether this collection contains clips."""
        raise NotImplementedError("Subclass must implement _is_clips")

    @property
    def _element_str(self):
        if self.media_type == fom.GROUP:
            return "group"

        if self._is_patches:
            return "patch"

        if self._is_clips:
            return "clip"

        return "sample"

    @property
    def _elements_str(self):
        if self.media_type == fom.GROUP:
            return "groups"

        if self._is_patches:
            return "patches"

        if self._is_clips:
            return "clips"

        return "samples"

    @property
    def name(self):
        """The name of the collection."""
        raise NotImplementedError("Subclass must implement name")

    @property
    def media_type(self):
        """The media type of the collection."""
        raise NotImplementedError("Subclass must implement media_type")

    @property
    def group_field(self):
        """The group field of the collection, or None if the collection is not
        grouped.
        """
        raise NotImplementedError("Subclass must implement group_field")

    @property
    def group_slice(self):
        """The current group slice of the collection, or None if the collection
        is not grouped.
        """
        raise NotImplementedError("Subclass must implement group_slice")

    @property
    def group_slices(self):
        """The list of group slices of the collection, or None if the
        collection is not grouped.
        """
        raise NotImplementedError("Subclass must implement group_slices")

    @property
    def group_media_types(self):
        """A dict mapping group slices to media types, or None if the
        collection is not grouped.
        """
        raise NotImplementedError("Subclass must implement group_media_types")

    @property
    def default_group_slice(self):
        """The default group slice of the collection, or None if the collection
        is not grouped.
        """
        raise NotImplementedError(
            "Subclass must implement default_group_slice"
        )

    @property
    def info(self):
        """The info dict of the underlying dataset.

        See :meth:`fiftyone.core.dataset.Dataset.info` for more information.
        """
        raise NotImplementedError("Subclass must implement info")

    @property
    def app_config(self):
        """Dataset-specific settings that customize how this collection is
        visualized in the :ref:`FiftyOne App <fiftyone-app>`.
        """
        raise NotImplementedError("Subclass must implement app_config")

    @property
    def classes(self):
        """The classes of the underlying dataset.

        See :meth:`fiftyone.core.dataset.Dataset.classes` for more information.
        """
        raise NotImplementedError("Subclass must implement classes")

    @property
    def default_classes(self):
        """The default classes of the underlying dataset.

        See :meth:`fiftyone.core.dataset.Dataset.default_classes` for more
        information.
        """
        raise NotImplementedError("Subclass must implement default_classes")

    def has_classes(self, field):
        """Determines whether this collection has a classes list for the given
        field.

        Classes may be defined either in :meth:`classes` or
        :meth:`default_classes`.

        Args:
            field: a field name

        Returns:
            True/False
        """
        return field in self.classes or bool(self.default_classes)

    def get_classes(self, field):
        """Gets the classes list for the given field, or None if no classes
        are available.

        Classes are first retrieved from :meth:`classes` if they exist,
        otherwise from :meth:`default_classes`.

        Args:
            field: a field name

        Returns:
            a list of classes, or None
        """
        if field in self.classes:
            return self.classes[field]

        if self.default_classes:
            return self.default_classes

        return None

    @property
    def mask_targets(self):
        """The mask targets of the underlying dataset.

        See :meth:`fiftyone.core.dataset.Dataset.mask_targets` for more
        information.
        """
        raise NotImplementedError("Subclass must implement mask_targets")

    @property
    def default_mask_targets(self):
        """The default mask targets of the underlying dataset.

        See :meth:`fiftyone.core.dataset.Dataset.default_mask_targets` for more
        information.
        """
        raise NotImplementedError(
            "Subclass must implement default_mask_targets"
        )

    def has_mask_targets(self, field):
        """Determines whether this collection has mask targets for the given
        field.

        Mask targets may be defined either in :meth:`mask_targets` or
        :meth:`default_mask_targets`.

        Args:
            field: a field name

        Returns:
            True/False
        """
        return field in self.mask_targets or bool(self.default_mask_targets)

    def get_mask_targets(self, field):
        """Gets the mask targets for the given field, or None if no mask
        targets are available.

        Mask targets are first retrieved from :meth:`mask_targets` if they
        exist, otherwise from :meth:`default_mask_targets`.

        Args:
            field: a field name

        Returns:
            a list of classes, or None
        """
        if field in self.mask_targets:
            return self.mask_targets[field]

        if self.default_mask_targets:
            return self.default_mask_targets

        return None

    @property
    def skeletons(self):
        """The keypoint skeletons of the underlying dataset.

        See :meth:`fiftyone.core.dataset.Dataset.skeletons` for more
        information.
        """
        raise NotImplementedError("Subclass must implement skeletons")

    @property
    def default_skeleton(self):
        """The default keypoint skeleton of the underlying dataset.

        See :meth:`fiftyone.core.dataset.Dataset.default_skeleton` for more
        information.
        """
        raise NotImplementedError("Subclass must implement default_skeleton")

    def has_skeleton(self, field):
        """Determines whether this collection has a keypoint skeleton for the
        given field.

        Keypoint skeletons may be defined either in :meth:`skeletons` or
        :meth:`default_skeleton`.

        Args:
            field: a field name

        Returns:
            True/False
        """
        return field in self.skeletons or bool(self.default_skeleton)

    def get_skeleton(self, field):
        """Gets the keypoint skeleton for the given field, or None if no
        skeleton is available.

        Skeletons are first retrieved from :meth:`skeletons` if they exist,
        otherwise from :meth:`default_skeleton`.

        Args:
            field: a field name

        Returns:
            a list of classes, or None
        """
        if field in self.skeletons:
            return self.skeletons[field]

        if self.default_skeleton:
            return self.default_skeleton

        return None

    def summary(self):
        """Returns a string summary of the collection.

        Returns:
            a string summary
        """
        raise NotImplementedError("Subclass must implement summary()")

    def stats(self, include_media=False, compressed=False):
        """Returns stats about the collection on disk.

        The ``samples`` keys refer to the sample documents stored in the
        database.

        The ``media`` keys refer to the raw media associated with each sample
        on disk.

        For video datasets, the ``frames`` keys refer to the frame documents
        stored in the database.

        Note that dataset-level metadata such as annotation runs are not
        included in this computation.

        Args:
            include_media (False): whether to include stats about the size of
                the raw media in the collection
            compressed (False): whether to return the sizes of collections in
                their compressed form on disk (True) or the logical
                uncompressed size of the collections (False). This option is
                only supported for datasets (not views)

        Returns:
            a stats dict
        """
        if compressed:
            raise ValueError(
                "Compressed stats are only available for entire datasets"
            )

        stats = {}

        if self.media_type == fom.GROUP:
            samples = self.select_group_slices(_allow_mixed=True)
        else:
            samples = self

        samples_bytes = samples._get_samples_bytes()
        stats["samples_count"] = samples.count()
        stats["samples_bytes"] = samples_bytes
        stats["samples_size"] = etau.to_human_bytes_str(samples_bytes)
        total_bytes = samples_bytes

        if self._contains_videos(any_slice=True):
            if self.media_type == fom.GROUP:
                videos = self.select_group_slices(media_type=fom.VIDEO)
            else:
                videos = self

            frames_bytes = videos._get_frames_bytes()
            stats["frames_count"] = videos.count("frames")
            stats["frames_bytes"] = frames_bytes
            stats["frames_size"] = etau.to_human_bytes_str(frames_bytes)
            total_bytes += frames_bytes

        if include_media:
            samples.compute_metadata()
            media_bytes = samples.sum("metadata.size_bytes")
            stats["media_bytes"] = media_bytes
            stats["media_size"] = etau.to_human_bytes_str(media_bytes)
            total_bytes += media_bytes

        stats["total_bytes"] = total_bytes
        stats["total_size"] = etau.to_human_bytes_str(total_bytes)

        return stats

    def _get_samples_bytes(self):
        """Computes the total size of the sample documents in the collection."""
        pipeline = [
            {
                "$group": {
                    "_id": None,
                    "size_bytes": {"$sum": {"$bsonSize": "$$ROOT"}},
                }
            }
        ]

        results = self._aggregate(pipeline=pipeline)

        try:
            return next(iter(results))["size_bytes"]
        except:
            return 0

    def _get_frames_bytes(self):
        """Computes the total size of the frame documents in the collection."""
        if not self._contains_videos():
            return None

        pipeline = [
            {"$unwind": "$frames"},
            {"$replaceRoot": {"newRoot": "$frames"}},
            {
                "$group": {
                    "_id": None,
                    "size_bytes": {"$sum": {"$bsonSize": "$$ROOT"}},
                }
            },
        ]

        results = self._aggregate(pipeline=pipeline, attach_frames=True)

        try:
            return next(iter(results))["size_bytes"]
        except:
            return 0

    def _get_per_sample_bytes(self):
        """Returns a dictionary mapping sample IDs to document sizes (in bytes)
        for each sample in the collection.
        """
        pipeline = [{"$project": {"size_bytes": {"$bsonSize": "$$ROOT"}}}]

        results = self._aggregate(pipeline=pipeline)
        return {str(r["_id"]): r["size_bytes"] for r in results}

    def _get_per_frame_bytes(self):
        """Returns a dictionary mapping frame IDs to document sizes (in bytes)
        for each frame in the video collection.
        """
        if not self._contains_videos():
            return None

        pipeline = [
            {"$unwind": "$frames"},
            {"$replaceRoot": {"newRoot": "$frames"}},
            {"$project": {"size_bytes": {"$bsonSize": "$$ROOT"}}},
        ]

        results = self._aggregate(pipeline=pipeline, attach_frames=True)
        return {str(r["_id"]): r["size_bytes"] for r in results}

    def _get_per_sample_frames_bytes(self):
        """Returns a dictionary mapping sample IDs to total frame document
        sizes (in bytes) for each sample in the video collection.
        """
        if not self._contains_videos():
            return None

        pipeline = [
            {"$unwind": "$frames"},
            {"$replaceRoot": {"newRoot": "$frames"}},
            {
                "$group": {
                    "_id": "$_sample_id",
                    "size_bytes": {"$sum": {"$bsonSize": "$$ROOT"}},
                }
            },
        ]

        results = self._aggregate(pipeline=pipeline, attach_frames=True)
        return {str(r["_id"]): r["size_bytes"] for r in results}

    def first(self):
        """Returns the first sample in the collection.

        Returns:
            a :class:`fiftyone.core.sample.Sample` or
            :class:`fiftyone.core.sample.SampleView`
        """
        try:
            return next(iter(self))
        except StopIteration:
            raise ValueError("%s is empty" % self.__class__.__name__)

    def last(self):
        """Returns the last sample in the collection.

        Returns:
            a :class:`fiftyone.core.sample.Sample` or
            :class:`fiftyone.core.sample.SampleView`
        """
        return self[-1:].first()

    def head(self, num_samples=3):
        """Returns a list of the first few samples in the collection.

        If fewer than ``num_samples`` samples are in the collection, only
        the available samples are returned.

        Args:
            num_samples (3): the number of samples

        Returns:
            a list of :class:`fiftyone.core.sample.Sample` objects
        """
        return [s for s in self[:num_samples]]

    def tail(self, num_samples=3):
        """Returns a list of the last few samples in the collection.

        If fewer than ``num_samples`` samples are in the collection, only
        the available samples are returned.

        Args:
            num_samples (3): the number of samples

        Returns:
            a list of :class:`fiftyone.core.sample.Sample` objects
        """
        return [s for s in self[-num_samples:]]

    def one(self, expr, exact=False):
        """Returns a single sample in this collection matching the expression.

        Examples::

            import fiftyone as fo
            import fiftyone.zoo as foz
            from fiftyone import ViewField as F

            dataset = foz.load_zoo_dataset("quickstart")

            #
            # Get a sample by filepath
            #

            # A random filepath in the dataset
            filepath = dataset.take(1).first().filepath

            # Get sample by filepath
            sample = dataset.one(F("filepath") == filepath)

            #
            # Dealing with multiple matches
            #

            # Get a sample whose image is JPEG
            sample = dataset.one(F("filepath").ends_with(".jpg"))

            # Raises an error since there are multiple JPEGs
            dataset.one(F("filepath").ends_with(".jpg"), exact=True)

        Args:
            expr: a :class:`fiftyone.core.expressions.ViewExpression` or
                `MongoDB expression <https://docs.mongodb.com/manual/meta/aggregation-quick-reference/#aggregation-expressions>`_
                that evaluates to ``True`` for the sample to match
            exact (False): whether to raise an error if multiple samples match
                the expression

        Returns:
            a :class:`fiftyone.core.sample.SampleView`
        """
        view = self.match(expr)
        matches = iter(view)

        try:
            sample = next(matches)
        except StopIteration:
            raise ValueError("No samples match the given expression")

        if exact:
            try:
                next(matches)
                raise ValueError(
                    "Expected one matching sample, but found %d matches"
                    % len(view)
                )
            except StopIteration:
                pass

        return sample

    def view(self):
        """Returns a :class:`fiftyone.core.view.DatasetView` containing the
        collection.

        Returns:
            a :class:`fiftyone.core.view.DatasetView`
        """
        raise NotImplementedError("Subclass must implement view()")

    def iter_samples(self, progress=False, autosave=False, batch_size=None):
        """Returns an iterator over the samples in the collection.

        Args:
            progress (False): whether to render a progress bar tracking the
                iterator's progress
            autosave (False): whether to automatically save changes to samples
                emitted by this iterator
            batch_size (None): a batch size to use when autosaving samples. Can
                either be an integer specifying the number of samples to save
                in a batch, or a float number of seconds between batched saves

        Returns:
            an iterator over :class:`fiftyone.core.sample.Sample` or
            :class:`fiftyone.core.sample.SampleView` instances
        """
        raise NotImplementedError("Subclass must implement iter_samples()")

    def iter_groups(self, progress=False, autosave=False, batch_size=None):
        """Returns an iterator over the groups in the collection.

        Args:
            progress (False): whether to render a progress bar tracking the
                iterator's progress
            autosave (False): whether to automatically save changes to samples
                emitted by this iterator
            batch_size (None): a batch size to use when autosaving samples. Can
                either be an integer specifying the number of samples to save
                in a batch, or a float number of seconds between batched saves

        Returns:
            an iterator that emits dicts mapping group slice names to
            :class:`fiftyone.core.sample.Sample` or
            :class:`fiftyone.core.sample.SampleView` instances, one per group
        """
        raise NotImplementedError("Subclass must implement iter_groups()")

    def get_group(self, group_id):
        """Returns a dict containing the samples for the given group ID.

        Args:
            group_id: a group ID

        Returns:
            a dict mapping group names to :class:`fiftyone.core.sample.Sample`
            or :class:`fiftyone.core.sample.SampleView` instances

        Raises:
            KeyError: if the group ID is not found
        """
        raise NotImplementedError("Subclass must implement get_group()")

    def save_context(self, batch_size=None):
        """Returns a context that can be used to save samples from this
        collection according to a configurable batching strategy.

        Examples::

            import random as r
            import string as s

            import fiftyone as fo
            import fiftyone.zoo as foz

            dataset = foz.load_zoo_dataset("cifar10", split="test")

            def make_label():
                return "".join(r.choice(s.ascii_letters) for i in range(10))

            # No save context
            for sample in dataset.iter_samples(progress=True):
                sample.ground_truth.label = make_label()
                sample.save()

            # Save in batches of 10
            with dataset.save_context(batch_size=10) as context:
                for sample in dataset.iter_samples(progress=True):
                    sample.ground_truth.label = make_label()
                    context.save(sample)

            # Save every 0.5 seconds
            with dataset.save_context(batch_size=0.5) as context:
                for sample in dataset.iter_samples(progress=True):
                    sample.ground_truth.label = make_label()
                    context.save(sample)

        Args:
            batch_size (None): the batching strategy to use. Can either be an
                integer specifying the number of samples to save in a batch, or
                a float number of seconds between batched saves

        Returns:
            a :class:`SaveContext`
        """
        return SaveContext(self, batch_size=batch_size)

    def _get_default_sample_fields(
        self,
        path=None,
        include_private=False,
        use_db_fields=False,
    ):
        if path is not None:
            field = self.get_field(
                path, ftype=fof.EmbeddedDocumentField, leaf=True
            )

            field_names = field._get_default_fields(
                include_private=include_private,
                use_db_fields=use_db_fields,
            )

            return tuple(path + "." + f for f in field_names)

        field_names = self._dataset._sample_doc_cls._get_default_fields(
            include_private=include_private, use_db_fields=use_db_fields
        )

        if self._is_patches:
            extras = ["_sample_id" if use_db_fields else "sample_id"]

            if self._is_frames:
                extras.append("_frame_id" if use_db_fields else "frame_id")
                extras.append("frame_number")

            field_names += tuple(extras)
        elif self._is_frames:
            if use_db_fields:
                field_names += ("_sample_id", "frame_number")
            else:
                field_names += ("sample_id", "frame_number")
        elif self._is_clips:
            if use_db_fields:
                field_names += ("_sample_id", "support")
            else:
                field_names += ("sample_id", "support")

        if self.media_type == fom.GROUP:
            field_names += (self.group_field,)

        return field_names

    def _get_default_frame_fields(
        self,
        path=None,
        include_private=False,
        use_db_fields=False,
    ):
        if path is not None:
            field = self.get_field(
                self._FRAMES_PREFIX + path,
                ftype=fof.EmbeddedDocumentField,
                leaf=True,
            )

            field_names = field._get_default_fields(
                include_private=include_private,
                use_db_fields=use_db_fields,
            )

            return tuple(path + "." + f for f in field_names)

        return self._dataset._frame_doc_cls._get_default_fields(
            include_private=include_private,
            use_db_fields=use_db_fields,
        )

    def get_field(
        self,
        path,
        ftype=None,
        embedded_doc_type=None,
        include_private=False,
        leaf=False,
    ):
        """Returns the field instance of the provided path, or ``None`` if one
        does not exist.

        Args:
            path: a field path
            ftype (None): an optional field type to enforce. Must be a subclass
                of :class:`fiftyone.core.fields.Field`
            embedded_doc_type (None): an optional embedded document type to
                enforce. Must be a subclass of
                :class:`fiftyone.core.odm.BaseEmbeddedDocument`
            include_private (False): whether to include fields that start with
                ``_`` in the returned schema
            leaf (False): whether to return the subfield of list fields

        Returns:
            a :class:`fiftyone.core.fields.Field` instance or ``None``

        Raises:
            ValueError: if the field does not match provided type constraints
        """
        fof.validate_type_constraints(
            ftype=ftype, embedded_doc_type=embedded_doc_type
        )

        _, field = self._parse_field(
            path, include_private=include_private, leaf=leaf
        )

        fof.validate_field(
            field, path=path, ftype=ftype, embedded_doc_type=embedded_doc_type
        )

        return field

    def _parse_field(self, path, include_private=False, leaf=False):
        keys = path.split(".")

        if not keys:
            return None, None

        resolved_keys = []

        if self._is_group_field(path):
            if len(keys) < 3:
                return path, None

            resolved_keys.extend(keys[:2])
            keys = keys[2:]

        if self._has_frame_fields() and keys[0] == "frames":
            schema = self.get_frame_field_schema(
                include_private=include_private
            )

            keys = keys[1:]
            resolved_keys.append("frames")
        else:
            schema = self.get_field_schema(include_private=include_private)

        field = None

        for idx, field_name in enumerate(keys):
            field_name = _handle_id_field(
                schema, field_name, include_private=include_private
            )

            field = schema.get(field_name, None)

            if field is None:
                return None, None

            resolved_keys.append(field.db_field or field.name)
            last_key = idx == len(keys) - 1

            if last_key and not leaf:
                continue

            if isinstance(field, fof.ListField):
                field = field.field

            if isinstance(field, fof.EmbeddedDocumentField) and not last_key:
                schema = field.get_field_schema(
                    include_private=include_private
                )

        resolved_path = ".".join(resolved_keys)

        return resolved_path, field

    def get_field_schema(
        self,
        ftype=None,
        embedded_doc_type=None,
        include_private=False,
        flat=False,
    ):
        """Returns a schema dictionary describing the fields of the samples in
        the collection.

        Args:
            ftype (None): an optional field type to which to restrict the
                returned schema. Must be a subclass of
                :class:`fiftyone.core.fields.Field`
            embedded_doc_type (None): an optional embedded document type to
                which to restrict the returned schema. Must be a subclass of
                :class:`fiftyone.core.odm.BaseEmbeddedDocument`
            include_private (False): whether to include fields that start with
                ``_`` in the returned schema
            flat (False): whether to return a flattened schema where all
                embedded document fields are included as top-level keys

        Returns:
             a dictionary mapping field names to field types
        """
        raise NotImplementedError("Subclass must implement get_field_schema()")

    def get_frame_field_schema(
        self,
        ftype=None,
        embedded_doc_type=None,
        include_private=False,
        flat=False,
    ):
        """Returns a schema dictionary describing the fields of the frames of
        the samples in the collection.

        Only applicable for collections that contain videos.

        Args:
            ftype (None): an optional field type to which to restrict the
                returned schema. Must be a subclass of
                :class:`fiftyone.core.fields.Field`
            embedded_doc_type (None): an optional embedded document type to
                which to restrict the returned schema. Must be a subclass of
                :class:`fiftyone.core.odm.BaseEmbeddedDocument`
            include_private (False): whether to include fields that start with
                ``_`` in the returned schema
            flat (False): whether to return a flattened schema where all
                embedded document fields are included as top-level keys

        Returns:
            a dictionary mapping field names to field types, or ``None`` if
            the collection does not contain videos
        """
        raise NotImplementedError(
            "Subclass must implement get_frame_field_schema()"
        )

    def get_dynamic_field_schema(self, fields=None):
        """Returns a schema dictionary describing the dynamic fields of the
        samples in the collection.

        Dynamic fields are embedded document fields with at least one non-None
        value that have not been declared on the dataset's schema.

        Args:
            fields (None): an optional field or iterable of fields for which to
                return dynamic fields. By default, all fields are considered

        Returns:
            a dictionary mapping field paths to field types or lists of field
            types
        """
        schema = self.get_field_schema()
        return self._get_dynamic_field_schema(schema, "", fields=fields)

    def get_dynamic_frame_field_schema(self, fields=None):
        """Returns a schema dictionary describing the dynamic fields of the
        frames of the samples in the collection.

        Dynamic fields are embedded document fields with at least one non-None
        value that have not been declared on the dataset's schema.

        Args:
            fields (None): an optional field or iterable of fields for which to
                return dynamic fields. By default, all fields are considered

        Returns:
            a dictionary mapping field paths to field types or lists of field
            types
        """
        if not self._has_frame_fields():
            return None

        schema = self.get_frame_field_schema()
        prefix = self._FRAMES_PREFIX
        return self._get_dynamic_field_schema(schema, prefix, fields=fields)

    def _get_dynamic_field_schema(self, schema, prefix, fields=None):
        if fields is not None:
            if etau.is_str(fields):
                fields = {fields}
            else:
                fields = set(fields)

            schema = {k: v for k, v in schema.items() if k in fields}

        aggs = []
        paths = []
        for name, field in schema.items():
            if isinstance(field, fof.EmbeddedDocumentField):
                path = name
                aggs.append(foa.Schema(prefix + path, dynamic_only=True))
                paths.append(path)

                if issubclass(field.document_type, fol._LABEL_LIST_FIELDS):
                    path = name + "." + field.document_type._LABEL_LIST_FIELD
                    aggs.append(foa.Schema(prefix + path, dynamic_only=True))
                    paths.append(path)

        fields = {}

        if aggs:
            results = self.aggregate(aggs)
            for path, schema in zip(paths, results):
                for name, field in schema.items():
                    fields[path + "." + name] = field

        return fields

    def make_unique_field_name(self, root=""):
        """Makes a unique field name with the given root name for the
        collection.

        Args:
            root (""): an optional root for the output field name

        Returns:
            the field name
        """
        if not root:
            root = _get_random_characters(6)

        fields = self.get_field_schema()

        field_name = root
        if field_name in fields:
            field_name += "_" + _get_random_characters(6)

        while field_name in fields:
            field_name += _get_random_characters(1)

        return field_name

    def has_sample_field(self, field_name):
        """Determines whether the collection has a sample field with the given
        name.

        Args:
            field_name: the field name

        Returns:
            True/False
        """
        return field_name in self.get_field_schema()

    def has_frame_field(self, field_name):
        """Determines whether the collection has a frame-level field with the
        given name.

        Args:
            field_name: the field name

        Returns:
            True/False
        """
        if not self._has_frame_fields():
            return False

        return field_name in self.get_frame_field_schema()

    def validate_fields_exist(self, fields, include_private=False):
        """Validates that the collection has field(s) with the given name(s).

        If embedded field names are provided, only the root field is checked.

        Args:
            fields: a field name or iterable of field names
            include_private (False): whether to include private fields when
                checking for existence

        Raises:
            ValueError: if one or more of the fields do not exist
        """
        fields, frame_fields = self._split_frame_fields(fields)

        if fields:
            existing_fields = set(
                self.get_field_schema(include_private=include_private).keys()
            )
            if self._has_frame_fields():
                existing_fields.add("frames")

            for field in fields:
                # We only validate that the root field exists
                field_name = field.split(".", 1)[0]
                if field_name not in existing_fields:
                    raise ValueError("Field '%s' does not exist" % field_name)

        if frame_fields:
            existing_frame_fields = set(
                self.get_frame_field_schema(
                    include_private=include_private
                ).keys()
            )

            for field in frame_fields:
                # We only validate that the root field exists
                field_name = field.split(".", 1)[0]
                if field_name not in existing_frame_fields:
                    raise ValueError(
                        "Frame field '%s' does not exist" % field_name
                    )

    def validate_field_type(self, path, ftype=None, embedded_doc_type=None):
        """Validates that the collection has a field of the given type.

        Args:
            path: a field name or ``embedded.field.name``
            ftype (None): an optional field type to enforce. Must be a subclass
                of :class:`fiftyone.core.fields.Field`
            embedded_doc_type (None): an optional embedded document type or
                iterable of types to enforce. Must be a subclass(es) of
                :class:`fiftyone.core.odm.BaseEmbeddedDocument`

        Raises:
            ValueError: if the field does not exist or does not have the
                expected type
        """
        field = self.get_field(
            path, ftype=ftype, embedded_doc_type=embedded_doc_type
        )

        if field is None:
            _path, is_frame_field = self._handle_frame_field(path)
            ftype = "frame field" if is_frame_field else "field"
            raise ValueError(
                "%s has no %s '%s'" % (self.__class__.__name__, ftype, _path)
            )

    def tag_samples(self, tags):
        """Adds the tag(s) to all samples in this collection, if necessary.

        Args:
            tags: a tag or iterable of tags
        """
        if etau.is_str(tags):
            update = {"$addToSet": {"tags": tags}}
        else:
            update = {"$addToSet": {"tags": {"$each": list(tags)}}}

        # We only need to process samples that are missing a tag of interest
        view = self.match_tags(tags, bool=False, all=True)
        view._edit_sample_tags(update)

    def untag_samples(self, tags):
        """Removes the tag(s) from all samples in this collection, if
        necessary.

        Args:
            tags: a tag or iterable of tags
        """
        if etau.is_str(tags):
            update = {"$pull": {"tags": tags}}
        else:
            update = {"$pullAll": {"tags": list(tags)}}

        # We only need to process samples that have a tag of interest
        view = self.match_tags(tags)
        view._edit_sample_tags(update)

    def _edit_sample_tags(self, update):
        ops = []
        for ids in fou.iter_batches(self.values("_id"), 100000):
            ops.append(UpdateMany({"_id": {"$in": ids}}, update))

        self._dataset._bulk_write(ops)

    def count_sample_tags(self):
        """Counts the occurrences of sample tags in this collection.

        Returns:
            a dict mapping tags to counts
        """
        return self.count_values("tags")

    def tag_labels(self, tags, label_fields=None):
        """Adds the tag(s) to all labels in the specified label field(s) of
        this collection, if necessary.

        Args:
            tags: a tag or iterable of tags
            label_fields (None): an optional name or iterable of names of
                :class:`fiftyone.core.labels.Label` fields. By default, all
                label fields are used
        """
        if label_fields is None:
            label_fields = self._get_label_fields()
        elif etau.is_str(label_fields):
            label_fields = [label_fields]

        missing_tags = ~F("tags").contains(tags, all=True)
        match_expr = (F("tags") != None).if_else(missing_tags, True)

        for label_field in label_fields:
            # We only need to process labels that are missing a tag of interest
            view = self.filter_labels(label_field, match_expr)
            view._tag_labels(tags, label_field)

    def _tag_labels(self, tags, label_field, ids=None, label_ids=None):
        if etau.is_str(tags):
            update_fcn = lambda path: {"$addToSet": {path: tags}}
        else:
            tags = list(tags)
            update_fcn = lambda path: {"$addToSet": {path: {"$each": tags}}}

        return self._edit_label_tags(
            update_fcn, label_field, ids=ids, label_ids=label_ids
        )

    def untag_labels(self, tags, label_fields=None):
        """Removes the tag from all labels in the specified label field(s) of
        this collection, if necessary.

        Args:
            tags: a tag or iterable of tags
            label_fields (None): an optional name or iterable of names of
                :class:`fiftyone.core.labels.Label` fields. By default, all
                label fields are used
        """
        if label_fields is None:
            label_fields = self._get_label_fields()
        elif etau.is_str(label_fields):
            label_fields = [label_fields]

        for label_field in label_fields:
            # We only need to process labels that have a tag of interest
            view = self.select_labels(tags=tags, fields=label_field)
            view._untag_labels(tags, label_field)

    def _untag_labels(self, tags, label_field, ids=None, label_ids=None):
        if etau.is_str(tags):
            update_fcn = lambda path: {"$pull": {path: tags}}
        else:
            tags = list(tags)
            update_fcn = lambda path: {"$pullAll": {path: tags}}

        return self._edit_label_tags(
            update_fcn, label_field, ids=ids, label_ids=label_ids
        )

    def _edit_label_tags(
        self, update_fcn, label_field, ids=None, label_ids=None
    ):
        label_type, root = self._get_label_field_path(label_field)
        _root, is_frame_field = self._handle_frame_field(root)
        is_list_field = issubclass(label_type, fol._LABEL_LIST_FIELDS)

        ops = []

        if is_list_field:
            id_path = root + "._id"
            tags_path = _root + ".$[label].tags"
            update = update_fcn(tags_path)

            if ids is None or label_ids is None:
                if is_frame_field:
                    ids, label_ids = self.values(["frames._id", id_path])
                    ids = itertools.chain.from_iterable(ids)
                    label_ids = itertools.chain.from_iterable(label_ids)
                else:
                    ids, label_ids = self.values(["_id", id_path])

            for _id, _label_ids in zip(ids, label_ids):
                if not _label_ids:
                    continue

                op = UpdateOne(
                    {"_id": _id},
                    update,
                    array_filters=[{"label._id": {"$in": _label_ids}}],
                )
                ops.append(op)
        else:
            _id_path = _root + "._id"
            id_path = root + "._id"
            tags_path = _root + ".tags"
            update = update_fcn(tags_path)

            if label_ids is None:
                if is_frame_field:
                    label_ids = self.values(id_path, unwind=True)
                else:
                    label_ids = self.values(id_path)

            for _label_ids in fou.iter_batches(label_ids, 100000):
                ops.append(UpdateMany({_id_path: {"$in": _label_ids}}, update))

        if ops:
            self._dataset._bulk_write(ops, frames=is_frame_field)

        return ids, label_ids

    def _get_selected_labels(self, ids=None, tags=None, fields=None):
        if ids is not None or tags is not None:
            view = self.select_labels(ids=ids, tags=tags, fields=fields)
        else:
            view = self

        if fields is None:
            label_fields = view._get_label_fields()
        elif etau.is_str(fields):
            label_fields = [fields]
        else:
            label_fields = fields

        if not label_fields:
            return []

        paths = ["id"]
        is_list_fields = []
        is_frame_fields = []
        for label_field in label_fields:
            label_type, id_path = view._get_label_field_path(label_field, "id")
            is_list_field = issubclass(label_type, fol._LABEL_LIST_FIELDS)
            is_frame_field = view._is_frame_field(label_field)

            paths.append(id_path)
            is_list_fields.append(is_list_field)
            is_frame_fields.append(is_frame_field)

        has_frame_fields = any(is_frame_fields)

        if has_frame_fields:
            paths.insert(0, "frames.frame_number")

        results = list(view.values(paths))

        if has_frame_fields:
            frame_numbers = results.pop(0)

        sample_ids = results[0]
        all_label_ids = results[1:]

        labels = []

        for label_field, label_ids, is_list_field, is_frame_field in zip(
            label_fields, all_label_ids, is_list_fields, is_frame_fields
        ):
            if is_frame_field:
                for sample_id, sample_frame_numbers, sample_label_ids in zip(
                    sample_ids, frame_numbers, label_ids
                ):
                    for frame_number, frame_label_ids in zip(
                        sample_frame_numbers, sample_label_ids
                    ):
                        if not frame_label_ids:
                            continue

                        if not is_list_field:
                            frame_label_ids = [frame_label_ids]

                        for label_id in frame_label_ids:
                            labels.append(
                                {
                                    "sample_id": sample_id,
                                    "frame_number": frame_number,
                                    "field": label_field,
                                    "label_id": label_id,
                                }
                            )
            else:
                for sample_id, sample_label_ids in zip(sample_ids, label_ids):
                    if not sample_label_ids:
                        continue

                    if not is_list_field:
                        sample_label_ids = [sample_label_ids]

                    for label_id in sample_label_ids:
                        labels.append(
                            {
                                "sample_id": sample_id,
                                "field": label_field,
                                "label_id": label_id,
                            }
                        )

        return labels

    def _get_label_ids(self, tags=None, fields=None):
        labels = self._get_selected_labels(tags=tags, fields=fields)
        return [l["label_id"] for l in labels]

    def count_label_tags(self, label_fields=None):
        """Counts the occurrences of all label tags in the specified label
        field(s) of this collection.

        Args:
            label_fields (None): an optional name or iterable of names of
                :class:`fiftyone.core.labels.Label` fields. By default, all
                label fields are used

        Returns:
            a dict mapping tags to counts
        """
        if label_fields is None:
            label_fields = self._get_label_fields()
        elif etau.is_str(label_fields):
            label_fields = [label_fields]

        aggregations = []
        for label_field in label_fields:
            _, tags_path = self._get_label_field_path(label_field, "tags")
            aggregations.append(foa.CountValues(tags_path))

        counts = defaultdict(int)
        for result in self.aggregate(aggregations):
            for tag, count in result.items():
                counts[tag] += count

        return dict(counts)

    def split_labels(self, in_field, out_field, filter=None):
        """Splits the labels from the given input field into the given output
        field of the collection.

        This method is typically invoked on a view that has filtered the
        contents of the specified input field, so that the labels in the view
        are moved to the output field and the remaining labels are left
        in-place.

        Alternatively, you can provide a ``filter`` expression that selects the
        labels of interest to move in this collection.

        Args:
            in_field: the name of the input label field
            out_field: the name of the output label field, which will be
                created if necessary
            filter (None): a boolean
                :class:`fiftyone.core.expressions.ViewExpression` to apply to
                each label in the input field to determine whether to move it
                (True) or leave it (False)
        """
        if filter is not None:
            move_view = self.filter_labels(in_field, filter)
        else:
            move_view = self

        move_view.merge_labels(in_field, out_field)

    def merge_labels(self, in_field, out_field):
        """Merges the labels from the given input field into the given output
        field of the collection.

        If this collection is a dataset, the input field is deleted after the
        merge.

        If this collection is a view, the input field will still exist on the
        underlying dataset but will only contain the labels not present in this
        view.

        Args:
            in_field: the name of the input label field
            out_field: the name of the output label field, which will be
                created if necessary
        """
        if not isinstance(self, fod.Dataset):
            # The label IDs that we'll need to delete from `in_field`
            _, id_path = self._get_label_field_path(in_field, "id")
            del_ids = self.values(id_path, unwind=True)

        dataset = self._dataset
        dataset.merge_samples(
            self,
            key_field="id",
            skip_existing=False,
            insert_new=False,
            fields={in_field: out_field},
            merge_lists=True,
            overwrite=True,
            expand_schema=True,
            include_info=False,
        )

        if isinstance(self, fod.Dataset):
            dataset.delete_sample_field(in_field)
        else:
            dataset.delete_labels(ids=del_ids, fields=in_field)

    def set_values(
        self,
        field_name,
        values,
        key_field=None,
        skip_none=False,
        expand_schema=True,
        _allow_missing=False,
        _sample_ids=None,
        _frame_ids=None,
    ):
        """Sets the field or embedded field on each sample or frame in the
        collection to the given values.

        When setting a sample field ``embedded.field.name``, this function is
        an efficient implementation of the following loop::

            for sample, value in zip(sample_collection, values):
                sample.embedded.field.name = value
                sample.save()

        When setting an embedded field that contains an array, say
        ``embedded.array.field.name``, this function is an efficient
        implementation of the following loop::

            for sample, array_values in zip(sample_collection, values):
                for doc, value in zip(sample.embedded.array, array_values):
                    doc.field.name = value

                sample.save()

        When setting a frame field ``frames.embedded.field.name``, this
        function is an efficient implementation of the following loop::

            for sample, frame_values in zip(sample_collection, values):
                for frame, value in zip(sample.frames.values(), frame_values):
                    frame.embedded.field.name = value

                sample.save()

        When setting an embedded frame field that contains an array, say
        ``frames.embedded.array.field.name``, this function is an efficient
        implementation of the following loop::

            for sample, frame_values in zip(sample_collection, values):
                for frame, array_values in zip(sample.frames.values(), frame_values):
                    for doc, value in zip(frame.embedded.array, array_values):
                        doc.field.name = value

                sample.save()

        When ``values`` is a dict mapping keys in ``key_field`` to values, then
        this function is an efficient implementation of the following loop::

            for key, value in values.items():
                sample = sample_collection.one(F(key_field) == key)
                sample.embedded.field.name = value
                sample.save()

        When setting frame fields using the dict ``values`` syntax, each value
        in ``values`` may either be a list corresponding to the frames of the
        sample matching the given key, or each value may itself be a dict
        mapping frame numbers to values. In the latter case, this function
        is an efficient implementation of the following loop::

            for key, frame_values in values.items():
                sample = sample_collection.one(F(key_field) == key)
                for frame_number, value in frame_values.items():
                    frame = sample[frame_number]
                    frame.embedded.field.name = value

                sample.save()

        You can also update list fields using the dict ``values`` syntax, in
        which case this method is an efficient implementation of the natural
        nested list modifications of the above sample/frame loops.

        The dual function of :meth:`set_values` is :meth:`values`, which can be
        used to efficiently extract the values of a field or embedded field of
        all samples in a collection as lists of values in the same structure
        expected by this method.

        .. note::

            If the values you are setting can be described by a
            :class:`fiftyone.core.expressions.ViewExpression` applied to the
            existing dataset contents, then consider using :meth:`set_field` +
            :meth:`save` for an even more efficient alternative to explicitly
            iterating over the dataset or calling :meth:`values` +
            :meth:`set_values` to perform the update in-memory.

        Examples::

            import random

            import fiftyone as fo
            import fiftyone.zoo as foz
            from fiftyone import ViewField as F

            dataset = foz.load_zoo_dataset("quickstart")

            #
            # Create a new sample field
            #

            values = [random.random() for _ in range(len(dataset))]
            dataset.set_values("random", values)

            print(dataset.bounds("random"))

            #
            # Add a tag to all low confidence labels
            #

            view = dataset.filter_labels("predictions", F("confidence") < 0.06)

            detections = view.values("predictions.detections")
            for sample_detections in detections:
                for detection in sample_detections:
                    detection.tags.append("low_confidence")

            view.set_values("predictions.detections", detections)

            print(dataset.count_label_tags())

        Args:
            field_name: a field or ``embedded.field.name``
            values: an iterable of values, one for each sample in the
                collection. When setting frame fields, each element can either
                be an iterable of values (one for each existing frame of the
                sample) or a dict mapping frame numbers to values. If
                ``field_name`` contains array fields, the corresponding
                elements of ``values`` must be arrays of the same lengths. This
                argument can also be a dict mapping keys to values (each value
                as described previously), in which case the keys are used to
                match samples by their ``key_field``
            key_field (None): a key field to use when choosing which samples to
                update when ``values`` is a dict
            skip_none (False): whether to treat None data in ``values`` as
                missing data that should not be set
            expand_schema (True): whether to dynamically add new sample/frame
                fields encountered to the dataset schema. If False, an error is
                raised if the root ``field_name`` does not exist
        """
        if self._is_group_field(field_name):
            raise ValueError(
                "This method does not support setting attached group fields "
                "(found: '%s')" % field_name
            )

        if isinstance(values, dict):
            if key_field is None:
                raise ValueError(
                    "You must provide a `key_field` when `values` is a dict"
                )

            _sample_ids, values = _parse_values_dict(self, key_field, values)

        is_frame_field = self._is_frame_field(field_name)

        if is_frame_field:
            _frame_ids, values = _parse_frame_values_dicts(
                self, _sample_ids, values
            )

        if expand_schema and self.get_field(field_name) is None:
            is_group_field = self._expand_schema_from_values(
                field_name, values
            )
        else:
            is_group_field = False

        _field_name, _, list_fields, _, id_to_str = self._parse_field_name(
            field_name, omit_terminal_lists=True, allow_missing=_allow_missing
        )

        to_mongo = None
        if id_to_str:
            to_mongo = lambda _id: ObjectId(_id)
        else:
            field_type = self.get_field(field_name)
            if field_type is not None:
                to_mongo = field_type.to_mongo

        # Setting an entire label list document whose label elements have been
        # filtered is not allowed because this would delete the filtered labels
        if (
            isinstance(field_type, fof.EmbeddedDocumentField)
            and issubclass(field_type.document_type, fol._LABEL_LIST_FIELDS)
            and isinstance(self, fov.DatasetView)
        ):
            label_type = field_type.document_type
            list_field = label_type._LABEL_LIST_FIELD
            path = field_name + "." + list_field

            # pylint: disable=no-member
            filtered_fields = self._get_filtered_fields()
            if filtered_fields is not None and path in filtered_fields:
                msg = (
                    "Detected a label list field '%s' with filtered elements; "
                    "only the list elements will be updated"
                ) % path
                warnings.warn(msg)

                fcn = lambda l: l[list_field]
                level = 1 + is_frame_field
                list_values = _transform_values(values, fcn, level=level)

                return self.set_values(
                    path,
                    list_values,
                    key_field=key_field,
                    skip_none=skip_none,
                    expand_schema=expand_schema,
                    _allow_missing=_allow_missing,
                    _sample_ids=_sample_ids,
                    _frame_ids=_frame_ids,
                )

        # If we're directly updating a document list field of a dataset view,
        # then update list elements by ID in case the field has been filtered
        if (
            isinstance(field_type, fof.ListField)
            and isinstance(field_type.field, fof.EmbeddedDocumentField)
            and isinstance(self, fov.DatasetView)
        ):
            list_fields = sorted(set(list_fields + [_field_name]))

        try:
            if is_frame_field:
                self._set_frame_values(
                    _field_name,
                    values,
                    list_fields,
                    sample_ids=_sample_ids,
                    frame_ids=_frame_ids,
                    to_mongo=to_mongo,
                    skip_none=skip_none,
                )
            else:
                self._set_sample_values(
                    _field_name,
                    values,
                    list_fields,
                    sample_ids=_sample_ids,
                    to_mongo=to_mongo,
                    skip_none=skip_none,
                )
        except:
            # Add a group field converts the dataset's type, so if it fails we
            # must clean up after ourselves to avoid an inconsistent state
            if is_group_field:
                self._dataset.delete_sample_field(field_name)
                is_group_field = False

            raise
        finally:
            if is_group_field:
                self._dataset._doc.media_type = fom.GROUP
                self._dataset._doc.save()

    def _expand_schema_from_values(self, field_name, values):
        field_name, _ = self._handle_group_field(field_name)
        field_name, is_frame_field = self._handle_frame_field(field_name)
        root = field_name.split(".", 1)[0]

        is_group_field = False

        if is_frame_field:
            schema = self._dataset.get_frame_field_schema(include_private=True)

            if root in schema:
                return

            if root != field_name:
                raise ValueError(
                    "Cannot infer an appropriate type for new frame "
                    "field '%s' when setting embedded field '%s'"
                    % (root, field_name)
                )

            value = _get_non_none_value(itertools.chain.from_iterable(values))

            if value is None:
                if list(values):
                    raise ValueError(
                        "Cannot infer an appropriate type for new frame "
                        "field '%s' because all provided values are None"
                        % field_name
                    )
                else:
                    raise ValueError(
                        "Cannot infer an appropriate type for new frame "
                        "field '%s' from empty values" % field_name
                    )

            self._dataset._add_implied_frame_field(field_name, value)
        else:
            schema = self._dataset.get_field_schema(include_private=True)

            if root in schema:
                return

            if root != field_name:
                raise ValueError(
                    "Cannot infer an appropriate type for new sample "
                    "field '%s' when setting embedded field '%s'"
                    % (root, field_name)
                )

            value = _get_non_none_value(values)

            if value is None:
                if list(values):
                    raise ValueError(
                        "Cannot infer an appropriate type for new sample "
                        "field '%s' because all provided values are None"
                        % field_name
                    )
                else:
                    raise ValueError(
                        "Cannot infer an appropriate type for new sample "
                        "field '%s' from empty values" % field_name
                    )

            if isinstance(value, fog.Group):
                if not isinstance(self, fod.Dataset):
                    raise ValueError(
                        "Group fields can only be added to entire datasets"
                    )

                media_type = self.media_type
                slice_names = set()
                for _value in values:
                    if isinstance(_value, fog.Group):
                        slice_names.add(_value.name)
                    else:
                        raise ValueError(
                            "All values must be `Group` instances when "
                            "declaring group fields; found %s" % type(_value)
                        )

                self._dataset._add_group_field(field_name)
                for slice_name in slice_names:
                    self._dataset._expand_group_schema(
                        field_name, slice_name, media_type
                    )

                # Temporarily lie about media type until after values are added
                self._dataset._doc.media_type = media_type
                is_group_field = True
            else:
                self._dataset._add_implied_sample_field(field_name, value)

        return is_group_field

    def _set_sample_values(
        self,
        field_name,
        values,
        list_fields,
        sample_ids=None,
        to_mongo=None,
        skip_none=False,
    ):
        if len(list_fields) > 1:
            raise ValueError(
                "At most one array field can be unwound when setting values"
            )

        if list_fields:
            list_field = list_fields[0]
            elem_id_field = list_field + "._id"

            if sample_ids is not None:
                view = self.select(sample_ids, ordered=True)
                sample_ids = [ObjectId(_id) for _id in sample_ids]
                elem_ids = view.values(elem_id_field)
            else:
                sample_ids, elem_ids = self.values(["_id", elem_id_field])

            self._set_list_values_by_id(
                field_name,
                sample_ids,
                elem_ids,
                values,
                list_field,
                to_mongo=to_mongo,
                skip_none=skip_none,
            )
        else:
            if sample_ids is not None:
                sample_ids = [ObjectId(_id) for _id in sample_ids]
            else:
                sample_ids = self.values("_id")

            self._set_doc_values(
                field_name,
                sample_ids,
                values,
                to_mongo=to_mongo,
                skip_none=skip_none,
            )

    def _set_frame_values(
        self,
        field_name,
        values,
        list_fields,
        sample_ids=None,
        frame_ids=None,
        to_mongo=None,
        skip_none=False,
    ):
        if len(list_fields) > 1:
            raise ValueError(
                "At most one array field can be unwound when setting values"
            )

        if sample_ids is not None:
            view = self.select(sample_ids, ordered=True)
        else:
            view = self

        if list_fields:
            list_field = list_fields[0]
            elem_id_field = "frames." + list_field + "._id"

            if frame_ids is None:
                frame_ids, elem_ids = view.values(
                    ["frames._id", elem_id_field]
                )
            else:
                elem_ids = view.values(elem_id_field)

            frame_ids = itertools.chain.from_iterable(frame_ids)
            elem_ids = itertools.chain.from_iterable(elem_ids)
            values = itertools.chain.from_iterable(values)

            self._set_list_values_by_id(
                field_name,
                frame_ids,
                elem_ids,
                values,
                list_field,
                to_mongo=to_mongo,
                skip_none=skip_none,
                frames=True,
            )
        else:
            if frame_ids is None:
                frame_ids = view.values("frames._id")

            frame_ids = itertools.chain.from_iterable(frame_ids)
            values = itertools.chain.from_iterable(values)

            self._set_doc_values(
                field_name,
                frame_ids,
                values,
                to_mongo=to_mongo,
                skip_none=skip_none,
                frames=True,
            )

    def _set_doc_values(
        self,
        field_name,
        ids,
        values,
        to_mongo=None,
        skip_none=False,
        frames=False,
    ):
        ops = []
        for _id, value in zip(ids, values):
            if value is None and skip_none:
                continue

            if etau.is_str(_id):
                _id = ObjectId(_id)

            if to_mongo is not None:
                value = to_mongo(value)

            ops.append(UpdateOne({"_id": _id}, {"$set": {field_name: value}}))

        self._dataset._bulk_write(ops, frames=frames)

    def _set_list_values_by_id(
        self,
        field_name,
        ids,
        elem_ids,
        values,
        list_field,
        to_mongo=None,
        skip_none=False,
        frames=False,
    ):
        root = list_field
        leaf = field_name[len(root) + 1 :]
        elem_id = root + "._id"
        if leaf:
            elem = root + ".$." + leaf
        else:
            elem = root + ".$"

        ops = []
        for _id, _elem_ids, _values in zip(ids, elem_ids, values):
            if not _elem_ids:
                continue

            if etau.is_str(_id):
                _id = ObjectId(_id)

            for _elem_id, value in zip(_elem_ids, _values):
                if value is None and skip_none:
                    continue

                if to_mongo is not None:
                    value = to_mongo(value)

                if _elem_id is None:
                    raise ValueError(
                        "Can only set values of array documents with IDs"
                    )

                if etau.is_str(_elem_id):
                    _elem_id = ObjectId(_elem_id)

                ops.append(
                    UpdateOne(
                        {"_id": _id, elem_id: _elem_id},
                        {"$set": {elem: value}},
                    )
                )

        self._dataset._bulk_write(ops, frames=frames)

    def _set_labels(self, field_name, sample_ids, label_docs):
        if self._is_group_field(field_name):
            raise ValueError(
                "This method does not support setting attached group fields "
                "(found: '%s')" % field_name
            )

        label_type = self._get_label_field_type(field_name)
        field_name, is_frame_field = self._handle_frame_field(field_name)

        ops = []
        if issubclass(label_type, fol._LABEL_LIST_FIELDS):
            root = field_name + "." + label_type._LABEL_LIST_FIELD
            elem_id = root + "._id"
            set_path = root + ".$"

            for _id, _docs in zip(sample_ids, label_docs):
                if not _docs:
                    continue

                if etau.is_str(_id):
                    _id = ObjectId(_id)

                if not isinstance(_docs, (list, tuple)):
                    _docs = [_docs]

                for doc in _docs:
                    ops.append(
                        UpdateOne(
                            {"_id": _id, elem_id: doc["_id"]},
                            {"$set": {set_path: doc}},
                        )
                    )
        else:
            elem_id = field_name + "._id"

            for _id, doc in zip(sample_ids, label_docs):
                if etau.is_str(_id):
                    _id = ObjectId(_id)

                ops.append(
                    UpdateOne(
                        {"_id": _id, elem_id: doc["_id"]},
                        {"$set": {field_name: doc}},
                    )
                )

        self._dataset._bulk_write(ops, frames=is_frame_field)

    def _delete_labels(self, ids, fields=None):
        self._dataset.delete_labels(ids=ids, fields=fields)

    def compute_metadata(
        self, overwrite=False, num_workers=None, skip_failures=True
    ):
        """Populates the ``metadata`` field of all samples in the collection.

        Any samples with existing metadata are skipped, unless
        ``overwrite == True``.

        Args:
            overwrite (False): whether to overwrite existing metadata
            num_workers (None): the number of processes to use. By default,
                ``multiprocessing.cpu_count()`` is used
            skip_failures (True): whether to gracefully continue without
                raising an error if metadata cannot be computed for a sample
        """
        fomt.compute_metadata(
            self,
            overwrite=overwrite,
            num_workers=num_workers,
            skip_failures=skip_failures,
        )

    def apply_model(
        self,
        model,
        label_field="predictions",
        confidence_thresh=None,
        store_logits=False,
        batch_size=None,
        num_workers=None,
        skip_failures=True,
        output_dir=None,
        rel_dir=None,
        **kwargs,
    ):
        """Applies the :class:`FiftyOne model <fiftyone.core.models.Model>` or
        :class:`Lightning Flash model <flash:flash.core.model.Task>` to the
        samples in the collection.

        This method supports all of the following cases:

        -   Applying an image :class:`fiftyone.core.models.Model` to an image
            collection
        -   Applying an image :class:`fiftyone.core.models.Model` to the frames
            of a video collection
        -   Applying a video :class:`fiftyone.core.models.Model` to a video
            collection
        -   Applying a :class:`flash:flash.core.model.Task` to an image or
            video collection

        Args:
            model: a :class:`fiftyone.core.models.Model` or
                :class:`flash:flash.core.model.Task`
            label_field ("predictions"): the name of the field in which to
                store the model predictions. When performing inference on video
                frames, the "frames." prefix is optional
            confidence_thresh (None): an optional confidence threshold to apply
                to any applicable labels generated by the model
            store_logits (False): whether to store logits for the model
                predictions. This is only supported when the provided ``model``
                has logits, ``model.has_logits == True``
            batch_size (None): an optional batch size to use, if the model
                supports batching
            num_workers (None): the number of workers for the
                :class:`torch:torch.utils.data.DataLoader` to use. Only
                applicable for Torch-based models
            skip_failures (True): whether to gracefully continue without
                raising an error if predictions cannot be generated for a
                sample. Only applicable to :class:`fiftyone.core.models.Model`
                instances
            output_dir (None): an optional output directory in which to write
                segmentation images. Only applicable if the model generates
                segmentations. If none is provided, the segmentations are
                stored in the database
            rel_dir (None): an optional relative directory to strip from each
                input filepath to generate a unique identifier that is joined
                with ``output_dir`` to generate an output path for each
                segmentation image. This argument allows for populating nested
                subdirectories in ``output_dir`` that match the shape of the
                input paths. The path is converted to an absolute path (if
                necessary) via :func:`fiftyone.core.utils.normalize_path`
            **kwargs: optional model-specific keyword arguments passed through
                to the underlying inference implementation
        """
        fomo.apply_model(
            self,
            model,
            label_field=label_field,
            confidence_thresh=confidence_thresh,
            store_logits=store_logits,
            batch_size=batch_size,
            num_workers=num_workers,
            skip_failures=skip_failures,
            output_dir=output_dir,
            rel_dir=rel_dir,
            **kwargs,
        )

    def compute_embeddings(
        self,
        model,
        embeddings_field=None,
        batch_size=None,
        num_workers=None,
        skip_failures=True,
        **kwargs,
    ):
        """Computes embeddings for the samples in the collection using the
        given :class:`FiftyOne model <fiftyone.core.models.Model>` or
        :class:`Lightning Flash model <flash:flash.core.model.Task>`.

        This method supports all the following cases:

        -   Using an image :class:`fiftyone.core.models.Model` to compute
            embeddings for an image collection
        -   Using an image :class:`fiftyone.core.models.Model` to compute frame
            embeddings for a video collection
        -   Using a video :class:`fiftyone.core.models.Model` to compute
            embeddings for a video collection
        -   Using an :ref:`ImageEmbedder <flash:image_embedder>` to compute
            embeddings for an image collection

        When using a :class:`FiftyOne model <fiftyone.core.models.Model>`, the
        model must expose embeddings, i.e.,
        :meth:`fiftyone.core.models.Model.has_embeddings` must return ``True``.

        If an ``embeddings_field`` is provided, the embeddings are saved to the
        samples; otherwise, the embeddings are returned in-memory.

        Args:
            model: a :class:`fiftyone.core.models.Model` or
                :class:`flash:flash.core.model.Task`
            embeddings_field (None): the name of a field in which to store the
                embeddings. When computing video frame embeddings, the
                "frames." prefix is optional
            batch_size (None): an optional batch size to use, if the model
                supports batching
            num_workers (None): the number of workers for the
                :class:`torch:torch.utils.data.DataLoader` to use. Only
                applicable for Torch-based models
            skip_failures (True): whether to gracefully continue without
                raising an error if embeddings cannot be generated for a
                sample. Only applicable to :class:`fiftyone.core.models.Model`
                instances
            **kwargs: optional model-specific keyword arguments passed through
                to the underlying inference implementation

        Returns:
            one of the following:

            -   ``None``, if an ``embeddings_field`` is provided
            -   a ``num_samples x num_dim`` array of embeddings, when computing
                embeddings for image/video collections with image/video models,
                respectively, and no ``embeddings_field`` is provided. If
                ``skip_failures`` is ``True`` and any errors are detected, a
                list of length ``num_samples`` is returned instead containing
                all successfully computed embedding vectors along with ``None``
                entries for samples for which embeddings could not be computed
            -   a dictionary mapping sample IDs to ``num_frames x num_dim``
                arrays of embeddings, when computing frame embeddings for video
                collections using an image model. If ``skip_failures`` is
                ``True`` and any errors are detected, the values of this
                dictionary will contain arrays of embeddings for all frames
                1, 2, ... until the error occurred, or ``None`` if no
                embeddings were computed at all
        """
        return fomo.compute_embeddings(
            self,
            model,
            embeddings_field=embeddings_field,
            batch_size=batch_size,
            num_workers=num_workers,
            skip_failures=skip_failures,
            **kwargs,
        )

    def compute_patch_embeddings(
        self,
        model,
        patches_field,
        embeddings_field=None,
        force_square=False,
        alpha=None,
        handle_missing="skip",
        batch_size=None,
        num_workers=None,
        skip_failures=True,
    ):
        """Computes embeddings for the image patches defined by
        ``patches_field`` of the samples in the collection using the given
        :class:`fiftyone.core.models.Model`.

        This method supports all the following cases:

        -   Using an image model to compute patch embeddings for an image
            collection
        -   Using an image model to compute frame patch embeddings for a video
            collection

        The ``model`` must expose embeddings, i.e.,
        :meth:`fiftyone.core.models.Model.has_embeddings` must return ``True``.

        If an ``embeddings_field`` is provided, the embeddings are saved to the
        samples; otherwise, the embeddings are returned in-memory.

        Args:
            model: a :class:`fiftyone.core.models.Model`
            patches_field: the name of the field defining the image patches in
                each sample to embed. Must be of type
                :class:`fiftyone.core.labels.Detection`,
                :class:`fiftyone.core.labels.Detections`,
                :class:`fiftyone.core.labels.Polyline`, or
                :class:`fiftyone.core.labels.Polylines`. When computing video
                frame embeddings, the "frames." prefix is optional
            embeddings_field (None): the name of a field in which to store the
                embeddings. When computing video frame embeddings, the
                "frames." prefix is optional
            force_square (False): whether to minimally manipulate the patch
                bounding boxes into squares prior to extraction
            alpha (None): an optional expansion/contraction to apply to the
                patches before extracting them, in ``[-1, inf)``. If provided,
                the length and width of the box are expanded (or contracted,
                when ``alpha < 0``) by ``(100 * alpha)%``. For example, set
                ``alpha = 1.1`` to expand the boxes by 10%, and set
                ``alpha = 0.9`` to contract the boxes by 10%
            handle_missing ("skip"): how to handle images with no patches.
                Supported values are:

                -   "skip": skip the image and assign its embedding as ``None``
                -   "image": use the whole image as a single patch
                -   "error": raise an error

            batch_size (None): an optional batch size to use, if the model
                supports batching
            num_workers (None): the number of workers for the
                :class:`torch:torch.utils.data.DataLoader` to use. Only
                applicable for Torch-based models
            skip_failures (True): whether to gracefully continue without
                raising an error if embeddings cannot be generated for a sample

        Returns:
            one of the following:

            -   ``None``, if an ``embeddings_field`` is provided
            -   a dict mapping sample IDs to ``num_patches x num_dim`` arrays
                of patch embeddings, when computing patch embeddings for image
                collections and no ``embeddings_field`` is provided. If
                ``skip_failures`` is ``True`` and any errors are detected, this
                dictionary will contain ``None`` values for any samples for
                which embeddings could not be computed
            -   a dict of dicts mapping sample IDs to frame numbers to
                ``num_patches x num_dim`` arrays of patch embeddings, when
                computing patch embeddings for the frames of video collections
                and no ``embeddings_field`` is provided. If ``skip_failures``
                is ``True`` and any errors are detected, this nested dict will
                contain missing or ``None`` values to indicate uncomputable
                embeddings
        """
        return fomo.compute_patch_embeddings(
            self,
            model,
            patches_field,
            embeddings_field=embeddings_field,
            batch_size=batch_size,
            num_workers=num_workers,
            force_square=force_square,
            alpha=alpha,
            handle_missing=handle_missing,
            skip_failures=skip_failures,
        )

    def evaluate_regressions(
        self,
        pred_field,
        gt_field="ground_truth",
        eval_key=None,
        missing=None,
        method="simple",
        **kwargs,
    ):
        """Evaluates the regression predictions in this collection with respect
        to the specified ground truth values.

        You can customize the evaluation method by passing additional
        parameters for the method's config class as ``kwargs``.

        The supported ``method`` values and their associated configs are:

        -   ``"simple"``: :class:`fiftyone.utils.eval.regression.SimpleEvaluationConfig`

        If an ``eval_key`` is specified, then this method will record some
        statistics on each sample:

        -   When evaluating sample-level fields, an ``eval_key`` field will be
            populated on each sample recording the error of that sample's
            prediction.

        -   When evaluating frame-level fields, an ``eval_key`` field will be
            populated on each frame recording the error of that frame's
            prediction. In addition, an ``eval_key`` field will be populated on
            each sample that records the average error of the frame predictions
            of the sample.

        Args:
            pred_field: the name of the field containing the predicted
                :class:`fiftyone.core.labels.Regression` instances
            gt_field ("ground_truth"): the name of the field containing the
                ground truth :class:`fiftyone.core.labels.Regression` instances
            eval_key (None): a string key to use to refer to this evaluation
            missing (None): a missing value. Any None-valued regressions are
                given this value for results purposes
            method ("simple"): a string specifying the evaluation method to use.
                Supported values are ``("simple")``
            **kwargs: optional keyword arguments for the constructor of the
                :class:`fiftyone.utils.eval.regression.RegressionEvaluationConfig`
                being used

        Returns:
            a :class:`fiftyone.utils.eval.regression.RegressionResults`
        """
        return foue.evaluate_regressions(
            self,
            pred_field,
            gt_field=gt_field,
            eval_key=eval_key,
            missing=missing,
            method=method,
            **kwargs,
        )

    def evaluate_classifications(
        self,
        pred_field,
        gt_field="ground_truth",
        eval_key=None,
        classes=None,
        missing=None,
        method="simple",
        **kwargs,
    ):
        """Evaluates the classification predictions in this collection with
        respect to the specified ground truth labels.

        By default, this method simply compares the ground truth and prediction
        for each sample, but other strategies such as binary evaluation and
        top-k matching can be configured via the ``method`` parameter.

        You can customize the evaluation method by passing additional
        parameters for the method's config class as ``kwargs``.

        The supported ``method`` values and their associated configs are:

        -   ``"simple"``: :class:`fiftyone.utils.eval.classification.SimpleEvaluationConfig`
        -   ``"top-k"``: :class:`fiftyone.utils.eval.classification.TopKEvaluationConfig`
        -   ``"binary"``: :class:`fiftyone.utils.eval.classification.BinaryEvaluationConfig`

        If an ``eval_key`` is specified, then this method will record some
        statistics on each sample:

        -   When evaluating sample-level fields, an ``eval_key`` field will be
            populated on each sample recording whether that sample's prediction
            is correct.

        -   When evaluating frame-level fields, an ``eval_key`` field will be
            populated on each frame recording whether that frame's prediction
            is correct. In addition, an ``eval_key`` field will be populated on
            each sample that records the average accuracy of the frame
            predictions of the sample.

        Args:
            pred_field: the name of the field containing the predicted
                :class:`fiftyone.core.labels.Classification` instances
            gt_field ("ground_truth"): the name of the field containing the
                ground truth :class:`fiftyone.core.labels.Classification`
                instances
            eval_key (None): a string key to use to refer to this evaluation
            classes (None): the list of possible classes. If not provided,
                the observed ground truth/predicted labels are used
            missing (None): a missing label string. Any None-valued labels
                are given this label for results purposes
            method ("simple"): a string specifying the evaluation method to use.
                Supported values are ``("simple", "binary", "top-k")``
            **kwargs: optional keyword arguments for the constructor of the
                :class:`fiftyone.utils.eval.classification.ClassificationEvaluationConfig`
                being used

        Returns:
            a :class:`fiftyone.utils.eval.classification.ClassificationResults`
        """
        return foue.evaluate_classifications(
            self,
            pred_field,
            gt_field=gt_field,
            eval_key=eval_key,
            classes=classes,
            missing=missing,
            method=method,
            **kwargs,
        )

    def evaluate_detections(
        self,
        pred_field,
        gt_field="ground_truth",
        eval_key=None,
        classes=None,
        missing=None,
        method=None,
        iou=0.50,
        use_masks=False,
        use_boxes=False,
        classwise=True,
        dynamic=True,
        **kwargs,
    ):
        """Evaluates the specified predicted detections in this collection with
        respect to the specified ground truth detections.

        This method supports evaluating the following spatial data types:

        -   Object detections in :class:`fiftyone.core.labels.Detections` format
        -   Instance segmentations in :class:`fiftyone.core.labels.Detections`
            format with their ``mask`` attributes populated
        -   Polygons in :class:`fiftyone.core.labels.Polylines` format
        -   Temporal detections in
            :class:`fiftyone.core.labels.TemporalDetections` format

        For spatial object detection evaluation, this method uses COCO-style
        evaluation by default.

        For temporal segment detection, this method uses ActivityNet-style
        evaluation by default.

        You can use the ``method`` parameter to select a different method, and
        you can optionally customize the method by passing additional
        parameters for the method's config class as ``kwargs``.

        The supported ``method`` values and their associated configs are:

        -   ``"coco"``: :class:`fiftyone.utils.eval.coco.COCOEvaluationConfig`
        -   ``"open-images"``: :class:`fiftyone.utils.eval.openimages.OpenImagesEvaluationConfig`
        -   ``"activitynet"``: :class:`fiftyone.utils.eval.activitynet.ActivityNetEvaluationConfig`

        If an ``eval_key`` is provided, a number of fields are populated at the
        object- and sample-level recording the results of the evaluation:

        -   True positive (TP), false positive (FP), and false negative (FN)
            counts for the each sample are saved in top-level fields of each
            sample::

                TP: sample.<eval_key>_tp
                FP: sample.<eval_key>_fp
                FN: sample.<eval_key>_fn

            In addition, when evaluating frame-level objects, TP/FP/FN counts
            are recorded for each frame::

                TP: frame.<eval_key>_tp
                FP: frame.<eval_key>_fp
                FN: frame.<eval_key>_fn

        -   The fields listed below are populated on each individual object;
            these fields tabulate the TP/FP/FN status of the object, the ID of
            the matching object (if any), and the matching IoU::

                TP/FP/FN: object.<eval_key>
                      ID: object.<eval_key>_id
                     IoU: object.<eval_key>_iou

        Args:
            pred_field: the name of the field containing the predicted
                :class:`fiftyone.core.labels.Detections`,
                :class:`fiftyone.core.labels.Polylines`,
                or :class:`fiftyone.core.labels.TemporalDetections`
            gt_field ("ground_truth"): the name of the field containing the
                ground truth :class:`fiftyone.core.labels.Detections`,
                :class:`fiftyone.core.labels.Polylines`,
                or :class:`fiftyone.core.labels.TemporalDetections`
            eval_key (None): a string key to use to refer to this evaluation
            classes (None): the list of possible classes. If not provided,
                the observed ground truth/predicted labels are used
            missing (None): a missing label string. Any unmatched objects are
                given this label for results purposes
            method (None): a string specifying the evaluation method to use.
                For spatial object detection, the supported values are
                ``("coco", "open-images")`` and the default is ``"coco"``. For
                temporal detection, the supported values are
                ``("activitynet")`` and the default is ``"activitynet"``
            iou (0.50): the IoU threshold to use to determine matches
            use_masks (False): whether to compute IoUs using the instances
                masks in the ``mask`` attribute of the provided objects, which
                must be :class:`fiftyone.core.labels.Detection` instances
            use_boxes (False): whether to compute IoUs using the bounding boxes
                of the provided :class:`fiftyone.core.labels.Polyline`
                instances rather than using their actual geometries
            classwise (True): whether to only match objects with the same class
                label (True) or allow matches between classes (False)
            dynamic (True): whether to declare the dynamic object-level
                attributes that are populated on the dataset's schema
            **kwargs: optional keyword arguments for the constructor of the
                :class:`fiftyone.utils.eval.detection.DetectionEvaluationConfig`
                being used

        Returns:
            a :class:`fiftyone.utils.eval.detection.DetectionResults`
        """
        return foue.evaluate_detections(
            self,
            pred_field,
            gt_field=gt_field,
            eval_key=eval_key,
            classes=classes,
            missing=missing,
            method=method,
            iou=iou,
            use_masks=use_masks,
            use_boxes=use_boxes,
            classwise=classwise,
            dynamic=dynamic,
            **kwargs,
        )

    def evaluate_segmentations(
        self,
        pred_field,
        gt_field="ground_truth",
        eval_key=None,
        mask_targets=None,
        method="simple",
        **kwargs,
    ):
        """Evaluates the specified semantic segmentation masks in this
        collection with respect to the specified ground truth masks.

        If the size of a predicted mask does not match the ground truth mask,
        it is resized to match the ground truth.

        By default, this method simply performs pixelwise evaluation of the
        full masks, but other strategies such as boundary-only evaluation can
        be configured by passing additional parameters for the method's
        config class as ``kwargs``.

        The supported ``method`` values and their associated configs are:

        -   ``"simple"``: :class:`fiftyone.utils.eval.segmentation.SimpleEvaluationConfig`

        If an ``eval_key`` is provided, the accuracy, precision, and recall of
        each sample is recorded in top-level fields of each sample::

             Accuracy: sample.<eval_key>_accuracy
            Precision: sample.<eval_key>_precision
               Recall: sample.<eval_key>_recall

        In addition, when evaluating frame-level masks, the accuracy,
        precision, and recall of each frame if recorded in the following
        frame-level fields::

             Accuracy: frame.<eval_key>_accuracy
            Precision: frame.<eval_key>_precision
               Recall: frame.<eval_key>_recall

        .. note::

            The mask value ``0`` is treated as a background class for the
            purposes of computing evaluation metrics like precision and recall.

        Args:
            pred_field: the name of the field containing the predicted
                :class:`fiftyone.core.labels.Segmentation` instances
            gt_field ("ground_truth"): the name of the field containing the
                ground truth :class:`fiftyone.core.labels.Segmentation`
                instances
            eval_key (None): a string key to use to refer to this evaluation
            mask_targets (None): a dict mapping mask values to labels. If not
                provided, the observed pixel values are used
            method ("simple"): a string specifying the evaluation method to
                use. Supported values are ``("simple")``
            **kwargs: optional keyword arguments for the constructor of the
                :class:`fiftyone.utils.eval.segmentation.SegmentationEvaluationConfig`
                being used

        Returns:
            a :class:`fiftyone.utils.eval.segmentation.SegmentationResults`
        """
        return foue.evaluate_segmentations(
            self,
            pred_field,
            gt_field=gt_field,
            eval_key=eval_key,
            mask_targets=mask_targets,
            method=method,
            **kwargs,
        )

    @property
    def has_evaluations(self):
        """Whether this colection has any evaluation results."""
        return bool(self.list_evaluations())

    def has_evaluation(self, eval_key):
        """Whether this collection has an evaluation with the given key.

        Args:
            eval_key: an evaluation key

        Returns:
            True/False
        """
        return eval_key in self.list_evaluations()

    def list_evaluations(self):
        """Returns a list of all evaluation keys on this collection.

        Returns:
            a list of evaluation keys
        """
        return foev.EvaluationMethod.list_runs(self)

    def get_evaluation_info(self, eval_key):
        """Returns information about the evaluation with the given key on this
        collection.

        Args:
            eval_key: an evaluation key

        Returns:
            an :class:`fiftyone.core.evaluation.EvaluationInfo`
        """
        return foev.EvaluationMethod.get_run_info(self, eval_key)

    def load_evaluation_results(self, eval_key):
        """Loads the results for the evaluation with the given key on this
        collection.

        Args:
            eval_key: an evaluation key

        Returns:
            a :class:`fiftyone.core.evaluation.EvaluationResults`
        """
        return foev.EvaluationMethod.load_run_results(self, eval_key)

    def load_evaluation_view(self, eval_key, select_fields=False):
        """Loads the :class:`fiftyone.core.view.DatasetView` on which the
        specified evaluation was performed on this collection.

        Args:
            eval_key: an evaluation key
            select_fields (False): whether to select only the fields involved
                in the evaluation

        Returns:
            a :class:`fiftyone.core.view.DatasetView`
        """
        return foev.EvaluationMethod.load_run_view(
            self, eval_key, select_fields=select_fields
        )

    def delete_evaluation(self, eval_key):
        """Deletes the evaluation results associated with the given evaluation
        key from this collection.

        Args:
            eval_key: an evaluation key
        """
        foev.EvaluationMethod.delete_run(self, eval_key)

    def delete_evaluations(self):
        """Deletes all evaluation results from this collection."""
        foev.EvaluationMethod.delete_runs(self)

    @property
    def has_brain_runs(self):
        """Whether this colection has any brain runs."""
        return bool(self.list_brain_runs())

    def has_brain_run(self, brain_key):
        """Whether this collection has a brain method run with the given key.

        Args:
            brain_key: a brain key

        Returns:
            True/False
        """
        return brain_key in self.list_brain_runs()

    def list_brain_runs(self):
        """Returns a list of all brain keys on this collection.

        Returns:
            a list of brain keys
        """
        return fob.BrainMethod.list_runs(self)

    def get_brain_info(self, brain_key):
        """Returns information about the brain method run with the given key on
        this collection.

        Args:
            brain_key: a brain key

        Returns:
            a :class:`fiftyone.core.brain.BrainInfo`
        """
        return fob.BrainMethod.get_run_info(self, brain_key)

    def load_brain_results(self, brain_key):
        """Loads the results for the brain method run with the given key on
        this collection.

        Args:
            brain_key: a brain key

        Returns:
            a :class:`fiftyone.core.brain.BrainResults`
        """
        return fob.BrainMethod.load_run_results(self, brain_key)

    def load_brain_view(self, brain_key, select_fields=False):
        """Loads the :class:`fiftyone.core.view.DatasetView` on which the
        specified brain method run was performed on this collection.

        Args:
            brain_key: a brain key
            select_fields (False): whether to select only the fields involved
                in the brain method run

        Returns:
            a :class:`fiftyone.core.view.DatasetView`
        """
        return fob.BrainMethod.load_run_view(
            self, brain_key, select_fields=select_fields
        )

    def delete_brain_run(self, brain_key):
        """Deletes the brain method run with the given key from this
        collection.

        Args:
            brain_key: a brain key
        """
        fob.BrainMethod.delete_run(self, brain_key)

    def delete_brain_runs(self):
        """Deletes all brain method runs from this collection."""
        fob.BrainMethod.delete_runs(self)

    def _get_similarity_keys(self, **kwargs):
        from fiftyone.brain import SimilarityConfig

        return self._get_brain_runs_with_type(SimilarityConfig, **kwargs)

    def _get_visualization_keys(self, **kwargs):
        from fiftyone.brain import VisualizationConfig

        return self._get_brain_runs_with_type(VisualizationConfig, **kwargs)

    def _get_brain_runs_with_type(self, run_type, **kwargs):
        brain_keys = []
        for brain_key in self.list_brain_runs():
            try:
                brain_info = self.get_brain_info(brain_key)
            except:
                logger.warning(
                    "Failed to load info for brain method run '%s'", brain_key
                )
                continue

            run_cls = etau.get_class(brain_info.config.cls)
            if not issubclass(run_cls, run_type):
                continue

            if any(
                getattr(brain_info.config, key, None) != value
                for key, value in kwargs.items()
            ):
                continue

            brain_keys.append(brain_key)

        return brain_keys

    @classmethod
    def list_view_stages(cls):
        """Returns a list of all available methods on this collection that
        apply :class:`fiftyone.core.stages.ViewStage` operations to this
        collection.

        Returns:
            a list of :class:`SampleCollection` method names
        """
        return list(view_stage.all)

    def add_stage(self, stage):
        """Applies the given :class:`fiftyone.core.stages.ViewStage` to the
        collection.

        Args:
            stage: a :class:`fiftyone.core.stages.ViewStage`

        Returns:
            a :class:`fiftyone.core.view.DatasetView`
        """
        return self._add_view_stage(stage)

    @view_stage
    def concat(self, samples):
        """Concatenates the contents of the given :class:`SampleCollection` to
        this collection.

        Examples::

            import fiftyone as fo
            import fiftyone.zoo as foz
            from fiftyone import ViewField as F

            dataset = foz.load_zoo_dataset("quickstart")

            #
            # Concatenate two views
            #

            view1 = dataset.match(F("uniqueness") < 0.2)
            view2 = dataset.match(F("uniqueness") > 0.7)

            view = view1.concat(view2)

            print(view1)
            print(view2)
            print(view)

            #
            # Concatenate two patches views
            #

            gt_objects = dataset.to_patches("ground_truth")

            patches1 = gt_objects[:50]
            patches2 = gt_objects[-50:]
            patches = patches1.concat(patches2)

            print(patches1)
            print(patches2)
            print(patches)

        Args:
            samples: a :class:`SampleCollection` whose contents to append to
                this collection

        Returns:
            a :class:`fiftyone.core.view.DatasetView`
        """
        return self._add_view_stage(fos.Concat(samples))

    @view_stage
    def exclude(self, sample_ids):
        """Excludes the samples with the given IDs from the collection.

        Examples::

            import fiftyone as fo

            dataset = fo.Dataset()
            dataset.add_samples(
                [
                    fo.Sample(filepath="/path/to/image1.png"),
                    fo.Sample(filepath="/path/to/image2.png"),
                    fo.Sample(filepath="/path/to/image3.png"),
                ]
            )

            #
            # Exclude the first sample from the dataset
            #

            sample_id = dataset.first().id
            view = dataset.exclude(sample_id)

            #
            # Exclude the first and last samples from the dataset
            #

            sample_ids = [dataset.first().id, dataset.last().id]
            view = dataset.exclude(sample_ids)

        Args:
            sample_ids: the samples to exclude. Can be any of the following:

                -   a sample ID
                -   an iterable of sample IDs
                -   a :class:`fiftyone.core.sample.Sample` or
                    :class:`fiftyone.core.sample.SampleView`
                -   an iterable of :class:`fiftyone.core.sample.Sample` or
                    :class:`fiftyone.core.sample.SampleView` instances
                -   a :class:`fiftyone.core.collections.SampleCollection`

        Returns:
            a :class:`fiftyone.core.view.DatasetView`
        """
        return self._add_view_stage(fos.Exclude(sample_ids))

    @view_stage
    def exclude_by(self, field, values):
        """Excludes the samples with the given field values from the
        collection.

        This stage is typically used to work with categorical fields (strings,
        ints, and bools). If you want to exclude samples based on floating
        point fields, use :meth:`match`.

        Examples::

            import fiftyone as fo

            dataset = fo.Dataset()
            dataset.add_samples(
                [
                    fo.Sample(filepath="image%d.jpg" % i, int=i, str=str(i))
                    for i in range(10)
                ]
            )

            #
            # Create a view excluding samples whose `int` field have the given
            # values
            #

            view = dataset.exclude_by("int", [1, 9, 3, 7, 5])
            print(view.head(5))

            #
            # Create a view excluding samples whose `str` field have the given
            # values
            #

            view = dataset.exclude_by("str", ["1", "9", "3", "7", "5"])
            print(view.head(5))

        Args:
            field: a field or ``embedded.field.name``
            values: a value or iterable of values to exclude by

        Returns:
            a :class:`fiftyone.core.view.DatasetView`
        """
        return self._add_view_stage(fos.ExcludeBy(field, values))

    @view_stage
    def exclude_fields(self, field_names, _allow_missing=False):
        """Excludes the fields with the given names from the samples in the
        collection.

        Note that default fields cannot be excluded.

        Examples::

            import fiftyone as fo

            dataset = fo.Dataset()
            dataset.add_samples(
                [
                    fo.Sample(
                        filepath="/path/to/image1.png",
                        ground_truth=fo.Classification(label="cat"),
                        predictions=fo.Classification(
                            label="cat",
                            confidence=0.9,
                            mood="surly",
                        ),
                    ),
                    fo.Sample(
                        filepath="/path/to/image2.png",
                        ground_truth=fo.Classification(label="dog"),
                        predictions=fo.Classification(
                            label="dog",
                            confidence=0.8,
                            mood="happy",
                        ),
                    ),
                    fo.Sample(
                        filepath="/path/to/image3.png",
                    ),
                ]
            )

            #
            # Exclude the `predictions` field from all samples
            #

            view = dataset.exclude_fields("predictions")

            #
            # Exclude the `mood` attribute from all classifications in the
            # `predictions` field
            #

            view = dataset.exclude_fields("predictions.mood")

        Args:
            field_names: a field name or iterable of field names to exclude.
                May contain ``embedded.field.name`` as well

        Returns:
            a :class:`fiftyone.core.view.DatasetView`
        """
        return self._add_view_stage(
            fos.ExcludeFields(field_names, _allow_missing=_allow_missing)
        )

    @view_stage
    def exclude_frames(self, frame_ids, omit_empty=True):
        """Excludes the frames with the given IDs from the video collection.

        Examples::

            import fiftyone as fo
            import fiftyone.zoo as foz

            dataset = foz.load_zoo_dataset("quickstart-video")

            #
            # Exclude some specific frames
            #

            frame_ids = [
                dataset.first().frames.first().id,
                dataset.last().frames.last().id,
            ]

            view = dataset.exclude_frames(frame_ids)

            print(dataset.count("frames"))
            print(view.count("frames"))

        Args:
            frame_ids: the frames to exclude. Can be any of the following:

                -   a frame ID
                -   an iterable of frame IDs
                -   a :class:`fiftyone.core.frame.Frame` or
                    :class:`fiftyone.core.frame.FrameView`
                -   an iterable of :class:`fiftyone.core.frame.Frame` or
                    :class:`fiftyone.core.frame.FrameView` instances
                -   a :class:`fiftyone.core.collections.SampleCollection` whose
                    frames to exclude

            omit_empty (True): whether to omit samples that have no frames
                after excluding the specified frames

        Returns:
            a :class:`fiftyone.core.view.DatasetView`
        """
        return self._add_view_stage(
            fos.ExcludeFrames(frame_ids, omit_empty=omit_empty)
        )

    @view_stage
    def exclude_groups(self, group_ids):
        """Excludes the groups with the given IDs from the grouped collection.

        Examples::

            import fiftyone as fo
            import fiftyone.zoo as foz

            dataset = foz.load_zoo_dataset("quickstart-groups")

            #
            # Exclude some specific groups by ID
            #

            view = dataset.take(2)
            group_ids = view.values("group.id")
            all_other_groups = dataset.exclude_groups(group_ids)

            #
            # Verify set complements
            #

            excluded_group_ids = set(group_ids)
            all_other_group_ids = set(all_other_groups.values("group.id"))
            dataset_group_ids = set(dataset.values("group.id"))

            assert set() == all_other_group_ids.intersection(excluded_group_ids)
            assert dataset_group_ids == all_other_group_ids.union(excluded_group_ids)

        Args:
            groups_ids: the groups to exclude. Can be any of the following:

                -   a group ID
                -   an iterable of group IDs
                -   a :class:`fiftyone.core.sample.Sample` or
                    :class:`fiftyone.core.sample.SampleView`
                -   a group dict returned by
                    :meth:`get_group() <fiftyone.core.collections.SampleCollection.get_group>`
                -   an iterable of :class:`fiftyone.core.sample.Sample` or
                    :class:`fiftyone.core.sample.SampleView` instances
                -   an iterable of group dicts returned by
                    :meth:`get_group() <fiftyone.core.collections.SampleCollection.get_group>`
                -   a :class:`fiftyone.core.collections.SampleCollection`

        Returns:
            a :class:`fiftyone.core.view.DatasetView`
        """
        return self._add_view_stage(fos.ExcludeGroups(group_ids))

    @view_stage
    def exclude_labels(
        self, labels=None, ids=None, tags=None, fields=None, omit_empty=True
    ):
        """Excludes the specified labels from the collection.

        The returned view will omit samples, sample fields, and individual
        labels that do not match the specified selection criteria.

        You can perform an exclusion via one or more of the following methods:

        -   Provide the ``labels`` argument, which should contain a list of
            dicts in the format returned by
            :meth:`fiftyone.core.session.Session.selected_labels`, to exclude
            specific labels

        -   Provide the ``ids`` argument to exclude labels with specific IDs

        -   Provide the ``tags`` argument to exclude labels with specific tags

        If multiple criteria are specified, labels must match all of them in
        order to be excluded.

        By default, the exclusion is applied to all
        :class:`fiftyone.core.labels.Label` fields, but you can provide the
        ``fields`` argument to explicitly define the field(s) in which to
        exclude.

        Examples::

            import fiftyone as fo
            import fiftyone.zoo as foz

            dataset = foz.load_zoo_dataset("quickstart")

            #
            # Exclude the labels currently selected in the App
            #

            session = fo.launch_app(dataset)

            # Select some labels in the App...

            view = dataset.exclude_labels(labels=session.selected_labels)

            #
            # Exclude labels with the specified IDs
            #

            # Grab some label IDs
            ids = [
                dataset.first().ground_truth.detections[0].id,
                dataset.last().predictions.detections[0].id,
            ]

            view = dataset.exclude_labels(ids=ids)

            print(dataset.count("ground_truth.detections"))
            print(view.count("ground_truth.detections"))

            print(dataset.count("predictions.detections"))
            print(view.count("predictions.detections"))

            #
            # Exclude labels with the specified tags
            #

            # Grab some label IDs
            ids = [
                dataset.first().ground_truth.detections[0].id,
                dataset.last().predictions.detections[0].id,
            ]

            # Give the labels a "test" tag
            dataset = dataset.clone()  # create copy since we're modifying data
            dataset.select_labels(ids=ids).tag_labels("test")

            print(dataset.count_values("ground_truth.detections.tags"))
            print(dataset.count_values("predictions.detections.tags"))

            # Exclude the labels via their tag
            view = dataset.exclude_labels(tags="test")

            print(dataset.count("ground_truth.detections"))
            print(view.count("ground_truth.detections"))

            print(dataset.count("predictions.detections"))
            print(view.count("predictions.detections"))

        Args:
            labels (None): a list of dicts specifying the labels to exclude in
                the format returned by
                :meth:`fiftyone.core.session.Session.selected_labels`
            ids (None): an ID or iterable of IDs of the labels to exclude
            tags (None): a tag or iterable of tags of labels to exclude
            fields (None): a field or iterable of fields from which to exclude
            omit_empty (True): whether to omit samples that have no labels
                after filtering

        Returns:
            a :class:`fiftyone.core.view.DatasetView`
        """
        return self._add_view_stage(
            fos.ExcludeLabels(
                labels=labels,
                ids=ids,
                tags=tags,
                fields=fields,
                omit_empty=omit_empty,
            )
        )

    @view_stage
    def exists(self, field, bool=None):
        """Returns a view containing the samples in the collection that have
        (or do not have) a non-``None`` value for the given field or embedded
        field.

        Examples::

            import fiftyone as fo

            dataset = fo.Dataset()
            dataset.add_samples(
                [
                    fo.Sample(
                        filepath="/path/to/image1.png",
                        ground_truth=fo.Classification(label="cat"),
                        predictions=fo.Classification(label="cat", confidence=0.9),
                    ),
                    fo.Sample(
                        filepath="/path/to/image2.png",
                        ground_truth=fo.Classification(label="dog"),
                        predictions=fo.Classification(label="dog", confidence=0.8),
                    ),
                    fo.Sample(
                        filepath="/path/to/image3.png",
                        ground_truth=fo.Classification(label="dog"),
                        predictions=fo.Classification(label="dog"),
                    ),
                    fo.Sample(
                        filepath="/path/to/image4.png",
                        ground_truth=None,
                        predictions=None,
                    ),
                    fo.Sample(filepath="/path/to/image5.png"),
                ]
            )

            #
            # Only include samples that have a value in their `predictions`
            # field
            #

            view = dataset.exists("predictions")

            #
            # Only include samples that do NOT have a value in their
            # `predictions` field
            #

            view = dataset.exists("predictions", False)

            #
            # Only include samples that have prediction confidences
            #

            view = dataset.exists("predictions.confidence")

        Args:
            field: the field name or ``embedded.field.name``
            bool (None): whether to check if the field exists (None or True) or
                does not exist (False)

        Returns:
            a :class:`fiftyone.core.view.DatasetView`
        """
        return self._add_view_stage(fos.Exists(field, bool=bool))

    @view_stage
    def filter_field(self, field, filter, only_matches=True):
        """Filters the values of a field or embedded field of each sample in
        the collection.

        Values of ``field`` for which ``filter`` returns ``False`` are
        replaced with ``None``.

        Examples::

            import fiftyone as fo
            from fiftyone import ViewField as F

            dataset = fo.Dataset()
            dataset.add_samples(
                [
                    fo.Sample(
                        filepath="/path/to/image1.png",
                        ground_truth=fo.Classification(label="cat"),
                        predictions=fo.Classification(label="cat", confidence=0.9),
                        numeric_field=1.0,
                    ),
                    fo.Sample(
                        filepath="/path/to/image2.png",
                        ground_truth=fo.Classification(label="dog"),
                        predictions=fo.Classification(label="dog", confidence=0.8),
                        numeric_field=-1.0,
                    ),
                    fo.Sample(
                        filepath="/path/to/image3.png",
                        ground_truth=None,
                        predictions=None,
                        numeric_field=None,
                    ),
                ]
            )

            #
            # Only include classifications in the `predictions` field
            # whose `label` is "cat"
            #

            view = dataset.filter_field("predictions", F("label") == "cat")

            #
            # Only include samples whose `numeric_field` value is positive
            #

            view = dataset.filter_field("numeric_field", F() > 0)

        Args:
            field: the field name or ``embedded.field.name``
            filter: a :class:`fiftyone.core.expressions.ViewExpression` or
                `MongoDB expression <https://docs.mongodb.com/manual/meta/aggregation-quick-reference/#aggregation-expressions>`_
                that returns a boolean describing the filter to apply
            only_matches (True): whether to only include samples that match
                the filter (True) or include all samples (False)

        Returns:
            a :class:`fiftyone.core.view.DatasetView`
        """
        return self._add_view_stage(
            fos.FilterField(field, filter, only_matches=only_matches)
        )

    @view_stage
    def filter_labels(
        self, field, filter, only_matches=True, trajectories=False
    ):
        """Filters the :class:`fiftyone.core.labels.Label` field of each
        sample in the collection.

        If the specified ``field`` is a single
        :class:`fiftyone.core.labels.Label` type, fields for which ``filter``
        returns ``False`` are replaced with ``None``:

        -   :class:`fiftyone.core.labels.Classification`
        -   :class:`fiftyone.core.labels.Detection`
        -   :class:`fiftyone.core.labels.Polyline`
        -   :class:`fiftyone.core.labels.Keypoint`

        If the specified ``field`` is a :class:`fiftyone.core.labels.Label`
        list type, the label elements for which ``filter`` returns ``False``
        are omitted from the view:

        -   :class:`fiftyone.core.labels.Classifications`
        -   :class:`fiftyone.core.labels.Detections`
        -   :class:`fiftyone.core.labels.Polylines`
        -   :class:`fiftyone.core.labels.Keypoints`

        Classifications Examples::

            import fiftyone as fo
            from fiftyone import ViewField as F

            dataset = fo.Dataset()
            dataset.add_samples(
                [
                    fo.Sample(
                        filepath="/path/to/image1.png",
                        predictions=fo.Classification(label="cat", confidence=0.9),
                    ),
                    fo.Sample(
                        filepath="/path/to/image2.png",
                        predictions=fo.Classification(label="dog", confidence=0.8),
                    ),
                    fo.Sample(
                        filepath="/path/to/image3.png",
                        predictions=fo.Classification(label="rabbit"),
                    ),
                    fo.Sample(
                        filepath="/path/to/image4.png",
                        predictions=None,
                    ),
                ]
            )

            #
            # Only include classifications in the `predictions` field whose
            # `confidence` is greater than 0.8
            #

            view = dataset.filter_labels("predictions", F("confidence") > 0.8)

            #
            # Only include classifications in the `predictions` field whose
            # `label` is "cat" or "dog"
            #

            view = dataset.filter_labels(
                "predictions", F("label").is_in(["cat", "dog"])
            )

        Detections Examples::

            import fiftyone as fo
            from fiftyone import ViewField as F

            dataset = fo.Dataset()
            dataset.add_samples(
                [
                    fo.Sample(
                        filepath="/path/to/image1.png",
                        predictions=fo.Detections(
                            detections=[
                                fo.Detection(
                                    label="cat",
                                    bounding_box=[0.1, 0.1, 0.5, 0.5],
                                    confidence=0.9,
                                ),
                                fo.Detection(
                                    label="dog",
                                    bounding_box=[0.2, 0.2, 0.3, 0.3],
                                    confidence=0.8,
                                ),
                            ]
                        ),
                    ),
                    fo.Sample(
                        filepath="/path/to/image2.png",
                        predictions=fo.Detections(
                            detections=[
                                fo.Detection(
                                    label="cat",
                                    bounding_box=[0.5, 0.5, 0.4, 0.4],
                                    confidence=0.95,
                                ),
                                fo.Detection(label="rabbit"),
                            ]
                        ),
                    ),
                    fo.Sample(
                        filepath="/path/to/image3.png",
                        predictions=fo.Detections(
                            detections=[
                                fo.Detection(
                                    label="squirrel",
                                    bounding_box=[0.25, 0.25, 0.5, 0.5],
                                    confidence=0.5,
                                ),
                            ]
                        ),
                    ),
                    fo.Sample(
                        filepath="/path/to/image4.png",
                        predictions=None,
                    ),
                ]
            )

            #
            # Only include detections in the `predictions` field whose
            # `confidence` is greater than 0.8
            #

            view = dataset.filter_labels("predictions", F("confidence") > 0.8)

            #
            # Only include detections in the `predictions` field whose `label`
            # is "cat" or "dog"
            #

            view = dataset.filter_labels(
                "predictions", F("label").is_in(["cat", "dog"])
            )

            #
            # Only include detections in the `predictions` field whose bounding
            # box area is smaller than 0.2
            #

            # Bboxes are in [top-left-x, top-left-y, width, height] format
            bbox_area = F("bounding_box")[2] * F("bounding_box")[3]

            view = dataset.filter_labels("predictions", bbox_area < 0.2)

        Polylines Examples::

            import fiftyone as fo
            from fiftyone import ViewField as F

            dataset = fo.Dataset()
            dataset.add_samples(
                [
                    fo.Sample(
                        filepath="/path/to/image1.png",
                        predictions=fo.Polylines(
                            polylines=[
                                fo.Polyline(
                                    label="lane",
                                    points=[[(0.1, 0.1), (0.1, 0.6)]],
                                    filled=False,
                                ),
                                fo.Polyline(
                                    label="road",
                                    points=[[(0.2, 0.2), (0.5, 0.5), (0.2, 0.5)]],
                                    filled=True,
                                ),
                            ]
                        ),
                    ),
                    fo.Sample(
                        filepath="/path/to/image2.png",
                        predictions=fo.Polylines(
                            polylines=[
                                fo.Polyline(
                                    label="lane",
                                    points=[[(0.4, 0.4), (0.9, 0.4)]],
                                    filled=False,
                                ),
                                fo.Polyline(
                                    label="road",
                                    points=[[(0.6, 0.6), (0.9, 0.9), (0.6, 0.9)]],
                                    filled=True,
                                ),
                            ]
                        ),
                    ),
                    fo.Sample(
                        filepath="/path/to/image3.png",
                        predictions=None,
                    ),
                ]
            )

            #
            # Only include polylines in the `predictions` field that are filled
            #

            view = dataset.filter_labels("predictions", F("filled") == True)

            #
            # Only include polylines in the `predictions` field whose `label`
            # is "lane"
            #

            view = dataset.filter_labels("predictions", F("label") == "lane")

            #
            # Only include polylines in the `predictions` field with at least
            # 3 vertices
            #

            num_vertices = F("points").map(F().length()).sum()
            view = dataset.filter_labels("predictions", num_vertices >= 3)

        Keypoints Examples::

            import fiftyone as fo
            from fiftyone import ViewField as F

            dataset = fo.Dataset()
            dataset.add_samples(
                [
                    fo.Sample(
                        filepath="/path/to/image1.png",
                        predictions=fo.Keypoint(
                            label="house",
                            points=[(0.1, 0.1), (0.1, 0.9), (0.9, 0.9), (0.9, 0.1)],
                        ),
                    ),
                    fo.Sample(
                        filepath="/path/to/image2.png",
                        predictions=fo.Keypoint(
                            label="window",
                            points=[(0.4, 0.4), (0.5, 0.5), (0.6, 0.6)],
                        ),
                    ),
                    fo.Sample(
                        filepath="/path/to/image3.png",
                        predictions=None,
                    ),
                ]
            )

            #
            # Only include keypoints in the `predictions` field whose `label`
            # is "house"
            #

            view = dataset.filter_labels("predictions", F("label") == "house")

            #
            # Only include keypoints in the `predictions` field with less than
            # four points
            #

            view = dataset.filter_labels("predictions", F("points").length() < 4)

        Args:
            field: the label field to filter
            filter: a :class:`fiftyone.core.expressions.ViewExpression` or
                `MongoDB expression <https://docs.mongodb.com/manual/meta/aggregation-quick-reference/#aggregation-expressions>`_
                that returns a boolean describing the filter to apply
            only_matches (True): whether to only include samples with at least
                one label after filtering (True) or include all samples (False)
            trajectories (False): whether to match entire object trajectories
                for which the object matches the given filter on at least one
                frame. Only applicable to datasets that contain videos and
                frame-level label fields whose objects have their ``index``
                attributes populated

        Returns:
            a :class:`fiftyone.core.view.DatasetView`
        """
        return self._add_view_stage(
            fos.FilterLabels(
                field,
                filter,
                only_matches=only_matches,
                trajectories=trajectories,
            )
        )

    @view_stage
    def filter_keypoints(
        self, field, filter=None, labels=None, only_matches=True
    ):
        """Filters the individual :attr:`fiftyone.core.labels.Keypoint.points`
        elements in the specified keypoints field of each sample in the
        collection.

        .. note::

            Use :meth:`filter_labels` if you simply want to filter entire
            :class:`fiftyone.core.labels.Keypoint` objects in a field.

        Examples::

            import fiftyone as fo
            from fiftyone import ViewField as F

            dataset = fo.Dataset()
            dataset.add_samples(
                [
                    fo.Sample(
                        filepath="/path/to/image1.png",
                        predictions=fo.Keypoints(
                            keypoints=[
                                fo.Keypoint(
                                    label="person",
                                    points=[(0.1, 0.1), (0.1, 0.9), (0.9, 0.9), (0.9, 0.1)],
                                    confidence=[0.7, 0.8, 0.95, 0.99],
                                )
                            ]
                        )
                    ),
                    fo.Sample(filepath="/path/to/image2.png"),
                ]
            )

            dataset.default_skeleton = fo.KeypointSkeleton(
                labels=["nose", "left eye", "right eye", "left ear", "right ear"],
                edges=[[0, 1, 2, 0], [0, 3], [0, 4]],
            )

            #
            # Only include keypoints in the `predictions` field whose
            # `confidence` is greater than 0.9
            #

            view = dataset.filter_keypoints(
                "predictions", filter=F("confidence") > 0.9
            )

            #
            # Only include keypoints in the `predictions` field with less than
            # four points
            #

            view = dataset.filter_keypoints(
                "predictions", labels=["left eye", "right eye"]
            )

        Args:
            field: the :class:`fiftyone.core.labels.Keypoint` or
                :class:`fiftyone.core.labels.Keypoints` field to filter
            filter (None): a :class:`fiftyone.core.expressions.ViewExpression`
                or `MongoDB expression <https://docs.mongodb.com/manual/meta/aggregation-quick-reference/#aggregation-expressions>`_
                that returns a boolean, like ``F("confidence") > 0.5`` or
                ``F("occluded") == False``, to apply elementwise to the
                specified field, which must be a list of same length as
                :attr:`fiftyone.core.labels.Keypoint.points`
            labels (None): a label or iterable of keypoint skeleton labels to
                keep
            only_matches (True): whether to only include keypoints/samples with
                at least one point after filtering (True) or include all
                keypoints/samples (False)

        Returns:
            a :class:`fiftyone.core.view.DatasetView`
        """
        return self._add_view_stage(
            fos.FilterKeypoints(
                field,
                filter=filter,
                labels=labels,
                only_matches=only_matches,
            )
        )

    @view_stage
    def geo_near(
        self,
        point,
        location_field=None,
        min_distance=None,
        max_distance=None,
        query=None,
    ):
        """Sorts the samples in the collection by their proximity to a
        specified geolocation.

        .. note::

            This stage must be the **first stage** in any
            :class:`fiftyone.core.view.DatasetView` in which it appears.

        Examples::

            import fiftyone as fo
            import fiftyone.zoo as foz

            TIMES_SQUARE = [-73.9855, 40.7580]

            dataset = foz.load_zoo_dataset("quickstart-geo")

            #
            # Sort the samples by their proximity to Times Square
            #

            view = dataset.geo_near(TIMES_SQUARE)

            #
            # Sort the samples by their proximity to Times Square, and only
            # include samples within 5km
            #

            view = dataset.geo_near(TIMES_SQUARE, max_distance=5000)

            #
            # Sort the samples by their proximity to Times Square, and only
            # include samples that are in Manhattan
            #

            import fiftyone.utils.geojson as foug

            in_manhattan = foug.geo_within(
                "location.point",
                [
                    [
                        [-73.949701, 40.834487],
                        [-73.896611, 40.815076],
                        [-73.998083, 40.696534],
                        [-74.031751, 40.715273],
                        [-73.949701, 40.834487],
                    ]
                ]
            )

            view = dataset.geo_near(
                TIMES_SQUARE, location_field="location", query=in_manhattan
            )

        Args:
            point: the reference point to compute distances to. Can be any of
                the following:

                -   A ``[longitude, latitude]`` list
                -   A GeoJSON dict with ``Point`` type
                -   A :class:`fiftyone.core.labels.GeoLocation` instance whose
                    ``point`` attribute contains the point

            location_field (None): the location data of each sample to use. Can
                be any of the following:

                -   The name of a :class:`fiftyone.core.fields.GeoLocation`
                    field whose ``point`` attribute to use as location data
                -   An ``embedded.field.name`` containing GeoJSON data to use
                    as location data
                -   ``None``, in which case there must be a single
                    :class:`fiftyone.core.fields.GeoLocation` field on the
                    samples, which is used by default

            min_distance (None): filter samples that are less than this
                distance (in meters) from ``point``
            max_distance (None): filter samples that are greater than this
                distance (in meters) from ``point``
            query (None): an optional dict defining a
                `MongoDB read query <https://docs.mongodb.com/manual/tutorial/query-documents/#read-operations-query-argument>`_
                that samples must match in order to be included in this view

        Returns:
            a :class:`fiftyone.core.view.DatasetView`
        """
        return self._add_view_stage(
            fos.GeoNear(
                point,
                location_field=location_field,
                min_distance=min_distance,
                max_distance=max_distance,
                query=query,
            )
        )

    @view_stage
    def geo_within(self, boundary, location_field=None, strict=True):
        """Filters the samples in this collection to only include samples whose
        geolocation is within a specified boundary.

        Examples::

            import fiftyone as fo
            import fiftyone.zoo as foz

            MANHATTAN = [
                [
                    [-73.949701, 40.834487],
                    [-73.896611, 40.815076],
                    [-73.998083, 40.696534],
                    [-74.031751, 40.715273],
                    [-73.949701, 40.834487],
                ]
            ]

            dataset = foz.load_zoo_dataset("quickstart-geo")

            #
            # Create a view that only contains samples in Manhattan
            #

            view = dataset.geo_within(MANHATTAN)

        Args:
            boundary: a :class:`fiftyone.core.labels.GeoLocation`,
                :class:`fiftyone.core.labels.GeoLocations`, GeoJSON dict, or
                list of coordinates that define a ``Polygon`` or
                ``MultiPolygon`` to search within
            location_field (None): the location data of each sample to use. Can
                be any of the following:

                -   The name of a :class:`fiftyone.core.fields.GeoLocation`
                    field whose ``point`` attribute to use as location data
                -   An ``embedded.field.name`` that directly contains the
                    GeoJSON location data to use
                -   ``None``, in which case there must be a single
                    :class:`fiftyone.core.fields.GeoLocation` field on the
                    samples, which is used by default

            strict (True): whether a sample's location data must strictly fall
                within boundary (True) in order to match, or whether any
                intersection suffices (False)

        Returns:
            a :class:`fiftyone.core.view.DatasetView`
        """
        return self._add_view_stage(
            fos.GeoWithin(
                boundary, location_field=location_field, strict=strict
            )
        )

    @view_stage
    def group_by(
        self,
        field_or_expr,
        match_expr=None,
        sort_expr=None,
        reverse=False,
    ):
        """Creates a view that reorganizes the samples in the collection so
        that they are grouped by a specified field or expression.

        Examples::

            import fiftyone as fo
            import fiftyone.zoo as foz
            from fiftyone import ViewField as F

            dataset = foz.load_zoo_dataset("cifar10", split="test")

            # Take a random sample of 1000 samples and organize them by ground
            # truth label with groups arranged in decreasing order of size
            view = dataset.take(1000).group_by(
                "ground_truth.label",
                sort_expr=F().length(),
                reverse=True,
            )

            print(view.values("ground_truth.label"))
            print(
                sorted(
                    view.count_values("ground_truth.label").items(),
                    key=lambda kv: kv[1],
                    reverse=True,
                )
            )

        Args:
            field_or_expr: the field or ``embedded.field.name`` to group by, or
                a :class:`fiftyone.core.expressions.ViewExpression` or
                `MongoDB aggregation expression <https://docs.mongodb.com/manual/meta/aggregation-quick-reference/#aggregation-expressions>`_
                that defines the value to group by
            match_expr (None): an optional
                :class:`fiftyone.core.expressions.ViewExpression` or
                `MongoDB aggregation expression <https://docs.mongodb.com/manual/meta/aggregation-quick-reference/#aggregation-expressions>`_
                that defines which groups to include in the output view. If
                provided, this expression will be evaluated on the list of
                samples in each group
            sort_expr (None): an optional
                :class:`fiftyone.core.expressions.ViewExpression` or
                `MongoDB aggregation expression <https://docs.mongodb.com/manual/meta/aggregation-quick-reference/#aggregation-expressions>`_
                that defines how to sort the groups in the output view. If
                provided, this expression will be evaluated on the list of
                samples in each group
            reverse (False): whether to return the results in descending order

        Returns:
            a :class:`fiftyone.core.view.DatasetView`
        """
        return self._add_view_stage(
            fos.GroupBy(
                field_or_expr,
                match_expr=match_expr,
                sort_expr=sort_expr,
                reverse=reverse,
            )
        )

    @view_stage
    def limit(self, limit):
        """Returns a view with at most the given number of samples.

        Examples::

            import fiftyone as fo

            dataset = fo.Dataset()
            dataset.add_samples(
                [
                    fo.Sample(
                        filepath="/path/to/image1.png",
                        ground_truth=fo.Classification(label="cat"),
                    ),
                    fo.Sample(
                        filepath="/path/to/image2.png",
                        ground_truth=fo.Classification(label="dog"),
                    ),
                    fo.Sample(
                        filepath="/path/to/image3.png",
                        ground_truth=None,
                    ),
                ]
            )

            #
            # Only include the first 2 samples in the view
            #

            view = dataset.limit(2)

        Args:
            limit: the maximum number of samples to return. If a non-positive
                number is provided, an empty view is returned

        Returns:
            a :class:`fiftyone.core.view.DatasetView`
        """
        return self._add_view_stage(fos.Limit(limit))

    @view_stage
    def limit_labels(self, field, limit):
        """Limits the number of :class:`fiftyone.core.labels.Label` instances
        in the specified labels list field of each sample in the collection.

        The specified ``field`` must be one of the following types:

        -   :class:`fiftyone.core.labels.Classifications`
        -   :class:`fiftyone.core.labels.Detections`
        -   :class:`fiftyone.core.labels.Keypoints`
        -   :class:`fiftyone.core.labels.Polylines`

        Examples::

            import fiftyone as fo
            from fiftyone import ViewField as F

            dataset = fo.Dataset()
            dataset.add_samples(
                [
                    fo.Sample(
                        filepath="/path/to/image1.png",
                        predictions=fo.Detections(
                            detections=[
                                fo.Detection(
                                    label="cat",
                                    bounding_box=[0.1, 0.1, 0.5, 0.5],
                                    confidence=0.9,
                                ),
                                fo.Detection(
                                    label="dog",
                                    bounding_box=[0.2, 0.2, 0.3, 0.3],
                                    confidence=0.8,
                                ),
                            ]
                        ),
                    ),
                    fo.Sample(
                        filepath="/path/to/image2.png",
                        predictions=fo.Detections(
                            detections=[
                                fo.Detection(
                                    label="cat",
                                    bounding_box=[0.5, 0.5, 0.4, 0.4],
                                    confidence=0.95,
                                ),
                                fo.Detection(label="rabbit"),
                            ]
                        ),
                    ),
                    fo.Sample(
                        filepath="/path/to/image4.png",
                        predictions=None,
                    ),
                ]
            )

            #
            # Only include the first detection in the `predictions` field of
            # each sample
            #

            view = dataset.limit_labels("predictions", 1)

        Args:
            field: the labels list field to filter
            limit: the maximum number of labels to include in each labels list.
                If a non-positive number is provided, all lists will be empty

        Returns:
            a :class:`fiftyone.core.view.DatasetView`
        """
        return self._add_view_stage(fos.LimitLabels(field, limit))

    @view_stage
    def map_labels(self, field, map):
        """Maps the ``label`` values of a :class:`fiftyone.core.labels.Label`
        field to new values for each sample in the collection.

        Examples::

            import fiftyone as fo
            from fiftyone import ViewField as F

            dataset = fo.Dataset()
            dataset.add_samples(
                [
                    fo.Sample(
                        filepath="/path/to/image1.png",
                        weather=fo.Classification(label="sunny"),
                        predictions=fo.Detections(
                            detections=[
                                fo.Detection(
                                    label="cat",
                                    bounding_box=[0.1, 0.1, 0.5, 0.5],
                                    confidence=0.9,
                                ),
                                fo.Detection(
                                    label="dog",
                                    bounding_box=[0.2, 0.2, 0.3, 0.3],
                                    confidence=0.8,
                                ),
                            ]
                        ),
                    ),
                    fo.Sample(
                        filepath="/path/to/image2.png",
                        weather=fo.Classification(label="cloudy"),
                        predictions=fo.Detections(
                            detections=[
                                fo.Detection(
                                    label="cat",
                                    bounding_box=[0.5, 0.5, 0.4, 0.4],
                                    confidence=0.95,
                                ),
                                fo.Detection(label="rabbit"),
                            ]
                        ),
                    ),
                    fo.Sample(
                        filepath="/path/to/image3.png",
                        weather=fo.Classification(label="partly cloudy"),
                        predictions=fo.Detections(
                            detections=[
                                fo.Detection(
                                    label="squirrel",
                                    bounding_box=[0.25, 0.25, 0.5, 0.5],
                                    confidence=0.5,
                                ),
                            ]
                        ),
                    ),
                    fo.Sample(
                        filepath="/path/to/image4.png",
                        predictions=None,
                    ),
                ]
            )

            #
            # Map the "partly cloudy" weather label to "cloudy"
            #

            view = dataset.map_labels("weather", {"partly cloudy": "cloudy"})

            #
            # Map "rabbit" and "squirrel" predictions to "other"
            #

            view = dataset.map_labels(
                "predictions", {"rabbit": "other", "squirrel": "other"}
            )

        Args:
            field: the labels field to map
            map: a dict mapping label values to new label values

        Returns:
            a :class:`fiftyone.core.view.DatasetView`
        """
        return self._add_view_stage(fos.MapLabels(field, map))

    @view_stage
    def set_field(self, field, expr, _allow_missing=False):
        """Sets a field or embedded field on each sample in a collection by
        evaluating the given expression.

        This method can process embedded list fields. To do so, simply append
        ``[]`` to any list component(s) of the field path.

        .. note::

            There are two cases where FiftyOne will automatically unwind array
            fields without requiring you to explicitly specify this via the
            ``[]`` syntax:

            **Top-level lists:** when you specify a ``field`` path that refers
            to a top-level list field of a dataset; i.e., ``list_field`` is
            automatically coerced to ``list_field[]``, if necessary.

            **List fields:** When you specify a ``field`` path that refers to
            the list field of a |Label| class, such as the
            :attr:`Detections.detections <fiftyone.core.labels.Detections.detections>`
            attribute; i.e., ``ground_truth.detections.label`` is automatically
            coerced to ``ground_truth.detections[].label``, if necessary.

            See the examples below for demonstrations of this behavior.

        The provided ``expr`` is interpreted relative to the document on which
        the embedded field is being set. For example, if you are setting a
        nested field ``field="embedded.document.field"``, then the expression
        ``expr`` you provide will be applied to the ``embedded.document``
        document. Note that you can override this behavior by defining an
        expression that is bound to the root document by prepending ``"$"`` to
        any field name(s) in the expression.

        See the examples below for more information.

        .. note::

            Note that you cannot set a non-existing top-level field using this
            stage, since doing so would violate the dataset's schema. You can,
            however, first declare a new field via
            :meth:`fiftyone.core.dataset.Dataset.add_sample_field` and then
            populate it in a view via this stage.

        Examples::

            import fiftyone as fo
            import fiftyone.zoo as foz
            from fiftyone import ViewField as F

            dataset = foz.load_zoo_dataset("quickstart")

            #
            # Replace all values of the `uniqueness` field that are less than
            # 0.5 with `None`
            #

            view = dataset.set_field(
                "uniqueness",
                (F("uniqueness") >= 0.5).if_else(F("uniqueness"), None)
            )
            print(view.bounds("uniqueness"))

            #
            # Lower bound all object confidences in the `predictions` field at
            # 0.5
            #

            view = dataset.set_field(
                "predictions.detections.confidence", F("confidence").max(0.5)
            )
            print(view.bounds("predictions.detections.confidence"))

            #
            # Add a `num_predictions` property to the `predictions` field that
            # contains the number of objects in the field
            #

            view = dataset.set_field(
                "predictions.num_predictions",
                F("$predictions.detections").length(),
            )
            print(view.bounds("predictions.num_predictions"))

            #
            # Set an `is_animal` field on each object in the `predictions` field
            # that indicates whether the object is an animal
            #

            ANIMALS = [
                "bear", "bird", "cat", "cow", "dog", "elephant", "giraffe",
                "horse", "sheep", "zebra"
            ]

            view = dataset.set_field(
                "predictions.detections.is_animal", F("label").is_in(ANIMALS)
            )
            print(view.count_values("predictions.detections.is_animal"))

        Args:
            field: the field or ``embedded.field.name`` to set
            expr: a :class:`fiftyone.core.expressions.ViewExpression` or
                `MongoDB expression <https://docs.mongodb.com/manual/meta/aggregation-quick-reference/#aggregation-expressions>`_
                that defines the field value to set

        Returns:
            a :class:`fiftyone.core.view.DatasetView`
        """
        return self._add_view_stage(
            fos.SetField(field, expr, _allow_missing=_allow_missing)
        )

    @view_stage
    def match(self, filter):
        """Filters the samples in the collection by the given filter.

        Examples::

            import fiftyone as fo
            from fiftyone import ViewField as F

            dataset = fo.Dataset()
            dataset.add_samples(
                [
                    fo.Sample(
                        filepath="/path/to/image1.png",
                        weather=fo.Classification(label="sunny"),
                        predictions=fo.Detections(
                            detections=[
                                fo.Detection(
                                    label="cat",
                                    bounding_box=[0.1, 0.1, 0.5, 0.5],
                                    confidence=0.9,
                                ),
                                fo.Detection(
                                    label="dog",
                                    bounding_box=[0.2, 0.2, 0.3, 0.3],
                                    confidence=0.8,
                                ),
                            ]
                        ),
                    ),
                    fo.Sample(
                        filepath="/path/to/image2.jpg",
                        weather=fo.Classification(label="cloudy"),
                        predictions=fo.Detections(
                            detections=[
                                fo.Detection(
                                    label="cat",
                                    bounding_box=[0.5, 0.5, 0.4, 0.4],
                                    confidence=0.95,
                                ),
                                fo.Detection(label="rabbit"),
                            ]
                        ),
                    ),
                    fo.Sample(
                        filepath="/path/to/image3.png",
                        weather=fo.Classification(label="partly cloudy"),
                        predictions=fo.Detections(
                            detections=[
                                fo.Detection(
                                    label="squirrel",
                                    bounding_box=[0.25, 0.25, 0.5, 0.5],
                                    confidence=0.5,
                                ),
                            ]
                        ),
                    ),
                    fo.Sample(
                        filepath="/path/to/image4.jpg",
                        predictions=None,
                    ),
                ]
            )

            #
            # Only include samples whose `filepath` ends with ".jpg"
            #

            view = dataset.match(F("filepath").ends_with(".jpg"))

            #
            # Only include samples whose `weather` field is "sunny"
            #

            view = dataset.match(F("weather").label == "sunny")

            #
            # Only include samples with at least 2 objects in their
            # `predictions` field
            #

            view = dataset.match(F("predictions").detections.length() >= 2)

            #
            # Only include samples whose `predictions` field contains at least
            # one object with area smaller than 0.2
            #

            # Bboxes are in [top-left-x, top-left-y, width, height] format
            bbox = F("bounding_box")
            bbox_area = bbox[2] * bbox[3]

            small_boxes = F("predictions.detections").filter(bbox_area < 0.2)
            view = dataset.match(small_boxes.length() > 0)

        Args:
            filter: a :class:`fiftyone.core.expressions.ViewExpression` or
                `MongoDB expression <https://docs.mongodb.com/manual/meta/aggregation-quick-reference/#aggregation-expressions>`_
                that returns a boolean describing the filter to apply

        Returns:
            a :class:`fiftyone.core.view.DatasetView`
        """
        return self._add_view_stage(fos.Match(filter))

    @view_stage
    def match_frames(self, filter, omit_empty=True):
        """Filters the frames in the video collection by the given filter.

        Examples::

            import fiftyone as fo
            import fiftyone.zoo as foz
            from fiftyone import ViewField as F

            dataset = foz.load_zoo_dataset("quickstart-video")

            #
            # Match frames with at least 10 detections
            #

            num_objects = F("detections.detections").length()
            view = dataset.match_frames(num_objects > 10)

            print(dataset.count())
            print(view.count())

            print(dataset.count("frames"))
            print(view.count("frames"))

        Args:
            filter: a :class:`fiftyone.core.expressions.ViewExpression` or
                `MongoDB aggregation expression <https://docs.mongodb.com/manual/meta/aggregation-quick-reference/#aggregation-expressions>`_
                that returns a boolean describing the filter to apply
            omit_empty (True): whether to omit samples with no frame labels
                after filtering

        Returns:
            a :class:`fiftyone.core.view.DatasetView`
        """
        return self._add_view_stage(
            fos.MatchFrames(filter, omit_empty=omit_empty)
        )

    @view_stage
    def match_labels(
        self,
        labels=None,
        ids=None,
        tags=None,
        filter=None,
        fields=None,
        bool=None,
    ):
        """Selects the samples from the collection that contain (or do not
        contain) at least one label that matches the specified criteria.

        Note that, unlike :meth:`select_labels` and :meth:`filter_labels`, this
        stage will not filter the labels themselves; it only selects the
        corresponding samples.

        You can perform a selection via one or more of the following methods:

        -   Provide the ``labels`` argument, which should contain a list of
            dicts in the format returned by
            :meth:`fiftyone.core.session.Session.selected_labels`, to match
            specific labels

        -   Provide the ``ids`` argument to match labels with specific IDs

        -   Provide the ``tags`` argument to match labels with specific tags

        -   Provide the ``filter`` argument to match labels based on a boolean
            :class:`fiftyone.core.expressions.ViewExpression` that is applied
            to each individual :class:`fiftyone.core.labels.Label` element

        -   Pass ``bool=False`` to negate the operation and instead match
            samples that *do not* contain at least one label matching the
            specified criteria

        If multiple criteria are specified, labels must match all of them in
        order to trigger a sample match.

        By default, the selection is applied to all
        :class:`fiftyone.core.labels.Label` fields, but you can provide the
        ``fields`` argument to explicitly define the field(s) in which to
        search.

        Examples::

            import fiftyone as fo
            import fiftyone.zoo as foz
            from fiftyone import ViewField as F

            dataset = foz.load_zoo_dataset("quickstart")

            #
            # Only show samples whose labels are currently selected in the App
            #

            session = fo.launch_app(dataset)

            # Select some labels in the App...

            view = dataset.match_labels(labels=session.selected_labels)

            #
            # Only include samples that contain labels with the specified IDs
            #

            # Grab some label IDs
            ids = [
                dataset.first().ground_truth.detections[0].id,
                dataset.last().predictions.detections[0].id,
            ]

            view = dataset.match_labels(ids=ids)

            print(len(view))
            print(view.count("ground_truth.detections"))
            print(view.count("predictions.detections"))

            #
            # Only include samples that contain labels with the specified tags
            #

            # Grab some label IDs
            ids = [
                dataset.first().ground_truth.detections[0].id,
                dataset.last().predictions.detections[0].id,
            ]

            # Give the labels a "test" tag
            dataset = dataset.clone()  # create copy since we're modifying data
            dataset.select_labels(ids=ids).tag_labels("test")

            print(dataset.count_values("ground_truth.detections.tags"))
            print(dataset.count_values("predictions.detections.tags"))

            # Retrieve the labels via their tag
            view = dataset.match_labels(tags="test")

            print(len(view))
            print(view.count("ground_truth.detections"))
            print(view.count("predictions.detections"))

            #
            # Only include samples that contain labels matching a filter
            #

            filter = F("confidence") > 0.99
            view = dataset.match_labels(filter=filter, fields="predictions")

            print(len(view))
            print(view.count("ground_truth.detections"))
            print(view.count("predictions.detections"))

        Args:
            labels (None): a list of dicts specifying the labels to select in
                the format returned by
                :meth:`fiftyone.core.session.Session.selected_labels`
            ids (None): an ID or iterable of IDs of the labels to select
            tags (None): a tag or iterable of tags of labels to select
            filter (None): a :class:`fiftyone.core.expressions.ViewExpression`
                or `MongoDB aggregation expression <https://docs.mongodb.com/manual/meta/aggregation-quick-reference/#aggregation-expressions>`_
                that returns a boolean describing whether to select a given
                label. In the case of list fields like
                :class:`fiftyone.core.labels.Detections`, the filter is applied
                to the list elements, not the root field
            fields (None): a field or iterable of fields from which to select
            bool (None): whether to match samples that have (None or True) or
                do not have (False) at least one label that matches the
                specified criteria

        Returns:
            a :class:`fiftyone.core.view.DatasetView`
        """
        return self._add_view_stage(
            fos.MatchLabels(
                labels=labels,
                ids=ids,
                tags=tags,
                filter=filter,
                fields=fields,
                bool=bool,
            )
        )

    @view_stage
    def match_tags(self, tags, bool=None, all=False):
        """Returns a view containing the samples in the collection that have
        or don't have any/all of the given tag(s).

        Examples::

            import fiftyone as fo

            dataset = fo.Dataset()
            dataset.add_samples(
                [
                    fo.Sample(filepath="image1.png", tags=["train"]),
                    fo.Sample(filepath="image2.png", tags=["test"]),
                    fo.Sample(filepath="image3.png", tags=["train", "test"]),
                    fo.Sample(filepath="image4.png"),
                ]
            )

            #
            # Only include samples that have the "test" tag
            #

            view = dataset.match_tags("test")

            #
            # Only include samples that do not have the "test" tag
            #

            view = dataset.match_tags("test", bool=False)

            #
            # Only include samples that have the "test" or "train" tags
            #

            view = dataset.match_tags(["test", "train"])

            #
            # Only include samples that have the "test" and "train" tags
            #

            view = dataset.match_tags(["test", "train"], all=True)

            #
            # Only include samples that do not have the "test" or "train" tags
            #

            view = dataset.match_tags(["test", "train"], bool=False)

            #
            # Only include samples that do not have the "test" and "train" tags
            #

            view = dataset.match_tags(["test", "train"], bool=False, all=True)

        Args:
            tags: the tag or iterable of tags to match
            bool (None): whether to match samples that have (None or True) or
                do not have (False) the given tags
            all (False): whether to match samples that have (or don't have) all
                (True) or any (False) of the given tags

        Returns:
            a :class:`fiftyone.core.view.DatasetView`
        """
        return self._add_view_stage(fos.MatchTags(tags, bool=bool, all=all))

    @view_stage
    def mongo(self, pipeline):
        """Adds a view stage defined by a raw MongoDB aggregation pipeline.

        See `MongoDB aggregation pipelines <https://docs.mongodb.com/manual/core/aggregation-pipeline/>`_
        for more details.

        Examples::

            import fiftyone as fo

            dataset = fo.Dataset()
            dataset.add_samples(
                [
                    fo.Sample(
                        filepath="/path/to/image1.png",
                        predictions=fo.Detections(
                            detections=[
                                fo.Detection(
                                    label="cat",
                                    bounding_box=[0.1, 0.1, 0.5, 0.5],
                                    confidence=0.9,
                                ),
                                fo.Detection(
                                    label="dog",
                                    bounding_box=[0.2, 0.2, 0.3, 0.3],
                                    confidence=0.8,
                                ),
                            ]
                        ),
                    ),
                    fo.Sample(
                        filepath="/path/to/image2.png",
                        predictions=fo.Detections(
                            detections=[
                                fo.Detection(
                                    label="cat",
                                    bounding_box=[0.5, 0.5, 0.4, 0.4],
                                    confidence=0.95,
                                ),
                                fo.Detection(label="rabbit"),
                            ]
                        ),
                    ),
                    fo.Sample(
                        filepath="/path/to/image3.png",
                        predictions=fo.Detections(
                            detections=[
                                fo.Detection(
                                    label="squirrel",
                                    bounding_box=[0.25, 0.25, 0.5, 0.5],
                                    confidence=0.5,
                                ),
                            ]
                        ),
                    ),
                    fo.Sample(
                        filepath="/path/to/image4.png",
                        predictions=None,
                    ),
                ]
            )

            #
            # Extract a view containing the second and third samples in the
            # dataset
            #

            view = dataset.mongo([{"$skip": 1}, {"$limit": 2}])

            #
            # Sort by the number of objects in the `precictions` field
            #

            view = dataset.mongo([
                {
                    "$addFields": {
                        "_sort_field": {
                            "$size": {"$ifNull": ["$predictions.detections", []]}
                        }
                    }
                },
                {"$sort": {"_sort_field": -1}},
                {"$unset": "_sort_field"}
            ])

        Args:
            pipeline: a MongoDB aggregation pipeline (list of dicts)

        Returns:
            a :class:`fiftyone.core.view.DatasetView`
        """
        return self._add_view_stage(fos.Mongo(pipeline))

    @view_stage
    def select(self, sample_ids, ordered=False):
        """Selects the samples with the given IDs from the collection.

        Examples::

            import fiftyone as fo
            import fiftyone.zoo as foz

            dataset = foz.load_zoo_dataset("quickstart")

            #
            # Create a view containing the currently selected samples in the App
            #

            session = fo.launch_app(dataset)

            # Select samples in the App...

            view = dataset.select(session.selected)

        Args:
            sample_ids: the samples to select. Can be any of the following:

                -   a sample ID
                -   an iterable of sample IDs
                -   an iterable of booleans of same length as the collection
                    encoding which samples to select
                -   a :class:`fiftyone.core.sample.Sample` or
                    :class:`fiftyone.core.sample.SampleView`
                -   an iterable of :class:`fiftyone.core.sample.Sample` or
                    :class:`fiftyone.core.sample.SampleView` instances
                -   a :class:`fiftyone.core.collections.SampleCollection`

        ordered (False): whether to sort the samples in the returned view to
            match the order of the provided IDs

        Returns:
            a :class:`fiftyone.core.view.DatasetView`
        """
        return self._add_view_stage(fos.Select(sample_ids, ordered=ordered))

    @view_stage
    def select_by(self, field, values, ordered=False):
        """Selects the samples with the given field values from the collection.

        This stage is typically used to work with categorical fields (strings,
        ints, and bools). If you want to select samples based on floating point
        fields, use :meth:`match`.

        Examples::

            import fiftyone as fo

            dataset = fo.Dataset()
            dataset.add_samples(
                [
                    fo.Sample(filepath="image%d.jpg" % i, int=i, str=str(i))
                    for i in range(100)
                ]
            )

            #
            # Create a view containing samples whose `int` field have the given
            # values
            #

            view = dataset.select_by("int", [1, 51, 11, 41, 21, 31])
            print(view.head(6))

            #
            # Create a view containing samples whose `str` field have the given
            # values, in order
            #

            view = dataset.select_by(
                "str", ["1", "51", "11", "41", "21", "31"], ordered=True
            )
            print(view.head(6))

        Args:
            field: a field or ``embedded.field.name``
            values: a value or iterable of values to select by
            ordered (False): whether to sort the samples in the returned view
                to match the order of the provided values

        Returns:
            a :class:`fiftyone.core.view.DatasetView`
        """
        return self._add_view_stage(
            fos.SelectBy(field, values, ordered=ordered)
        )

    @view_stage
    def select_fields(self, field_names=None, _allow_missing=False):
        """Selects only the fields with the given names from the samples in the
        collection. All other fields are excluded.

        Note that default sample fields are always selected.

        Examples::

            import fiftyone as fo

            dataset = fo.Dataset()
            dataset.add_samples(
                [
                    fo.Sample(
                        filepath="/path/to/image1.png",
                        uniqueness=1.0,
                        ground_truth=fo.Detections(
                            detections=[
                                fo.Detection(
                                    label="cat",
                                    bounding_box=[0.1, 0.1, 0.5, 0.5],
                                    mood="surly",
                                    age=51,
                                ),
                                fo.Detection(
                                    label="dog",
                                    bounding_box=[0.2, 0.2, 0.3, 0.3],
                                    mood="happy",
                                    age=52,
                                ),
                            ]
                        )
                    ),
                    fo.Sample(
                        filepath="/path/to/image2.png",
                        uniqueness=0.0,
                    ),
                    fo.Sample(
                        filepath="/path/to/image3.png",
                    ),
                ]
            )

            #
            # Include only the default fields on each sample
            #

            view = dataset.select_fields()

            #
            # Include only the `uniqueness` field (and the default fields) on
            # each sample
            #

            view = dataset.select_fields("uniqueness")

            #
            # Include only the `mood` attribute (and the default attributes) of
            # each `Detection` in the `ground_truth` field
            #

            view = dataset.select_fields("ground_truth.detections.mood")

        Args:
            field_names (None): a field name or iterable of field names to
                select. My contain ``embedded.field.name`` as well

        Returns:
            a :class:`fiftyone.core.view.DatasetView`
        """
        return self._add_view_stage(
            fos.SelectFields(field_names, _allow_missing=_allow_missing)
        )

    @view_stage
    def select_frames(self, frame_ids, omit_empty=True):
        """Selects the frames with the given IDs from the video collection.

        Examples::

            import fiftyone as fo
            import fiftyone.zoo as foz

            dataset = foz.load_zoo_dataset("quickstart-video")

            #
            # Select some specific frames
            #

            frame_ids = [
                dataset.first().frames.first().id,
                dataset.last().frames.last().id,
            ]

            view = dataset.select_frames(frame_ids)

            print(dataset.count())
            print(view.count())

            print(dataset.count("frames"))
            print(view.count("frames"))

        Args:
            frame_ids: the frames to select. Can be any of the following:

                -   a frame ID
                -   an iterable of frame IDs
                -   a :class:`fiftyone.core.frame.Frame` or
                    :class:`fiftyone.core.frame.FrameView`
                -   an iterable of :class:`fiftyone.core.frame.Frame` or
                    :class:`fiftyone.core.frame.FrameView` instances
                -   a :class:`fiftyone.core.collections.SampleCollection`
                    whose frames to select

            omit_empty (True): whether to omit samples that have no frames
                after selecting the specified frames

        Returns:
            a :class:`fiftyone.core.view.DatasetView`
        """
        return self._add_view_stage(
            fos.SelectFrames(frame_ids, omit_empty=omit_empty)
        )

    @view_stage
    def select_groups(self, group_ids, ordered=False):
        """Selects the groups with the given IDs from the grouped collection.

        Examples::

            import fiftyone as fo
            import fiftyone.zoo as foz

            dataset = foz.load_zoo_dataset("quickstart-groups")

            #
            # Select some specific groups by ID
            #

            group_ids = dataset.take(10).values("group.id")

            view = dataset.select_groups(group_ids)

            assert set(view.values("group.id")) == set(group_ids)

            view = dataset.select_groups(group_ids, ordered=True)

            assert view.values("group.id") == group_ids

        Args:
            groups_ids: the groups to select. Can be any of the following:

                -   a group ID
                -   an iterable of group IDs
                -   a :class:`fiftyone.core.sample.Sample` or
                    :class:`fiftyone.core.sample.SampleView`
                -   a group dict returned by
                    :meth:`get_group() <fiftyone.core.collections.SampleCollection.get_group>`
                -   an iterable of :class:`fiftyone.core.sample.Sample` or
                    :class:`fiftyone.core.sample.SampleView` instances
                -   an iterable of group dicts returned by
                    :meth:`get_group() <fiftyone.core.collections.SampleCollection.get_group>`
                -   a :class:`fiftyone.core.collections.SampleCollection`

            ordered (False): whether to sort the groups in the returned view to
                match the order of the provided IDs

        Returns:
            a :class:`fiftyone.core.view.DatasetView`
        """
        return self._add_view_stage(
            fos.SelectGroups(group_ids, ordered=ordered)
        )

    @view_stage
    def select_group_slices(
        self, slices=None, media_type=None, _allow_mixed=False
    ):
        """Selects the samples in the group collection from the given slice(s).

        The returned view is a flattened non-grouped view containing only the
        slice(s) of interest.

        .. note::

            This stage performs a ``$lookup`` that pulls the requested slice(s)
            for each sample in the input collection from the source dataset.
            As a result, this stage always emits *unfiltered samples*.

        Examples::

            import fiftyone as fo

            dataset = fo.Dataset()
            dataset.add_group_field("group", default="ego")

            group1 = fo.Group()
            group2 = fo.Group()

            dataset.add_samples(
                [
                    fo.Sample(
                        filepath="/path/to/left-image1.jpg",
                        group=group1.element("left"),
                    ),
                    fo.Sample(
                        filepath="/path/to/video1.mp4",
                        group=group1.element("ego"),
                    ),
                    fo.Sample(
                        filepath="/path/to/right-image1.jpg",
                        group=group1.element("right"),
                    ),
                    fo.Sample(
                        filepath="/path/to/left-image2.jpg",
                        group=group2.element("left"),
                    ),
                    fo.Sample(
                        filepath="/path/to/video2.mp4",
                        group=group2.element("ego"),
                    ),
                    fo.Sample(
                        filepath="/path/to/right-image2.jpg",
                        group=group2.element("right"),
                    ),
                ]
            )

            #
            # Retrieve the samples from the "ego" group slice
            #

            view = dataset.select_group_slices("ego")

            #
            # Retrieve the samples from the "left" or "right" group slices
            #

            view = dataset.select_group_slices(["left", "right"])

            #
            # Retrieve all image samples
            #

            view = dataset.select_group_slices(media_type="image")

        Args:
            slices (None): a group slice or iterable of group slices to select.
                If neither argument is provided, a flattened list of all
                samples is returned
            media_type (None): a media type whose slice(s) to select

        Returns:
            a :class:`fiftyone.core.view.DatasetView`
        """
        return self._add_view_stage(
            fos.SelectGroupSlices(
                slices=slices,
                media_type=media_type,
                _allow_mixed=_allow_mixed,
            )
        )

    @view_stage
    def select_labels(
        self, labels=None, ids=None, tags=None, fields=None, omit_empty=True
    ):
        """Selects only the specified labels from the collection.

        The returned view will omit samples, sample fields, and individual
        labels that do not match the specified selection criteria.

        You can perform a selection via one or more of the following methods:

        -   Provide the ``labels`` argument, which should contain a list of
            dicts in the format returned by
            :meth:`fiftyone.core.session.Session.selected_labels`, to select
            specific labels

        -   Provide the ``ids`` argument to select labels with specific IDs

        -   Provide the ``tags`` argument to select labels with specific tags

        If multiple criteria are specified, labels must match all of them in
        order to be selected.

        By default, the selection is applied to all
        :class:`fiftyone.core.labels.Label` fields, but you can provide the
        ``fields`` argument to explicitly define the field(s) in which to
        select.

        Examples::

            import fiftyone as fo
            import fiftyone.zoo as foz

            dataset = foz.load_zoo_dataset("quickstart")

            #
            # Only include the labels currently selected in the App
            #

            session = fo.launch_app(dataset)

            # Select some labels in the App...

            view = dataset.select_labels(labels=session.selected_labels)

            #
            # Only include labels with the specified IDs
            #

            # Grab some label IDs
            ids = [
                dataset.first().ground_truth.detections[0].id,
                dataset.last().predictions.detections[0].id,
            ]

            view = dataset.select_labels(ids=ids)

            print(view.count("ground_truth.detections"))
            print(view.count("predictions.detections"))

            #
            # Only include labels with the specified tags
            #

            # Grab some label IDs
            ids = [
                dataset.first().ground_truth.detections[0].id,
                dataset.last().predictions.detections[0].id,
            ]

            # Give the labels a "test" tag
            dataset = dataset.clone()  # create copy since we're modifying data
            dataset.select_labels(ids=ids).tag_labels("test")

            print(dataset.count_label_tags())

            # Retrieve the labels via their tag
            view = dataset.select_labels(tags="test")

            print(view.count("ground_truth.detections"))
            print(view.count("predictions.detections"))

        Args:
            labels (None): a list of dicts specifying the labels to select in
                the format returned by
                :meth:`fiftyone.core.session.Session.selected_labels`
            ids (None): an ID or iterable of IDs of the labels to select
            tags (None): a tag or iterable of tags of labels to select
            fields (None): a field or iterable of fields from which to select
            omit_empty (True): whether to omit samples that have no labels
                after filtering

        Returns:
            a :class:`fiftyone.core.view.DatasetView`
        """
        return self._add_view_stage(
            fos.SelectLabels(
                labels=labels,
                ids=ids,
                tags=tags,
                fields=fields,
                omit_empty=omit_empty,
            )
        )

    @view_stage
    def shuffle(self, seed=None):
        """Randomly shuffles the samples in the collection.

        Examples::

            import fiftyone as fo

            dataset = fo.Dataset()
            dataset.add_samples(
                [
                    fo.Sample(
                        filepath="/path/to/image1.png",
                        ground_truth=fo.Classification(label="cat"),
                    ),
                    fo.Sample(
                        filepath="/path/to/image2.png",
                        ground_truth=fo.Classification(label="dog"),
                    ),
                    fo.Sample(
                        filepath="/path/to/image3.png",
                        ground_truth=None,
                    ),
                ]
            )

            #
            # Return a view that contains a randomly shuffled version of the
            # samples in the dataset
            #

            view = dataset.shuffle()

            #
            # Shuffle the samples with a fixed random seed
            #

            view = dataset.shuffle(seed=51)

        Args:
            seed (None): an optional random seed to use when shuffling the
                samples

        Returns:
            a :class:`fiftyone.core.view.DatasetView`
        """
        return self._add_view_stage(fos.Shuffle(seed=seed))

    @view_stage
    def skip(self, skip):
        """Omits the given number of samples from the head of the collection.

        Examples::

            import fiftyone as fo

            dataset = fo.Dataset()
            dataset.add_samples(
                [
                    fo.Sample(
                        filepath="/path/to/image1.png",
                        ground_truth=fo.Classification(label="cat"),
                    ),
                    fo.Sample(
                        filepath="/path/to/image2.png",
                        ground_truth=fo.Classification(label="dog"),
                    ),
                    fo.Sample(
                        filepath="/path/to/image3.png",
                        ground_truth=fo.Classification(label="rabbit"),
                    ),
                    fo.Sample(
                        filepath="/path/to/image4.png",
                        ground_truth=None,
                    ),
                ]
            )

            #
            # Omit the first two samples from the dataset
            #

            view = dataset.skip(2)

        Args:
            skip: the number of samples to skip. If a non-positive number is
                provided, no samples are omitted

        Returns:
            a :class:`fiftyone.core.view.DatasetView`
        """
        return self._add_view_stage(fos.Skip(skip))

    @view_stage
    def sort_by(self, field_or_expr, reverse=False):
        """Sorts the samples in the collection by the given field(s) or
        expression(s).

        Examples::

            import fiftyone as fo
            import fiftyone.zoo as foz
            from fiftyone import ViewField as F

            dataset = foz.load_zoo_dataset("quickstart")

            #
            # Sort the samples by their `uniqueness` field in ascending order
            #

            view = dataset.sort_by("uniqueness", reverse=False)

            #
            # Sorts the samples in descending order by the number of detections
            # in their `predictions` field whose bounding box area is less than
            # 0.2
            #

            # Bboxes are in [top-left-x, top-left-y, width, height] format
            bbox = F("bounding_box")
            bbox_area = bbox[2] * bbox[3]

            small_boxes = F("predictions.detections").filter(bbox_area < 0.2)
            view = dataset.sort_by(small_boxes.length(), reverse=True)

            #
            # Performs a compound sort where samples are first sorted in
            # descending or by number of detections and then in ascending order
            # of uniqueness for samples with the same number of predictions
            #

            view = dataset.sort_by(
                [
                    (F("predictions.detections").length(), -1),
                    ("uniqueness", 1),
                ]
            )

            num_objects, uniqueness = view[:5].values(
                [F("predictions.detections").length(), "uniqueness"]
            )
            print(list(zip(num_objects, uniqueness)))

        Args:
            field_or_expr: the field(s) or expression(s) to sort by. This can
                be any of the following:

                -   a field to sort by
                -   an ``embedded.field.name`` to sort by
                -   a :class:`fiftyone.core.expressions.ViewExpression` or a
                    `MongoDB aggregation expression <https://docs.mongodb.com/manual/meta/aggregation-quick-reference/#aggregation-expressions>`_
                    that defines the quantity to sort by
                -   a list of ``(field_or_expr, order)`` tuples defining a
                    compound sort criteria, where ``field_or_expr`` is a field
                    or expression as defined above, and ``order`` can be 1 or
                    any string starting with "a" for ascending order, or -1 or
                    any string starting with "d" for descending order

            reverse (False): whether to return the results in descending order

        Returns:
            a :class:`fiftyone.core.view.DatasetView`
        """
        return self._add_view_stage(fos.SortBy(field_or_expr, reverse=reverse))

    @view_stage
    def sort_by_similarity(
        self, query_ids, k=None, reverse=False, dist_field=None, brain_key=None
    ):
        """Sorts the samples in the collection by visual similiarity to a
        specified set of query ID(s).

        In order to use this stage, you must first use
        :meth:`fiftyone.brain.compute_similarity` to index your dataset by
        visual similiarity.

        Examples::

            import fiftyone as fo
            import fiftyone.brain as fob
            import fiftyone.zoo as foz

            dataset = foz.load_zoo_dataset("quickstart")

            fob.compute_similarity(dataset, brain_key="similarity")

            #
            # Sort the samples by their visual similarity to the first sample
            # in the dataset
            #

            query_id = dataset.first().id
            view = dataset.sort_by_similarity(query_id)

        Args:
            query_ids: an ID or iterable of query IDs. These may be sample IDs
                or label IDs depending on ``brain_key``
            k (None): the number of matches to return. By default, the entire
                collection is sorted
            reverse (False): whether to sort by least similarity
            dist_field (None): the name of a float field in which to store the
                distance of each example to the specified query. The field is
                created if necessary
            brain_key (None): the brain key of an existing
                :meth:`fiftyone.brain.compute_similarity` run on the dataset.
                If not specified, the dataset must have an applicable run,
                which will be used by default

        Returns:
            a :class:`fiftyone.core.view.DatasetView`
        """
        return self._add_view_stage(
            fos.SortBySimilarity(
                query_ids,
                k=k,
                reverse=reverse,
                dist_field=dist_field,
                brain_key=brain_key,
            )
        )

    @view_stage
    def take(self, size, seed=None):
        """Randomly samples the given number of samples from the collection.

        Examples::

            import fiftyone as fo

            dataset = fo.Dataset()
            dataset.add_samples(
                [
                    fo.Sample(
                        filepath="/path/to/image1.png",
                        ground_truth=fo.Classification(label="cat"),
                    ),
                    fo.Sample(
                        filepath="/path/to/image2.png",
                        ground_truth=fo.Classification(label="dog"),
                    ),
                    fo.Sample(
                        filepath="/path/to/image3.png",
                        ground_truth=fo.Classification(label="rabbit"),
                    ),
                    fo.Sample(
                        filepath="/path/to/image4.png",
                        ground_truth=None,
                    ),
                ]
            )

            #
            # Take two random samples from the dataset
            #

            view = dataset.take(2)

            #
            # Take two random samples from the dataset with a fixed seed
            #

            view = dataset.take(2, seed=51)

        Args:
            size: the number of samples to return. If a non-positive number is
                provided, an empty view is returned
            seed (None): an optional random seed to use when selecting the
                samples

        Returns:
            a :class:`fiftyone.core.view.DatasetView`
        """
        return self._add_view_stage(fos.Take(size, seed=seed))

    @view_stage
    def to_patches(self, field, **kwargs):
        """Creates a view that contains one sample per object patch in the
        specified field of the collection.

        Fields other than ``field`` and the default sample fields will not be
        included in the returned view. A ``sample_id`` field will be added that
        records the sample ID from which each patch was taken.

        Examples::

            import fiftyone as fo
            import fiftyone.zoo as foz

            dataset = foz.load_zoo_dataset("quickstart")

            session = fo.launch_app(dataset)

            #
            # Create a view containing the ground truth patches
            #

            view = dataset.to_patches("ground_truth")
            print(view)

            session.view = view

        Args:
            field: the patches field, which must be of type
                :class:`fiftyone.core.labels.Detections` or
                :class:`fiftyone.core.labels.Polylines`
            other_fields (None): controls whether fields other than ``field``
                and the default sample fields are included. Can be any of the
                following:

                -   a field or list of fields to include
                -   ``True`` to include all other fields
                -   ``None``/``False`` to include no other fields
            keep_label_lists (False): whether to store the patches in label
                list fields of the same type as the input collection rather
                than using their single label variants

        Returns:
            a :class:`fiftyone.core.patches.PatchesView`
        """
        return self._add_view_stage(fos.ToPatches(field, **kwargs))

    @view_stage
    def to_evaluation_patches(self, eval_key, **kwargs):
        """Creates a view based on the results of the evaluation with the
        given key that contains one sample for each true positive, false
        positive, and false negative example in the collection, respectively.

        True positive examples will result in samples with both their ground
        truth and predicted fields populated, while false positive/negative
        examples will only have one of their corresponding predicted/ground
        truth fields populated, respectively.

        If multiple predictions are matched to a ground truth object (e.g., if
        the evaluation protocol includes a crowd attribute), then all matched
        predictions will be stored in the single sample along with the ground
        truth object.

        The returned dataset will also have top-level ``type`` and ``iou``
        fields populated based on the evaluation results for that example, as
        well as a ``sample_id`` field recording the sample ID of the example,
        and a ``crowd`` field if the evaluation protocol defines a crowd
        attribute.

        .. note::

            The returned view will contain patches for the contents of this
            collection, which may differ from the view on which the
            ``eval_key`` evaluation was performed. This may exclude some labels
            that were evaluated and/or include labels that were not evaluated.

            If you would like to see patches for the exact view on which an
            evaluation was performed, first call :meth:`load_evaluation_view`
            to load the view and then convert to patches.

        Examples::

            import fiftyone as fo
            import fiftyone.zoo as foz

            dataset = foz.load_zoo_dataset("quickstart")
            dataset.evaluate_detections("predictions", eval_key="eval")

            session = fo.launch_app(dataset)

            #
            # Create a patches view for the evaluation results
            #

            view = dataset.to_evaluation_patches("eval")
            print(view)

            session.view = view

        Args:
            eval_key: an evaluation key that corresponds to the evaluation of
                ground truth/predicted fields that are of type
                :class:`fiftyone.core.labels.Detections` or
                :class:`fiftyone.core.labels.Polylines`
            other_fields (None): controls whether fields other than the
                ground truth/predicted fields and the default sample fields are
                included. Can be any of the following:

                -   a field or list of fields to include
                -   ``True`` to include all other fields
                -   ``None``/``False`` to include no other fields

        Returns:
            a :class:`fiftyone.core.patches.EvaluationPatchesView`
        """
        return self._add_view_stage(
            fos.ToEvaluationPatches(eval_key, **kwargs)
        )

    @view_stage
    def to_clips(self, field_or_expr, **kwargs):
        """Creates a view that contains one sample per clip defined by the
        given field or expression in the video collection.

        The returned view will contain:

        -   A ``sample_id`` field that records the sample ID from which each
            clip was taken
        -   A ``support`` field that records the ``[first, last]`` frame
            support of each clip
        -   All frame-level information from the underlying dataset of the
            input collection

        Refer to :meth:`fiftyone.core.clips.make_clips_dataset` to see the
        available configuration options for generating clips.

        .. note::

            The clip generation logic will respect any frame-level
            modifications defined in the input collection, but the output clips
            will always contain all frame-level labels.

        Examples::

            import fiftyone as fo
            import fiftyone.zoo as foz
            from fiftyone import ViewField as F

            dataset = foz.load_zoo_dataset("quickstart-video")

            #
            # Create a clips view that contains one clip for each contiguous
            # segment that contains at least one road sign in every frame
            #

            clips = (
                dataset
                .filter_labels("frames.detections", F("label") == "road sign")
                .to_clips("frames.detections")
            )
            print(clips)

            #
            # Create a clips view that contains one clip for each contiguous
            # segment that contains at least two road signs in every frame
            #

            signs = F("detections.detections").filter(F("label") == "road sign")
            clips = dataset.to_clips(signs.length() >= 2)
            print(clips)

        Args:
            field_or_expr: can be any of the following:

                -   a :class:`fiftyone.core.labels.TemporalDetection`,
                    :class:`fiftyone.core.labels.TemporalDetections`,
                    :class:`fiftyone.core.fields.FrameSupportField`, or list of
                    :class:`fiftyone.core.fields.FrameSupportField` field
                -   a frame-level label list field of any of the following
                    types:

                    -   :class:`fiftyone.core.labels.Classifications`
                    -   :class:`fiftyone.core.labels.Detections`
                    -   :class:`fiftyone.core.labels.Polylines`
                    -   :class:`fiftyone.core.labels.Keypoints`
                -   a :class:`fiftyone.core.expressions.ViewExpression` that
                    returns a boolean to apply to each frame of the input
                    collection to determine if the frame should be clipped
                -   a list of ``[(first1, last1), (first2, last2), ...]`` lists
                    defining the frame numbers of the clips to extract from
                    each sample
            other_fields (None): controls whether sample fields other than the
                default sample fields are included. Can be any of the
                following:

                -   a field or list of fields to include
                -   ``True`` to include all other fields
                -   ``None``/``False`` to include no other fields
            tol (0): the maximum number of false frames that can be overlooked
                when generating clips. Only applicable when ``field_or_expr``
                is a frame-level list field or expression
            min_len (0): the minimum allowable length of a clip, in frames.
                Only applicable when ``field_or_expr`` is a frame-level list
                field or an expression
            trajectories (False): whether to create clips for each unique
                object trajectory defined by their ``(label, index)``. Only
                applicable when ``field_or_expr`` is a frame-level field

        Returns:
            a :class:`fiftyone.core.clips.ClipsView`
        """
        return self._add_view_stage(fos.ToClips(field_or_expr, **kwargs))

    @view_stage
    def to_frames(self, **kwargs):
        """Creates a view that contains one sample per frame in the video
        collection.

        The returned view will contain all frame-level fields and the ``tags``
        of each video as sample-level fields, as well as a ``sample_id`` field
        that records the IDs of the parent sample for each frame.

        By default, ``sample_frames`` is False and this method assumes that the
        frames of the input collection have ``filepath`` fields populated
        pointing to each frame image. Any frames without a ``filepath``
        populated will be omitted from the returned view.

        When ``sample_frames`` is True, this method samples each video in the
        collection into a directory of per-frame images with filenames
        specified by ``frames_patt``. By default, each folder of images is
        written using the same basename as the input video. For example, if
        ``frames_patt = "%%06d.jpg"``, then videos with the following paths::

            /path/to/video1.mp4
            /path/to/video2.mp4
            ...

        would be sampled as follows::

            /path/to/video1/
                000001.jpg
                000002.jpg
                ...
            /path/to/video2/
                000001.jpg
                000002.jpg
                ...

        However, you can use the optional ``output_dir`` and ``rel_dir``
        parameters to customize the location and shape of the sampled frame
        folders. For example, if ``output_dir = "/tmp"`` and
        ``rel_dir = "/path/to"``, then videos with the following paths::

            /path/to/folderA/video1.mp4
            /path/to/folderA/video2.mp4
            /path/to/folderB/video3.mp4
            ...

        would be sampled as follows::

            /tmp/folderA/
                video1/
                    000001.jpg
                    000002.jpg
                    ...
                video2/
                    000001.jpg
                    000002.jpg
                    ...
            /tmp/folderB/
                video3/
                    000001.jpg
                    000002.jpg
                    ...

        By default, samples will be generated for every video frame at full
        resolution, but this method provides a variety of parameters that can
        be used to customize the sampling behavior.

        .. note::

            If this method is run multiple times with ``sample_frames`` set to
            True, existing frames will not be resampled unless you set
            ``force_sample`` to True.

        Examples::

            import fiftyone as fo
            import fiftyone.zoo as foz
            from fiftyone import ViewField as F

            dataset = foz.load_zoo_dataset("quickstart-video")

            session = fo.launch_app(dataset)

            #
            # Create a frames view for an entire video dataset
            #

            frames = dataset.to_frames(sample_frames=True)
            print(frames)

            session.view = frames

            #
            # Create a frames view that only contains frames with at least 10
            # objects, sampled at a maximum frame rate of 1fps
            #

            num_objects = F("detections.detections").length()
            view = dataset.match_frames(num_objects > 10)

            frames = view.to_frames(max_fps=1)
            print(frames)

            session.view = frames

        Args:
            sample_frames (False): whether to assume that the frame images have
                already been sampled at locations stored in the ``filepath``
                field of each frame (False), or whether to sample the video
                frames now according to the specified parameters (True)
            fps (None): an optional frame rate at which to sample each video's
                frames
            max_fps (None): an optional maximum frame rate at which to sample.
                Videos with frame rate exceeding this value are downsampled
            size (None): an optional ``(width, height)`` at which to sample
                frames. A dimension can be -1, in which case the aspect ratio
                is preserved. Only applicable when ``sample_frames=True``
            min_size (None): an optional minimum ``(width, height)`` for each
                frame. A dimension can be -1 if no constraint should be
                applied. The frames are resized (aspect-preserving) if
                necessary to meet this constraint. Only applicable when
                ``sample_frames=True``
            max_size (None): an optional maximum ``(width, height)`` for each
                frame. A dimension can be -1 if no constraint should be
                applied. The frames are resized (aspect-preserving) if
                necessary to meet this constraint. Only applicable when
                ``sample_frames=True``
            sparse (False): whether to only sample frame images for frame
                numbers for which :class:`fiftyone.core.frame.Frame` instances
                exist in the input collection. This parameter has no effect
                when ``sample_frames==False`` since frames must always exist in
                order to have ``filepath`` information use
            output_dir (None): an optional output directory in which to write
                the sampled frames. By default, the frames are written in
                folders with the same basename of each video
            rel_dir (None): a relative directory to remove from the filepath of
                each video, if possible. The path is converted to an absolute
                path (if necessary) via
                :func:`fiftyone.core.utils.normalize_path`. This argument can
                be used in conjunction with ``output_dir`` to cause the sampled
                frames to be written in a nested directory structure within
                ``output_dir`` matching the shape of the input video's folder
                structure
            frames_patt (None): a pattern specifying the filename/format to use
                to write or check or existing sampled frames, e.g.,
                ``"%%06d.jpg"``. The default value is
                ``fiftyone.config.default_sequence_idx + fiftyone.config.default_image_ext``
            force_sample (False): whether to resample videos whose sampled
                frames already exist. Only applicable when
                ``sample_frames=True``
            skip_failures (True): whether to gracefully continue without
                raising an error if a video cannot be sampled
            verbose (False): whether to log information about the frames that
                will be sampled, if any

        Returns:
            a :class:`fiftyone.core.video.FramesView`
        """
        return self._add_view_stage(fos.ToFrames(**kwargs))

    @classmethod
    def list_aggregations(cls):
        """Returns a list of all available methods on this collection that
        apply :class:`fiftyone.core.aggregations.Aggregation` operations to
        this collection.

        Returns:
            a list of :class:`SampleCollection` method names
        """
        return list(aggregation.all)

    @aggregation
    def bounds(self, field_or_expr, expr=None, safe=False):
        """Computes the bounds of a numeric field of the collection.

        ``None``-valued fields are ignored.

        This aggregation is typically applied to *numeric* field types (or
        lists of such types):

        -   :class:`fiftyone.core.fields.IntField`
        -   :class:`fiftyone.core.fields.FloatField`

        Examples::

            import fiftyone as fo
            from fiftyone import ViewField as F

            dataset = fo.Dataset()
            dataset.add_samples(
                [
                    fo.Sample(
                        filepath="/path/to/image1.png",
                        numeric_field=1.0,
                        numeric_list_field=[1, 2, 3],
                    ),
                    fo.Sample(
                        filepath="/path/to/image2.png",
                        numeric_field=4.0,
                        numeric_list_field=[1, 2],
                    ),
                    fo.Sample(
                        filepath="/path/to/image3.png",
                        numeric_field=None,
                        numeric_list_field=None,
                    ),
                ]
            )

            #
            # Compute the bounds of a numeric field
            #

            bounds = dataset.bounds("numeric_field")
            print(bounds)  # (min, max)

            #
            # Compute the a bounds of a numeric list field
            #

            bounds = dataset.bounds("numeric_list_field")
            print(bounds)  # (min, max)

            #
            # Compute the bounds of a transformation of a numeric field
            #

            bounds = dataset.bounds(2 * (F("numeric_field") + 1))
            print(bounds)  # (min, max)

        Args:
            field_or_expr: a field name, ``embedded.field.name``,
                :class:`fiftyone.core.expressions.ViewExpression`, or
                `MongoDB expression <https://docs.mongodb.com/manual/meta/aggregation-quick-reference/#aggregation-expressions>`_
                defining the field or expression to aggregate. This can also
                be a list or tuple of such arguments, in which case a tuple of
                corresponding aggregation results (each receiving the same
                additional keyword arguments, if any) will be returned
            expr (None): a :class:`fiftyone.core.expressions.ViewExpression` or
                `MongoDB expression <https://docs.mongodb.com/manual/meta/aggregation-quick-reference/#aggregation-expressions>`_
                to apply to ``field_or_expr`` (which must be a field) before
                aggregating
            safe (False): whether to ignore nan/inf values when dealing with
                floating point values

        Returns:
            the ``(min, max)`` bounds
        """
        make = lambda field_or_expr: foa.Bounds(
            field_or_expr, expr=expr, safe=safe
        )
        return self._make_and_aggregate(make, field_or_expr)

    @aggregation
    def count(self, field_or_expr=None, expr=None, safe=False):
        """Counts the number of field values in the collection.

        ``None``-valued fields are ignored.

        If no field is provided, the samples themselves are counted.

        Examples::

            import fiftyone as fo
            from fiftyone import ViewField as F

            dataset = fo.Dataset()
            dataset.add_samples(
                [
                    fo.Sample(
                        filepath="/path/to/image1.png",
                        predictions=fo.Detections(
                            detections=[
                                fo.Detection(label="cat"),
                                fo.Detection(label="dog"),
                            ]
                        ),
                    ),
                    fo.Sample(
                        filepath="/path/to/image2.png",
                        predictions=fo.Detections(
                            detections=[
                                fo.Detection(label="cat"),
                                fo.Detection(label="rabbit"),
                                fo.Detection(label="squirrel"),
                            ]
                        ),
                    ),
                    fo.Sample(
                        filepath="/path/to/image3.png",
                        predictions=None,
                    ),
                ]
            )

            #
            # Count the number of samples in the dataset
            #

            count = dataset.count()
            print(count)  # the count

            #
            # Count the number of samples with `predictions`
            #

            count = dataset.count("predictions")
            print(count)  # the count

            #
            # Count the number of objects in the `predictions` field
            #

            count = dataset.count("predictions.detections")
            print(count)  # the count

            #
            # Count the number of objects in samples with > 2 predictions
            #

            count = dataset.count(
                (F("predictions.detections").length() > 2).if_else(
                    F("predictions.detections"), None
                )
            )
            print(count)  # the count

        Args:
            field_or_expr (None): a field name, ``embedded.field.name``,
                :class:`fiftyone.core.expressions.ViewExpression`, or
                `MongoDB expression <https://docs.mongodb.com/manual/meta/aggregation-quick-reference/#aggregation-expressions>`_
                defining the field or expression to aggregate. If neither
                ``field_or_expr`` or ``expr`` is provided, the samples
                themselves are counted. This can also be a list or tuple of
                such arguments, in which case a tuple of corresponding
                aggregation results (each receiving the same additional keyword
                arguments, if any) will be returned
            expr (None): a :class:`fiftyone.core.expressions.ViewExpression` or
                `MongoDB expression <https://docs.mongodb.com/manual/meta/aggregation-quick-reference/#aggregation-expressions>`_
                to apply to ``field_or_expr`` (which must be a field) before
                aggregating
            safe (False): whether to ignore nan/inf values when dealing with
                floating point values

        Returns:
            the count
        """
        make = lambda field_or_expr: foa.Count(
            field_or_expr, expr=expr, safe=safe
        )
        return self._make_and_aggregate(make, field_or_expr)

    @aggregation
    def count_values(self, field_or_expr, expr=None, safe=False):
        """Counts the occurrences of field values in the collection.

        This aggregation is typically applied to *countable* field types (or
        lists of such types):

        -   :class:`fiftyone.core.fields.BooleanField`
        -   :class:`fiftyone.core.fields.IntField`
        -   :class:`fiftyone.core.fields.StringField`

        Examples::

            import fiftyone as fo
            from fiftyone import ViewField as F

            dataset = fo.Dataset()
            dataset.add_samples(
                [
                    fo.Sample(
                        filepath="/path/to/image1.png",
                        tags=["sunny"],
                        predictions=fo.Detections(
                            detections=[
                                fo.Detection(label="cat"),
                                fo.Detection(label="dog"),
                            ]
                        ),
                    ),
                    fo.Sample(
                        filepath="/path/to/image2.png",
                        tags=["cloudy"],
                        predictions=fo.Detections(
                            detections=[
                                fo.Detection(label="cat"),
                                fo.Detection(label="rabbit"),
                            ]
                        ),
                    ),
                    fo.Sample(
                        filepath="/path/to/image3.png",
                        predictions=None,
                    ),
                ]
            )

            #
            # Compute the tag counts in the dataset
            #

            counts = dataset.count_values("tags")
            print(counts)  # dict mapping values to counts

            #
            # Compute the predicted label counts in the dataset
            #

            counts = dataset.count_values("predictions.detections.label")
            print(counts)  # dict mapping values to counts

            #
            # Compute the predicted label counts after some normalization
            #

            counts = dataset.count_values(
                F("predictions.detections.label").map_values(
                    {"cat": "pet", "dog": "pet"}
                ).upper()
            )
            print(counts)  # dict mapping values to counts

        Args:
            field_or_expr: a field name, ``embedded.field.name``,
                :class:`fiftyone.core.expressions.ViewExpression`, or
                `MongoDB expression <https://docs.mongodb.com/manual/meta/aggregation-quick-reference/#aggregation-expressions>`_
                defining the field or expression to aggregate. This can also
                be a list or tuple of such arguments, in which case a tuple of
                corresponding aggregation results (each receiving the same
                additional keyword arguments, if any) will be returned
            expr (None): a :class:`fiftyone.core.expressions.ViewExpression` or
                `MongoDB expression <https://docs.mongodb.com/manual/meta/aggregation-quick-reference/#aggregation-expressions>`_
                to apply to ``field_or_expr`` (which must be a field) before
                aggregating
            safe (False): whether to treat nan/inf values as None when dealing
                with floating point values

        Returns:
            a dict mapping values to counts
        """
        make = lambda field_or_expr: foa.CountValues(
            field_or_expr, expr=expr, safe=safe
        )
        return self._make_and_aggregate(make, field_or_expr)

    @aggregation
    def distinct(self, field_or_expr, expr=None, safe=False):
        """Computes the distinct values of a field in the collection.

        ``None``-valued fields are ignored.

        This aggregation is typically applied to *countable* field types (or
        lists of such types):

        -   :class:`fiftyone.core.fields.BooleanField`
        -   :class:`fiftyone.core.fields.IntField`
        -   :class:`fiftyone.core.fields.StringField`

        Examples::

            import fiftyone as fo
            from fiftyone import ViewField as F

            dataset = fo.Dataset()
            dataset.add_samples(
                [
                    fo.Sample(
                        filepath="/path/to/image1.png",
                        tags=["sunny"],
                        predictions=fo.Detections(
                            detections=[
                                fo.Detection(label="cat"),
                                fo.Detection(label="dog"),
                            ]
                        ),
                    ),
                    fo.Sample(
                        filepath="/path/to/image2.png",
                        tags=["sunny", "cloudy"],
                        predictions=fo.Detections(
                            detections=[
                                fo.Detection(label="cat"),
                                fo.Detection(label="rabbit"),
                            ]
                        ),
                    ),
                    fo.Sample(
                        filepath="/path/to/image3.png",
                        predictions=None,
                    ),
                ]
            )

            #
            # Get the distinct tags in a dataset
            #

            values = dataset.distinct("tags")
            print(values)  # list of distinct values

            #
            # Get the distinct predicted labels in a dataset
            #

            values = dataset.distinct("predictions.detections.label")
            print(values)  # list of distinct values

            #
            # Get the distinct predicted labels after some normalization
            #

            values = dataset.distinct(
                F("predictions.detections.label").map_values(
                    {"cat": "pet", "dog": "pet"}
                ).upper()
            )
            print(values)  # list of distinct values

        Args:
            field_or_expr: a field name, ``embedded.field.name``,
                :class:`fiftyone.core.expressions.ViewExpression`, or
                `MongoDB expression <https://docs.mongodb.com/manual/meta/aggregation-quick-reference/#aggregation-expressions>`_
                defining the field or expression to aggregate. This can also
                be a list or tuple of such arguments, in which case a tuple of
                corresponding aggregation results (each receiving the same
                additional keyword arguments, if any) will be returned
            expr (None): a :class:`fiftyone.core.expressions.ViewExpression` or
                `MongoDB expression <https://docs.mongodb.com/manual/meta/aggregation-quick-reference/#aggregation-expressions>`_
                to apply to ``field_or_expr`` (which must be a field) before
                aggregating
            safe (False): whether to ignore nan/inf values when dealing with
                floating point values

        Returns:
            a sorted list of distinct values
        """
        make = lambda field_or_expr: foa.Distinct(
            field_or_expr, expr=expr, safe=safe
        )
        return self._make_and_aggregate(make, field_or_expr)

    @aggregation
    def histogram_values(
        self, field_or_expr, expr=None, bins=None, range=None, auto=False
    ):
        """Computes a histogram of the field values in the collection.

        This aggregation is typically applied to *numeric* field types (or
        lists of such types):

        -   :class:`fiftyone.core.fields.IntField`
        -   :class:`fiftyone.core.fields.FloatField`

        Examples::

            import numpy as np
            import matplotlib.pyplot as plt

            import fiftyone as fo
            from fiftyone import ViewField as F

            samples = []
            for idx in range(100):
                samples.append(
                    fo.Sample(
                        filepath="/path/to/image%d.png" % idx,
                        numeric_field=np.random.randn(),
                        numeric_list_field=list(np.random.randn(10)),
                    )
                )

            dataset = fo.Dataset()
            dataset.add_samples(samples)

            def plot_hist(counts, edges):
                counts = np.asarray(counts)
                edges = np.asarray(edges)
                left_edges = edges[:-1]
                widths = edges[1:] - edges[:-1]
                plt.bar(left_edges, counts, width=widths, align="edge")

            #
            # Compute a histogram of a numeric field
            #

            counts, edges, other = dataset.histogram_values(
                "numeric_field", bins=50, range=(-4, 4)
            )

            plot_hist(counts, edges)
            plt.show(block=False)

            #
            # Compute the histogram of a numeric list field
            #

            counts, edges, other = dataset.histogram_values(
                "numeric_list_field", bins=50
            )

            plot_hist(counts, edges)
            plt.show(block=False)

            #
            # Compute the histogram of a transformation of a numeric field
            #

            counts, edges, other = dataset.histogram_values(
                2 * (F("numeric_field") + 1), bins=50
            )

            plot_hist(counts, edges)
            plt.show(block=False)

        Args:
            field_or_expr: a field name, ``embedded.field.name``,
                :class:`fiftyone.core.expressions.ViewExpression`, or
                `MongoDB expression <https://docs.mongodb.com/manual/meta/aggregation-quick-reference/#aggregation-expressions>`_
                defining the field or expression to aggregate. This can also
                be a list or tuple of such arguments, in which case a tuple of
                corresponding aggregation results (each receiving the same
                additional keyword arguments, if any) will be returned
            expr (None): a :class:`fiftyone.core.expressions.ViewExpression` or
                `MongoDB expression <https://docs.mongodb.com/manual/meta/aggregation-quick-reference/#aggregation-expressions>`_
                to apply to ``field_or_expr`` (which must be a field) before
                aggregating
            bins (None): can be either an integer number of bins to generate or
                a monotonically increasing sequence specifying the bin edges to
                use. By default, 10 bins are created. If ``bins`` is an integer
                and no ``range`` is specified, bin edges are automatically
                distributed in an attempt to evenly distribute the counts in
                each bin
            range (None): a ``(lower, upper)`` tuple specifying a range in
                which to generate equal-width bins. Only applicable when
                ``bins`` is an integer
            auto (False): whether to automatically choose bin edges in an
                attempt to evenly distribute the counts in each bin. If this
                option is chosen, ``bins`` will only be used if it is an
                integer, and the ``range`` parameter is ignored

        Returns:
            a tuple of

            -   counts: a list of counts in each bin
            -   edges: an increasing list of bin edges of length
                ``len(counts) + 1``. Note that each bin is treated as having an
                inclusive lower boundary and exclusive upper boundary,
                ``[lower, upper)``, including the rightmost bin
            -   other: the number of items outside the bins
        """
        make = lambda field_or_expr: foa.HistogramValues(
            field_or_expr, expr=expr, bins=bins, range=range, auto=auto
        )
        return self._make_and_aggregate(make, field_or_expr)

    @aggregation
    def mean(self, field_or_expr, expr=None, safe=False):
        """Computes the arithmetic mean of the field values of the collection.

        ``None``-valued fields are ignored.

        This aggregation is typically applied to *numeric* field types (or
        lists of such types):

        -   :class:`fiftyone.core.fields.IntField`
        -   :class:`fiftyone.core.fields.FloatField`

        Examples::

            import fiftyone as fo
            from fiftyone import ViewField as F

            dataset = fo.Dataset()
            dataset.add_samples(
                [
                    fo.Sample(
                        filepath="/path/to/image1.png",
                        numeric_field=1.0,
                        numeric_list_field=[1, 2, 3],
                    ),
                    fo.Sample(
                        filepath="/path/to/image2.png",
                        numeric_field=4.0,
                        numeric_list_field=[1, 2],
                    ),
                    fo.Sample(
                        filepath="/path/to/image3.png",
                        numeric_field=None,
                        numeric_list_field=None,
                    ),
                ]
            )

            #
            # Compute the mean of a numeric field
            #

            mean = dataset.mean("numeric_field")
            print(mean)  # the mean

            #
            # Compute the mean of a numeric list field
            #

            mean = dataset.mean("numeric_list_field")
            print(mean)  # the mean

            #
            # Compute the mean of a transformation of a numeric field
            #

            mean = dataset.mean(2 * (F("numeric_field") + 1))
            print(mean)  # the mean

        Args:
            field_or_expr: a field name, ``embedded.field.name``,
                :class:`fiftyone.core.expressions.ViewExpression`, or
                `MongoDB expression <https://docs.mongodb.com/manual/meta/aggregation-quick-reference/#aggregation-expressions>`_
                defining the field or expression to aggregate. This can also
                be a list or tuple of such arguments, in which case a tuple of
                corresponding aggregation results (each receiving the same
                additional keyword arguments, if any) will be returned
            expr (None): a :class:`fiftyone.core.expressions.ViewExpression` or
                `MongoDB expression <https://docs.mongodb.com/manual/meta/aggregation-quick-reference/#aggregation-expressions>`_
                to apply to ``field_or_expr`` (which must be a field) before
                aggregating
            safe (False): whether to ignore nan/inf values when dealing with
                floating point values

        Returns:
            the mean
        """
        make = lambda field_or_expr: foa.Mean(
            field_or_expr, expr=expr, safe=safe
        )
        return self._make_and_aggregate(make, field_or_expr)

    @aggregation
    def quantiles(self, field_or_expr, quantiles, expr=None, safe=False):
        """Computes the quantile(s) of the field values of a collection.

        ``None``-valued fields are ignored.

        This aggregation is typically applied to *numeric* field types (or
        lists of such types):

        -   :class:`fiftyone.core.fields.IntField`
        -   :class:`fiftyone.core.fields.FloatField`

        Examples::

            import fiftyone as fo
            from fiftyone import ViewField as F

            dataset = fo.Dataset()
            dataset.add_samples(
                [
                    fo.Sample(
                        filepath="/path/to/image1.png",
                        numeric_field=1.0,
                        numeric_list_field=[1, 2, 3],
                    ),
                    fo.Sample(
                        filepath="/path/to/image2.png",
                        numeric_field=4.0,
                        numeric_list_field=[1, 2],
                    ),
                    fo.Sample(
                        filepath="/path/to/image3.png",
                        numeric_field=None,
                        numeric_list_field=None,
                    ),
                ]
            )

            #
            # Compute the quantiles of a numeric field
            #

            quantiles = dataset.quantiles("numeric_field", [0.1, 0.5, 0.9])
            print(quantiles)  # the quantiles

            #
            # Compute the quantiles of a numeric list field
            #

            quantiles = dataset.quantiles("numeric_list_field", [0.1, 0.5, 0.9])
            print(quantiles)  # the quantiles

            #
            # Compute the mean of a transformation of a numeric field
            #

            quantiles = dataset.quantiles(2 * (F("numeric_field") + 1), [0.1, 0.5, 0.9])
            print(quantiles)  # the quantiles

        Args:
            field_or_expr: a field name, ``embedded.field.name``,
                :class:`fiftyone.core.expressions.ViewExpression`, or
                `MongoDB expression <https://docs.mongodb.com/manual/meta/aggregation-quick-reference/#aggregation-expressions>`_
                defining the field or expression to aggregate
            quantiles: the quantile or iterable of quantiles to compute. Each
                quantile must be a numeric value in ``[0, 1]``
            expr (None): a :class:`fiftyone.core.expressions.ViewExpression` or
                `MongoDB expression <https://docs.mongodb.com/manual/meta/aggregation-quick-reference/#aggregation-expressions>`_
                to apply to ``field_or_expr`` (which must be a field) before
                aggregating
            safe (False): whether to ignore nan/inf values when dealing with
                floating point values

        Returns:
            the quantile or list of quantiles
        """
        make = lambda field_or_expr: foa.Quantiles(
            field_or_expr, quantiles, expr=expr, safe=safe
        )
        return self._make_and_aggregate(make, field_or_expr)

    @aggregation
    def schema(
        self,
        field_or_expr,
        expr=None,
        dynamic_only=False,
        _include_private=False,
    ):
        """Extracts the names and types of the attributes of a specified
        embedded document field across all samples in the collection.

        Schema aggregations are useful for detecting the presence and types of
        dynamic attributes of :class:`fiftyone.core.labels.Label` fields
        across a collection.

        Examples::

            import fiftyone as fo

            dataset = fo.Dataset()

            sample1 = fo.Sample(
                filepath="image1.png",
                ground_truth=fo.Detections(
                    detections=[
                        fo.Detection(
                            label="cat",
                            bounding_box=[0.1, 0.1, 0.4, 0.4],
                            foo="bar",
                            hello=True,
                        ),
                        fo.Detection(
                            label="dog",
                            bounding_box=[0.5, 0.5, 0.4, 0.4],
                            hello=None,
                        )
                    ]
                )
            )

            sample2 = fo.Sample(
                filepath="image2.png",
                ground_truth=fo.Detections(
                    detections=[
                        fo.Detection(
                            label="rabbit",
                            bounding_box=[0.1, 0.1, 0.4, 0.4],
                            foo=None,
                        ),
                        fo.Detection(
                            label="squirrel",
                            bounding_box=[0.5, 0.5, 0.4, 0.4],
                            hello="there",
                        ),
                    ]
                )
            )

            dataset.add_samples([sample1, sample2])

            #
            # Get schema of all dynamic attributes on the detections in a
            # `Detections` field
            #

            print(dataset.schema("ground_truth.detections", dynamic_only=True))
            # {'foo': StringField, 'hello': [BooleanField, StringField]}

        Args:
            field_or_expr: a field name, ``embedded.field.name``,
                :class:`fiftyone.core.expressions.ViewExpression`, or
                `MongoDB expression <https://docs.mongodb.com/manual/meta/aggregation-quick-reference/#aggregation-expressions>`_
                defining the field or expression to aggregate
            expr (None): a :class:`fiftyone.core.expressions.ViewExpression` or
                `MongoDB expression <https://docs.mongodb.com/manual/meta/aggregation-quick-reference/#aggregation-expressions>`_
                to apply to ``field_or_expr`` (which must be a field) before
                aggregating
            dynamic_only (False): whether to only include dynamically added
                attributes

        Returns:
            a dict mapping field names to :class:`fiftyone.core.fields.Field`
            instances. If a field's values takes multiple non-None types, the
            list of observed types will be returned
        """
        make = lambda field_or_expr: foa.Schema(
            field_or_expr,
            expr=expr,
            dynamic_only=dynamic_only,
            _include_private=_include_private,
        )
        return self._make_and_aggregate(make, field_or_expr)

    @aggregation
    def std(self, field_or_expr, expr=None, safe=False, sample=False):
        """Computes the standard deviation of the field values of the
        collection.

        ``None``-valued fields are ignored.

        This aggregation is typically applied to *numeric* field types (or
        lists of such types):

        -   :class:`fiftyone.core.fields.IntField`
        -   :class:`fiftyone.core.fields.FloatField`

        Examples::

            import fiftyone as fo
            from fiftyone import ViewField as F

            dataset = fo.Dataset()
            dataset.add_samples(
                [
                    fo.Sample(
                        filepath="/path/to/image1.png",
                        numeric_field=1.0,
                        numeric_list_field=[1, 2, 3],
                    ),
                    fo.Sample(
                        filepath="/path/to/image2.png",
                        numeric_field=4.0,
                        numeric_list_field=[1, 2],
                    ),
                    fo.Sample(
                        filepath="/path/to/image3.png",
                        numeric_field=None,
                        numeric_list_field=None,
                    ),
                ]
            )

            #
            # Compute the standard deviation of a numeric field
            #

            std = dataset.std("numeric_field")
            print(std)  # the standard deviation

            #
            # Compute the standard deviation of a numeric list field
            #

            std = dataset.std("numeric_list_field")
            print(std)  # the standard deviation

            #
            # Compute the standard deviation of a transformation of a numeric field
            #

            std = dataset.std(2 * (F("numeric_field") + 1))
            print(std)  # the standard deviation

        Args:
            field_or_expr: a field name, ``embedded.field.name``,
                :class:`fiftyone.core.expressions.ViewExpression`, or
                `MongoDB expression <https://docs.mongodb.com/manual/meta/aggregation-quick-reference/#aggregation-expressions>`_
                defining the field or expression to aggregate. This can also
                be a list or tuple of such arguments, in which case a tuple of
                corresponding aggregation results (each receiving the same
                additional keyword arguments, if any) will be returned
            expr (None): a :class:`fiftyone.core.expressions.ViewExpression` or
                `MongoDB expression <https://docs.mongodb.com/manual/meta/aggregation-quick-reference/#aggregation-expressions>`_
                to apply to ``field_or_expr`` (which must be a field) before
                aggregating
            safe (False): whether to ignore nan/inf values when dealing with
                floating point values
            sample (False): whether to compute the sample standard deviation rather
                than the population standard deviation

        Returns:
            the standard deviation
        """
        make = lambda field_or_expr: foa.Std(
            field_or_expr, expr=expr, safe=safe, sample=sample
        )
        return self._make_and_aggregate(make, field_or_expr)

    @aggregation
    def sum(self, field_or_expr, expr=None, safe=False):
        """Computes the sum of the field values of the collection.

        ``None``-valued fields are ignored.

        This aggregation is typically applied to *numeric* field types (or
        lists of such types):

        -   :class:`fiftyone.core.fields.IntField`
        -   :class:`fiftyone.core.fields.FloatField`

        Examples::

            import fiftyone as fo
            from fiftyone import ViewField as F

            dataset = fo.Dataset()
            dataset.add_samples(
                [
                    fo.Sample(
                        filepath="/path/to/image1.png",
                        numeric_field=1.0,
                        numeric_list_field=[1, 2, 3],
                    ),
                    fo.Sample(
                        filepath="/path/to/image2.png",
                        numeric_field=4.0,
                        numeric_list_field=[1, 2],
                    ),
                    fo.Sample(
                        filepath="/path/to/image3.png",
                        numeric_field=None,
                        numeric_list_field=None,
                    ),
                ]
            )

            #
            # Compute the sum of a numeric field
            #

            total = dataset.sum("numeric_field")
            print(total)  # the sum

            #
            # Compute the sum of a numeric list field
            #

            total = dataset.sum("numeric_list_field")
            print(total)  # the sum

            #
            # Compute the sum of a transformation of a numeric field
            #

            total = dataset.sum(2 * (F("numeric_field") + 1))
            print(total)  # the sum

        Args:
            field_or_expr: a field name, ``embedded.field.name``,
                :class:`fiftyone.core.expressions.ViewExpression`, or
                `MongoDB expression <https://docs.mongodb.com/manual/meta/aggregation-quick-reference/#aggregation-expressions>`_
                defining the field or expression to aggregate. This can also
                be a list or tuple of such arguments, in which case a tuple of
                corresponding aggregation results (each receiving the same
                additional keyword arguments, if any) will be returned
            expr (None): a :class:`fiftyone.core.expressions.ViewExpression` or
                `MongoDB expression <https://docs.mongodb.com/manual/meta/aggregation-quick-reference/#aggregation-expressions>`_
                to apply to ``field_or_expr`` (which must be a field) before
                aggregating
            safe (False): whether to ignore nan/inf values when dealing with
                floating point values

        Returns:
            the sum
        """
        make = lambda field_or_expr: foa.Sum(
            field_or_expr, expr=expr, safe=safe
        )
        return self._make_and_aggregate(make, field_or_expr)

    @aggregation
    def values(
        self,
        field_or_expr,
        expr=None,
        missing_value=None,
        unwind=False,
        _allow_missing=False,
        _big_result=True,
        _raw=False,
    ):
        """Extracts the values of a field from all samples in the collection.

        Values aggregations are useful for efficiently extracting a slice of
        field or embedded field values across all samples in a collection. See
        the examples below for more details.

        The dual function of :meth:`values` is :meth:`set_values`, which can be
        used to efficiently set a field or embedded field of all samples in a
        collection by providing lists of values of same structure returned by
        this aggregation.

        .. note::

            Unlike other aggregations, :meth:`values` does not automatically
            unwind list fields, which ensures that the returned values match
            the potentially-nested structure of the documents.

            You can opt-in to unwinding specific list fields using the ``[]``
            syntax, or you can pass the optional ``unwind=True`` parameter to
            unwind all supported list fields. See
            :ref:`aggregations-list-fields` for more information.

        Examples::

            import fiftyone as fo
            import fiftyone.zoo as foz
            from fiftyone import ViewField as F

            dataset = fo.Dataset()
            dataset.add_samples(
                [
                    fo.Sample(
                        filepath="/path/to/image1.png",
                        numeric_field=1.0,
                        numeric_list_field=[1, 2, 3],
                    ),
                    fo.Sample(
                        filepath="/path/to/image2.png",
                        numeric_field=4.0,
                        numeric_list_field=[1, 2],
                    ),
                    fo.Sample(
                        filepath="/path/to/image3.png",
                        numeric_field=None,
                        numeric_list_field=None,
                    ),
                ]
            )

            #
            # Get all values of a field
            #

            values = dataset.values("numeric_field")
            print(values)  # [1.0, 4.0, None]

            #
            # Get all values of a list field
            #

            values = dataset.values("numeric_list_field")
            print(values)  # [[1, 2, 3], [1, 2], None]

            #
            # Get all values of transformed field
            #

            values = dataset.values(2 * (F("numeric_field") + 1))
            print(values)  # [4.0, 10.0, None]

            #
            # Get values from a label list field
            #

            dataset = foz.load_zoo_dataset("quickstart")

            # list of `Detections`
            detections = dataset.values("ground_truth")

            # list of lists of `Detection` instances
            detections = dataset.values("ground_truth.detections")

            # list of lists of detection labels
            labels = dataset.values("ground_truth.detections.label")

        Args:
            field_or_expr: a field name, ``embedded.field.name``,
                :class:`fiftyone.core.expressions.ViewExpression`, or
                `MongoDB expression <https://docs.mongodb.com/manual/meta/aggregation-quick-reference/#aggregation-expressions>`_
                defining the field or expression to aggregate. This can also
                be a list or tuple of such arguments, in which case a tuple of
                corresponding aggregation results (each receiving the same
                additional keyword arguments, if any) will be returned
            expr (None): a :class:`fiftyone.core.expressions.ViewExpression` or
                `MongoDB expression <https://docs.mongodb.com/manual/meta/aggregation-quick-reference/#aggregation-expressions>`_
                to apply to ``field_or_expr`` (which must be a field) before
                aggregating
            missing_value (None): a value to insert for missing or
                ``None``-valued fields
            unwind (False): whether to automatically unwind all recognized list
                fields (True) or unwind all list fields except the top-level
                sample field (-1)

        Returns:
            the list of values
        """
        make = lambda field_or_expr: foa.Values(
            field_or_expr,
            expr=expr,
            missing_value=missing_value,
            unwind=unwind,
            _allow_missing=_allow_missing,
            _big_result=_big_result,
            _raw=_raw,
        )
        return self._make_and_aggregate(make, field_or_expr)

    def draw_labels(
        self,
        output_dir,
        rel_dir=None,
        label_fields=None,
        overwrite=False,
        config=None,
        **kwargs,
    ):
        """Renders annotated versions of the media in the collection with the
        specified label data overlaid to the given directory.

        The filenames of the sample media are maintained, unless a name
        conflict would occur in ``output_dir``, in which case an index of the
        form ``"-%d" % count`` is appended to the base filename.

        Images are written in format ``fo.config.default_image_ext``, and
        videos are written in format ``fo.config.default_video_ext``.

        Args:
            output_dir: the directory to write the annotated media
            rel_dir (None): an optional relative directory to strip from each
                input filepath to generate a unique identifier that is joined
                with ``output_dir`` to generate an output path for each
                annotated media. This argument allows for populating nested
                subdirectories in ``output_dir`` that match the shape of the
                input paths. The path is converted to an absolute path (if
                necessary) via :func:`fiftyone.core.utils.normalize_path`
            label_fields (None): a label field or list of label fields to
                render. By default, all :class:`fiftyone.core.labels.Label`
                fields are drawn
            overwrite (False): whether to delete ``output_dir`` if it exists
                before rendering
            config (None): an optional
                :class:`fiftyone.utils.annotations.DrawConfig` configuring how
                to draw the labels
            **kwargs: optional keyword arguments specifying parameters of the
                default :class:`fiftyone.utils.annotations.DrawConfig` to
                override

        Returns:
            the list of paths to the rendered media
        """
        if os.path.isdir(output_dir):
            if overwrite:
                etau.delete_dir(output_dir)
            else:
                logger.warning(
                    "Directory '%s' already exists; outputs will be merged "
                    "with existing files",
                    output_dir,
                )

        if label_fields is None:
            label_fields = self._get_label_fields()

        if self.media_type == fom.IMAGE:
            return foua.draw_labeled_images(
                self,
                output_dir,
                rel_dir=rel_dir,
                label_fields=label_fields,
                config=config,
                **kwargs,
            )

        if self.media_type == fom.VIDEO:
            return foua.draw_labeled_videos(
                self,
                output_dir,
                rel_dir=rel_dir,
                label_fields=label_fields,
                config=config,
                **kwargs,
            )

        if self.media_type == fom.GROUP:
            raise fom.SelectGroupSlicesError((fom.IMAGE, fom.VIDEO))

        raise fom.MediaTypeError(
            "Unsupported media type '%s'" % self.media_type
        )

    def export(
        self,
        export_dir=None,
        dataset_type=None,
        data_path=None,
        labels_path=None,
        export_media=None,
        rel_dir=None,
        dataset_exporter=None,
        label_field=None,
        frame_labels_field=None,
        overwrite=False,
        **kwargs,
    ):
        """Exports the samples in the collection to disk.

        You can perform exports with this method via the following basic
        patterns:

        (a) Provide ``export_dir`` and ``dataset_type`` to export the content
            to a directory in the default layout for the specified format, as
            documented in :ref:`this page <exporting-datasets>`

        (b) Provide ``dataset_type`` along with ``data_path``, ``labels_path``,
            and/or ``export_media`` to directly specify where to export the
            source media and/or labels (if applicable) in your desired format.
            This syntax provides the flexibility to, for example, perform
            workflows like labels-only exports

        (c) Provide a ``dataset_exporter`` to which to feed samples to perform
            a fully-customized export

        In all workflows, the remaining parameters of this method can be
        provided to further configure the export.

        See :ref:`this page <exporting-datasets>` for more information about
        the available export formats and examples of using this method.

        See :ref:`this guide <custom-dataset-exporter>` for more details about
        exporting datasets in custom formats by defining your own
        :class:`fiftyone.utils.data.exporters.DatasetExporter`.

        This method will automatically coerce the data to match the requested
        export in the following cases:

        -   When exporting in either an unlabeled image or image classification
            format, if a spatial label field is provided
            (:class:`fiftyone.core.labels.Detection`,
            :class:`fiftyone.core.labels.Detections`,
            :class:`fiftyone.core.labels.Polyline`, or
            :class:`fiftyone.core.labels.Polylines`), then the
            **image patches** of the provided samples will be exported

        -   When exporting in labeled image dataset formats that expect
            list-type labels (:class:`fiftyone.core.labels.Classifications`,
            :class:`fiftyone.core.labels.Detections`,
            :class:`fiftyone.core.labels.Keypoints`, or
            :class:`fiftyone.core.labels.Polylines`), if a label field contains
            labels in non-list format
            (e.g., :class:`fiftyone.core.labels.Classification`), the labels
            will be automatically upgraded to single-label lists

        -   When exporting in labeled image dataset formats that expect
            :class:`fiftyone.core.labels.Detections` labels, if a
            :class:`fiftyone.core.labels.Classification` field is provided, the
            labels will be automatically upgraded to detections that span the
            entire images

        Args:
            export_dir (None): the directory to which to export the samples in
                format ``dataset_type``. This parameter may be omitted if you
                have provided appropriate values for the ``data_path`` and/or
                ``labels_path`` parameters. Alternatively, this can also be an
                archive path with one of the following extensions::

                    .zip, .tar, .tar.gz, .tgz, .tar.bz, .tbz

                If an archive path is specified, the export is performed in a
                directory of same name (minus extension) and then automatically
                archived and the directory then deleted
            dataset_type (None): the :class:`fiftyone.types.Dataset` type to
                write. If not specified, the default type for ``label_field``
                is used
            data_path (None): an optional parameter that enables explicit
                control over the location of the exported media for certain
                export formats. Can be any of the following:

                -   a folder name like ``"data"`` or ``"data/"`` specifying a
                    subfolder of ``export_dir`` in which to export the media
                -   an absolute directory path in which to export the media. In
                    this case, the ``export_dir`` has no effect on the location
                    of the data
                -   a filename like ``"data.json"`` specifying the filename of
                    a JSON manifest file in ``export_dir`` generated when
                    ``export_media`` is ``"manifest"``
                -   an absolute filepath specifying the location to write the
                    JSON manifest file when ``export_media`` is ``"manifest"``.
                    In this case, ``export_dir`` has no effect on the location
                    of the data

                If None, a default value of this parameter will be chosen based
                on the value of the ``export_media`` parameter. Note that this
                parameter is not applicable to certain export formats such as
                binary types like TF records
            labels_path (None): an optional parameter that enables explicit
                control over the location of the exported labels. Only
                applicable when exporting in certain labeled dataset formats.
                Can be any of the following:

                -   a type-specific folder name like ``"labels"`` or
                    ``"labels/"`` or a filename like ``"labels.json"`` or
                    ``"labels.xml"`` specifying the location in ``export_dir``
                    in which to export the labels
                -   an absolute directory or filepath in which to export the
                    labels. In this case, the ``export_dir`` has no effect on
                    the location of the labels

                For labeled datasets, the default value of this parameter will
                be chosen based on the export format so that the labels will be
                exported into ``export_dir``
            export_media (None): controls how to export the raw media. The
                supported values are:

                -   ``True``: copy all media files into the output directory
                -   ``False``: don't export media. This option is only useful
                    when exporting labeled datasets whose label format stores
                    sufficient information to locate the associated media
                -   ``"move"``: move all media files into the output directory
                -   ``"symlink"``: create symlinks to the media files in the
                    output directory
                -   ``"manifest"``: create a ``data.json`` in the output
                    directory that maps UUIDs used in the labels files to the
                    filepaths of the source media, rather than exporting the
                    actual media

                If None, an appropriate default value of this parameter will be
                chosen based on the value of the ``data_path`` parameter. Note
                that some dataset formats may not support certain values for
                this parameter (e.g., when exporting in binary formats such as
                TF records, "symlink" is not an option)
            rel_dir (None): an optional relative directory to strip from each
                input filepath to generate a unique identifier for each media.
                When exporting media, this identifier is joined with
                ``data_path`` to generate an output path for each exported
                media. This argument allows for populating nested
                subdirectories that match the shape of the input paths. The
                path is converted to an absolute path (if necessary) via
                :func:`fiftyone.core.utils.normalize_path`
            dataset_exporter (None): a
                :class:`fiftyone.utils.data.exporters.DatasetExporter` to use
                to export the samples. When provided, parameters such as
                ``export_dir``, ``dataset_type``, ``data_path``, and
                ``labels_path`` have no effect
            label_field (None): controls the label field(s) to export. Only
                applicable to labeled datasets. Can be any of the following:

                -   the name of a label field to export
                -   a glob pattern of label field(s) to export
                -   a list or tuple of label field(s) to export
                -   a dictionary mapping label field names to keys to use when
                    constructing the label dictionaries to pass to the exporter

                Note that multiple fields can only be specified when the
                exporter used can handle dictionaries of labels. By default,
                the first field of compatible type for the exporter is used.
                When exporting labeled video datasets, this argument may
                contain frame fields prefixed by ``"frames."``
            frame_labels_field (None): controls the frame label field(s) to
                export. The ``"frames."`` prefix is optional. Only applicable
                to labeled video datasets. Can be any of the following:

                -   the name of a frame label field to export
                -   a glob pattern of frame label field(s) to export
                -   a list or tuple of frame label field(s) to export
                -   a dictionary mapping frame label field names to keys to use
                    when constructing the frame label dictionaries to pass to
                    the exporter

                Note that multiple fields can only be specified when the
                exporter used can handle dictionaries of frame labels. By
                default, the first field of compatible type for the exporter is
                used
            overwrite (False): whether to delete existing directories before
                performing the export (True) or to merge the export with
                existing files and directories (False)
            **kwargs: optional keyword arguments to pass to the dataset
                exporter's constructor. If you are exporting image patches,
                this can also contain keyword arguments for
                :class:`fiftyone.utils.patches.ImagePatchesExtractor`
        """
        archive_path = None

        # If the user requested an archive, first populate a directory
        if export_dir is not None and etau.is_archive(export_dir):
            archive_path = export_dir
            export_dir, _ = etau.split_archive(archive_path)

        # Perform the export
        _export(
            self,
            export_dir=export_dir,
            dataset_type=dataset_type,
            data_path=data_path,
            labels_path=labels_path,
            export_media=export_media,
            rel_dir=rel_dir,
            dataset_exporter=dataset_exporter,
            label_field=label_field,
            frame_labels_field=frame_labels_field,
            overwrite=overwrite,
            **kwargs,
        )

        # Make archive, if requested
        if archive_path is not None:
            etau.make_archive(export_dir, archive_path, cleanup=True)

    def annotate(
        self,
        anno_key,
        label_schema=None,
        label_field=None,
        label_type=None,
        classes=None,
        attributes=True,
        mask_targets=None,
        allow_additions=True,
        allow_deletions=True,
        allow_label_edits=True,
        allow_index_edits=True,
        allow_spatial_edits=True,
        media_field="filepath",
        backend=None,
        launch_editor=False,
        **kwargs,
    ):
        """Exports the samples and optional label field(s) in this collection
        to the given annotation backend.

        The ``backend`` parameter controls which annotation backend to use.
        Depending on the backend you use, you may want/need to provide extra
        keyword arguments to this function for the constructor of the backend's
        :class:`fiftyone.utils.annotations.AnnotationBackendConfig` class.

        The natively provided backends and their associated config classes are:

        -   ``"cvat"``: :class:`fiftyone.utils.cvat.CVATBackendConfig`
        -   ``"labelbox"``: :class:`fiftyone.utils.labelbox.LabelboxBackendConfig`

        See :ref:`this page <requesting-annotations>` for more information
        about using this method, including how to define label schemas and how
        to configure login credentials for your annotation provider.

        Args:
            anno_key: a string key to use to refer to this annotation run
            label_schema (None): a dictionary defining the label schema to use.
                If this argument is provided, it takes precedence over the
                other schema-related arguments
            label_field (None): a string indicating a new or existing label
                field to annotate
            label_type (None): a string indicating the type of labels to
                annotate. The possible values are:

                -   ``"classification"``: a single classification stored in
                    :class:`fiftyone.core.labels.Classification` fields
                -   ``"classifications"``: multilabel classifications stored in
                    :class:`fiftyone.core.labels.Classifications` fields
                -   ``"detections"``: object detections stored in
                    :class:`fiftyone.core.labels.Detections` fields
                -   ``"instances"``: instance segmentations stored in
                    :class:`fiftyone.core.labels.Detections` fields with their
                    :attr:`mask <fiftyone.core.labels.Detection.mask>`
                    attributes populated
                -   ``"polylines"``: polylines stored in
                    :class:`fiftyone.core.labels.Polylines` fields with their
                    :attr:`filled <fiftyone.core.labels.Polyline.filled>`
                    attributes set to ``False``
                -   ``"polygons"``: polygons stored in
                    :class:`fiftyone.core.labels.Polylines` fields with their
                    :attr:`filled <fiftyone.core.labels.Polyline.filled>`
                    attributes set to ``True``
                -   ``"keypoints"``: keypoints stored in
                    :class:`fiftyone.core.labels.Keypoints` fields
                -   ``"segmentation"``: semantic segmentations stored in
                    :class:`fiftyone.core.labels.Segmentation` fields
                -   ``"scalar"``: scalar labels stored in
                    :class:`fiftyone.core.fields.IntField`,
                    :class:`fiftyone.core.fields.FloatField`,
                    :class:`fiftyone.core.fields.StringField`, or
                    :class:`fiftyone.core.fields.BooleanField` fields

                All new label fields must have their type specified via this
                argument or in ``label_schema``. Note that annotation backends
                may not support all label types
            classes (None): a list of strings indicating the class options for
                ``label_field`` or all fields in ``label_schema`` without
                classes specified. All new label fields must have a class list
                provided via one of the supported methods. For existing label
                fields, if classes are not provided by this argument nor
                ``label_schema``, they are retrieved from :meth:`get_classes`
                if possible, or else the observed labels on your dataset are
                used
            attributes (True): specifies the label attributes of each label
                field to include (other than their ``label``, which is always
                included) in the annotation export. Can be any of the
                following:

                -   ``True``: export all label attributes
                -   ``False``: don't export any custom label attributes
                -   a list of label attributes to export
                -   a dict mapping attribute names to dicts specifying the
                    ``type``, ``values``, and ``default`` for each attribute

                If a ``label_schema`` is also provided, this parameter
                determines which attributes are included for all fields that do
                not explicitly define their per-field attributes (in addition
                to any per-class attributes)
            mask_targets (None): a dict mapping pixel values to semantic label
                strings. Only applicable when annotating semantic segmentations
            allow_additions (True): whether to allow new labels to be added.
                Only applicable when editing existing label fields
            allow_deletions (True): whether to allow labels to be deleted. Only
                applicable when editing existing label fields
            allow_label_edits (True): whether to allow the ``label`` attribute
                of existing labels to be modified. Only applicable when editing
                existing fields with ``label`` attributes
            allow_index_edits (True): whether to allow the ``index`` attribute
                of existing video tracks to be modified. Only applicable when
                editing existing frame fields with ``index`` attributes
            allow_spatial_edits (True): whether to allow edits to the spatial
                properties (bounding boxes, vertices, keypoints, masks, etc) of
                labels. Only applicable when editing existing spatial label
                fields
            media_field ("filepath"): the field containing the paths to the
                media files to upload
            backend (None): the annotation backend to use. The supported values
                are ``fiftyone.annotation_config.backends.keys()`` and the
                default is ``fiftyone.annotation_config.default_backend``
            launch_editor (False): whether to launch the annotation backend's
                editor after uploading the samples
            **kwargs: keyword arguments for the
                :class:`fiftyone.utils.annotations.AnnotationBackendConfig`

        Returns:
            an :class:`fiftyone.utils.annotations.AnnnotationResults`
        """
        return foua.annotate(
            self,
            anno_key,
            label_schema=label_schema,
            label_field=label_field,
            label_type=label_type,
            classes=classes,
            attributes=attributes,
            mask_targets=mask_targets,
            allow_additions=allow_additions,
            allow_deletions=allow_deletions,
            allow_label_edits=allow_label_edits,
            allow_index_edits=allow_index_edits,
            allow_spatial_edits=allow_spatial_edits,
            media_field=media_field,
            backend=backend,
            launch_editor=launch_editor,
            **kwargs,
        )

    @property
    def has_annotation_runs(self):
        """Whether this colection has any annotation runs."""
        return bool(self.list_annotation_runs())

    def has_annotation_run(self, anno_key):
        """Whether this collection has an annotation run with the given key.

        Args:
            anno_key: an annotation key

        Returns:
            True/False
        """
        return anno_key in self.list_annotation_runs()

    def list_annotation_runs(self):
        """Returns a list of all annotation keys on this collection.

        Returns:
            a list of annotation keys
        """
        return foan.AnnotationMethod.list_runs(self)

    def get_annotation_info(self, anno_key):
        """Returns information about the annotation run with the given key on
        this collection.

        Args:
            anno_key: an annotation key

        Returns:
            a :class:`fiftyone.core.annotation.AnnotationInfo`
        """
        return foan.AnnotationMethod.get_run_info(self, anno_key)

    def load_annotation_results(self, anno_key, **kwargs):
        """Loads the results for the annotation run with the given key on this
        collection.

        The :class:`fiftyone.utils.annotations.AnnotationResults` object
        returned by this method will provide a variety of backend-specific
        methods allowing you to perform actions such as checking the status and
        deleting this run from the annotation backend.

        Use :meth:`load_annotations` to load the labels from an annotation
        run onto your FiftyOne dataset.

        Args:
            anno_key: an annotation key
            **kwargs: optional keyword arguments for
                :meth:`fiftyone.utils.annotations.AnnotationResults.load_credentials`

        Returns:
            a :class:`fiftyone.utils.annotations.AnnotationResults`
        """
        results = foan.AnnotationMethod.load_run_results(
            self, anno_key, load_view=False
        )
        results.load_credentials(**kwargs)
        return results

    def load_annotation_view(self, anno_key, select_fields=False):
        """Loads the :class:`fiftyone.core.view.DatasetView` on which the
        specified annotation run was performed on this collection.

        Args:
            anno_key: an annotation key
            select_fields (False): whether to select only the fields involved
                in the annotation run

        Returns:
            a :class:`fiftyone.core.view.DatasetView`
        """
        return foan.AnnotationMethod.load_run_view(
            self, anno_key, select_fields=select_fields
        )

    def load_annotations(
        self,
        anno_key,
        dest_field=None,
        unexpected="prompt",
        cleanup=False,
        **kwargs,
    ):
        """Downloads the labels from the given annotation run from the
        annotation backend and merges them into this collection.

        See :ref:`this page <loading-annotations>` for more information
        about using this method to import annotations that you have scheduled
        by calling :meth:`annotate`.

        Args:
            anno_key: an annotation key
            dest_field (None): an optional name of a new destination field
                into which to load the annotations, or a dict mapping field names
                in the run's label schema to new desination field names
            unexpected ("prompt"): how to deal with any unexpected labels that
                don't match the run's label schema when importing. The
                supported values are:

                -   ``"prompt"``: present an interactive prompt to
                    direct/discard unexpected labels
                -   ``"ignore"``: automatically ignore any unexpected labels
                -   ``"return"``: return a dict containing all unexpected
                    labels, or ``None`` if there aren't any
            cleanup (False): whether to delete any informtation regarding this
                run from the annotation backend after loading the annotations
            **kwargs: optional keyword arguments for
                :meth:`fiftyone.utils.annotations.AnnotationResults.load_credentials`

        Returns:
            ``None``, unless ``unexpected=="return"`` and unexpected labels are
            found, in which case a dict containing the extra labels is returned
        """
        return foua.load_annotations(
            self,
            anno_key,
            dest_field=dest_field,
            unexpected=unexpected,
            cleanup=cleanup,
            **kwargs,
        )

    def delete_annotation_run(self, anno_key):
        """Deletes the annotation run with the given key from this collection.

        Calling this method only deletes the **record** of the annotation run
        from the collection; it will not delete any annotations loaded onto
        your dataset via :meth:`load_annotations`, nor will it delete any
        associated information from the annotation backend.

        Use :meth:`load_annotation_results` to programmatically manage/delete
        a run from the annotation backend.

        Args:
            anno_key: an annotation key
        """
        foan.AnnotationMethod.delete_run(self, anno_key)

    def delete_annotation_runs(self):
        """Deletes all annotation runs from this collection.

        Calling this method only deletes the **records** of the annotation runs
        from this collection; it will not delete any annotations loaded onto
        your dataset via :meth:`load_annotations`, nor will it delete any
        associated information from the annotation backend.

        Use :meth:`load_annotation_results` to programmatically manage/delete
        runs in the annotation backend.
        """
        foan.AnnotationMethod.delete_runs(self)

    def list_indexes(self):
        """Returns the list of index names on this collection.

        Single-field indexes are referenced by their field name, while compound
        indexes are referenced by more complicated strings. See
        :meth:`pymongo:pymongo.collection.Collection.index_information` for
        details on the compound format.

        Returns:
            the list of index names
        """
        return list(self.get_index_information().keys())

    def get_index_information(self):
        """Returns a dictionary of information about the indexes on this
        collection.

        See :meth:`pymongo:pymongo.collection.Collection.index_information` for
        details on the structure of this dictionary.

        Returns:
            a dict mapping index names to info dicts
        """
        index_info = {}

        # Sample-level indexes
        fields_map = self._get_db_fields_map(reverse=True)
        sample_info = self._dataset._sample_collection.index_information()
        for key, info in sample_info.items():
            if len(info["key"]) == 1:
                field = info["key"][0][0]
                key = fields_map.get(field, field)

            index_info[key] = info

        if self._has_frame_fields():
            # Frame-level indexes
            fields_map = self._get_db_fields_map(frames=True, reverse=True)
            frame_info = self._dataset._frame_collection.index_information()
            for key, info in frame_info.items():
                if len(info["key"]) == 1:
                    field = info["key"][0][0]
                    key = fields_map.get(field, field)

                index_info[self._FRAMES_PREFIX + key] = info

        return index_info

    def create_index(self, field_or_spec, unique=False, **kwargs):
        """Creates an index on the given field or with the given specification,
        if necessary.

        Indexes enable efficient sorting, merging, and other such operations.

        Frame-level fields can be indexed by prepending ``"frames."`` to the
        field name.

        If you are indexing a single field and it already has a unique
        constraint, it will be retained regardless of the ``unique`` value you
        specify. Conversely, if the given field already has a non-unique index
        but you requested a unique index, the existing index will be replaced
        with a unique index. Use :meth:`drop_index` to drop an existing index
        first if you wish to modify an existing index in other ways.

        Args:
            field_or_spec: the field name, ``embedded.field.name``, or index
                specification list. See
                :meth:`pymongo:pymongo.collection.Collection.create_index` for
                supported values
            unique (False): whether to add a uniqueness constraint to the index
            **kwargs: optional keyword arguments for
                :meth:`pymongo:pymongo.collection.Collection.create_index`

        Returns:
            the name of the index
        """
        if etau.is_str(field_or_spec):
            input_spec = [(field_or_spec, 1)]
        else:
            input_spec = list(field_or_spec)

        single_field_index = len(input_spec) == 1

        # For single field indexes, provide special handling based on `unique`
        # constraint
        if single_field_index:
            field = input_spec[0][0]

            index_info = self.get_index_information()
            if field in index_info:
                _unique = index_info[field].get("unique", False)
                if _unique or (unique == _unique):
                    # Satisfactory index already exists
                    return field

                _field, is_frame_field = self._handle_frame_field(field)

                if _field == "id":
                    # For some reason ID indexes are not reported by
                    # `get_index_information()` as being unique like other
                    # manually created indexes, but they are, so nothing needs
                    # to be done here
                    return field

                if _field in self._get_default_indexes(frames=is_frame_field):
                    raise ValueError(
                        "Cannot modify default index '%s'" % field
                    )

                # We need to drop existing index and replace with a unique one
                self.drop_index(field)

        is_frame_fields = []
        index_spec = []
        for field, option in input_spec:
            self._validate_root_field(field, include_private=True)
            _field, _ = self._parse_field(field, include_private=True)
            _field, is_frame_field = self._handle_frame_field(_field)
            is_frame_fields.append(is_frame_field)
            index_spec.append((_field, option))

        if len(set(is_frame_fields)) > 1:
            raise ValueError(
                "Fields in a compound index must be either all sample-level "
                "or all frame-level fields"
            )

        is_frame_index = all(is_frame_fields)

        if is_frame_index:
            coll = self._dataset._frame_collection
        else:
            coll = self._dataset._sample_collection

        name = coll.create_index(index_spec, unique=unique, **kwargs)

        if single_field_index:
            name = input_spec[0][0]
        elif is_frame_index:
            name = self._FRAMES_PREFIX + name

        return name

    def drop_index(self, field_or_name):
        """Drops the index for the given field or name.

        Args:
            field_or_name: a field name, ``embedded.field.name``, or compound
                index name. Use :meth:`list_indexes` to see the available
                indexes
        """
        name, is_frame_index = self._handle_frame_field(field_or_name)

        if is_frame_index:
            if name in self._get_default_indexes(frames=True):
                raise ValueError("Cannot drop default frame index '%s'" % name)

            coll = self._dataset._frame_collection
        else:
            if name in self._get_default_indexes():
                raise ValueError("Cannot drop default index '%s'" % name)

            coll = self._dataset._sample_collection

        index_map = {}
        fields_map = self._get_db_fields_map(
            frames=is_frame_index, reverse=True
        )
        for key, info in coll.index_information().items():
            if len(info["key"]) == 1:
                # We use field name, not pymongo name, for single field indexes
                field = info["key"][0][0]
                index_map[fields_map.get(field, field)] = key
            else:
                index_map[key] = key

        if name not in index_map:
            itype = "frame index" if is_frame_index else "index"
            raise ValueError(
                "%s has no %s '%s'" % (self.__class__.__name__, itype, name)
            )

        coll.drop_index(index_map[name])

    def _get_default_indexes(self, frames=False):
        if frames:
            if self._has_frame_fields():
                return ["id", "_sample_id_1_frame_number_1"]

            return []

        if self._is_patches:
            names = ["id", "filepath", "sample_id"]
            if self._is_frames:
                names.extend(["frame_id", "_sample_id_1_frame_number_1"])

            return names

        if self._is_frames:
            return [
                "id",
                "filepath",
                "sample_id",
                "_sample_id_1_frame_number_1",
            ]

        if self._is_clips:
            return ["id", "filepath", "sample_id"]

        return ["id", "filepath"]

    def reload(self):
        """Reloads the collection from the database."""
        raise NotImplementedError("Subclass must implement reload()")

    def to_dict(
        self,
        rel_dir=None,
        include_private=False,
        include_frames=False,
        frame_labels_dir=None,
        pretty_print=False,
    ):
        """Returns a JSON dictionary representation of the collection.

        Args:
            rel_dir (None): a relative directory to remove from the
                ``filepath`` of each sample, if possible. The path is converted
                to an absolute path (if necessary) via
                :func:`fiftyone.core.utils.normalize_path`. The typical use
                case for this argument is that your source data lives in a
                single directory and you wish to serialize relative, rather
                than absolute, paths to the data within that directory
            include_private (False): whether to include private fields
            include_frames (False): whether to include the frame labels for
                video samples
            frame_labels_dir (None): a directory in which to write per-sample
                JSON files containing the frame labels for video samples. If
                omitted, frame labels will be included directly in the returned
                JSON dict (which can be quite quite large for video datasets
                containing many frames). Only applicable to datasets that
                contain videos when ``include_frames`` is True
            pretty_print (False): whether to render frame labels JSON in human
                readable format with newlines and indentations. Only applicable
                to datasets that contain videos when a ``frame_labels_dir`` is
                provided

        Returns:
            a JSON dict
        """
        if rel_dir is not None:
            rel_dir = fou.normalize_path(rel_dir) + os.path.sep

        contains_videos = self._contains_videos(any_slice=True)
        write_frame_labels = (
            contains_videos and include_frames and frame_labels_dir is not None
        )

        d = {
            "name": self.name,
            "version": self._dataset.version,
            "media_type": self.media_type,
        }

        if self.media_type == fom.GROUP:
            d["group_field"] = self.group_field
            d["group_media_types"] = self.group_media_types
            d["default_group_slice"] = self.default_group_slice

        d["sample_fields"] = self._serialize_field_schema()

        if contains_videos:
            d["frame_fields"] = self._serialize_frame_field_schema()

        d["info"] = self.info

        if self.classes:
            d["classes"] = self.classes

        if self.default_classes:
            d["default_classes"] = self.default_classes

        if self.mask_targets:
            d["mask_targets"] = self._serialize_mask_targets()

        if self.default_mask_targets:
            d["default_mask_targets"] = self._serialize_default_mask_targets()

        if self.skeletons:
            d["skeletons"] = self._serialize_skeletons()

        if self.default_skeleton:
            d["default_skeleton"] = self._serialize_default_skeleton()

        if self.media_type == fom.GROUP:
            view = self.select_group_slices(_allow_mixed=True)
        else:
            view = self

        # Serialize samples
        samples = []
        for sample in view.iter_samples(progress=True):
            sd = sample.to_dict(
                include_frames=include_frames,
                include_private=include_private,
            )

            if write_frame_labels and sample.media_type == fom.VIDEO:
                frames = {"frames": sd.pop("frames", {})}
                filename = sample.id + ".json"
                sd["frames"] = filename
                frames_path = os.path.join(frame_labels_dir, filename)
                etas.write_json(frames, frames_path, pretty_print=pretty_print)

            if rel_dir and sd["filepath"].startswith(rel_dir):
                sd["filepath"] = sd["filepath"][len(rel_dir) :]

            samples.append(sd)

        d["samples"] = samples

        return d

    def to_json(
        self,
        rel_dir=None,
        include_private=False,
        include_frames=False,
        frame_labels_dir=None,
        pretty_print=False,
    ):
        """Returns a JSON string representation of the collection.

        The samples will be written as a list in a top-level ``samples`` field
        of the returned dictionary.

        Args:
            rel_dir (None): a relative directory to remove from the
                ``filepath`` of each sample, if possible. The path is converted
                to an absolute path (if necessary) via
                :func:`fiftyone.core.utils.normalize_path`. The typical use
                case for this argument is that your source data lives in a
                single directory and you wish to serialize relative, rather
                than absolute, paths to the data within that directory
            include_private (False): whether to include private fields
            include_frames (False): whether to include the frame labels for
                video samples
            frame_labels_dir (None): a directory in which to write per-sample
                JSON files containing the frame labels for video samples. If
                omitted, frame labels will be included directly in the returned
                JSON dict (which can be quite quite large for video datasets
                containing many frames). Only applicable to datasets that
                contain videos when ``include_frames`` is True
            pretty_print (False): whether to render the JSON in human readable
                format with newlines and indentations

        Returns:
            a JSON string
        """
        d = self.to_dict(
            rel_dir=rel_dir,
            include_private=include_private,
            include_frames=include_frames,
            frame_labels_dir=frame_labels_dir,
            pretty_print=pretty_print,
        )
        return etas.json_to_str(d, pretty_print=pretty_print)

    def write_json(
        self,
        json_path,
        rel_dir=None,
        include_private=False,
        include_frames=False,
        frame_labels_dir=None,
        pretty_print=False,
    ):
        """Writes the colllection to disk in JSON format.

        Args:
            json_path: the path to write the JSON
            rel_dir (None): a relative directory to remove from the
                ``filepath`` of each sample, if possible. The path is converted
                to an absolute path (if necessary) via
                :func:`fiftyone.core.utils.normalize_path`. The typical use
                case for this argument is that your source data lives in a
                single directory and you wish to serialize relative, rather
                than absolute, paths to the data within that directory
            include_private (False): whether to include private fields
            include_frames (False): whether to include the frame labels for
                video samples
            frame_labels_dir (None): a directory in which to write per-sample
                JSON files containing the frame labels for video samples. If
                omitted, frame labels will be included directly in the returned
                JSON dict (which can be quite quite large for video datasets
                containing many frames). Only applicable to datasets that
                contain videos when ``include_frames`` is True
            pretty_print (False): whether to render the JSON in human readable
                format with newlines and indentations
        """
        d = self.to_dict(
            rel_dir=rel_dir,
            include_private=include_private,
            include_frames=include_frames,
            frame_labels_dir=frame_labels_dir,
            pretty_print=pretty_print,
        )
        etas.write_json(d, json_path, pretty_print=pretty_print)

    def _add_view_stage(self, stage):
        """Returns a :class:`fiftyone.core.view.DatasetView` containing the
        contents of the collection with the given
        :class:fiftyone.core.stages.ViewStage` appended to its aggregation
        pipeline.

        Subclasses are responsible for performing any validation on the view
        stage to ensure that it is a valid stage to add to this collection.

        Args:
            stage: a :class:fiftyone.core.stages.ViewStage`

        Returns:
            a :class:`fiftyone.core.view.DatasetView`
        """
        raise NotImplementedError("Subclass must implement _add_view_stage()")

    def aggregate(self, aggregations):
        """Aggregates one or more
        :class:`fiftyone.core.aggregations.Aggregation` instances.

        Note that it is best practice to group aggregations into a single call
        to :meth:`aggregate`, as this will be more efficient than performing
        multiple aggregations in series.

        Args:
            aggregations: an :class:`fiftyone.core.aggregations.Aggregation` or
                iterable of :class:`fiftyone.core.aggregations.Aggregation`
                instances

        Returns:
            an aggregation result or list of aggregation results corresponding
            to the input aggregation(s)
        """
        if not aggregations:
            return []

        scalar_result = isinstance(aggregations, foa.Aggregation)

        if scalar_result:
            aggregations = [aggregations]

        # Partition aggregations by type
        big_aggs, batch_aggs, facet_aggs = self._parse_aggregations(
            aggregations, allow_big=True
        )

        # Placeholder to store results
        results = [None] * len(aggregations)

        idx_map = {}
        pipelines = []

        # Build batch pipeline
        if batch_aggs:
            pipeline = self._build_batch_pipeline(batch_aggs)
            pipelines.append(pipeline)

        # Build big pipelines
        for idx, aggregation in big_aggs.items():
            pipeline = self._build_big_pipeline(aggregation)
            idx_map[idx] = len(pipelines)
            pipelines.append(pipeline)

        # Build facet-able pipelines
        compiled_facet_aggs, facet_pipelines = self._build_facets(facet_aggs)
        for idx, pipeline in facet_pipelines.items():
            idx_map[idx] = len(pipelines)
            pipelines.append(pipeline)

        # Run all aggregations
        _results = foo.aggregate(self._dataset._sample_collection, pipelines)

        # Parse batch results
        if batch_aggs:
            result = list(_results[0])
            for idx, aggregation in batch_aggs.items():
                results[idx] = self._parse_big_result(aggregation, result)

        # Parse big results
        for idx, aggregation in big_aggs.items():
            result = list(_results[idx_map[idx]])
            results[idx] = self._parse_big_result(aggregation, result)

        # Parse facet-able results
        for idx, aggregation in compiled_facet_aggs.items():
            result = list(_results[idx_map[idx]])
            data = self._parse_faceted_result(aggregation, result)
            if (
                isinstance(aggregation, foa.FacetAggregations)
                and aggregation._compiled
            ):
                for idx, d in data.items():
                    results[idx] = d
            else:
                results[idx] = data

        return results[0] if scalar_result else results

    async def _async_aggregate(self, aggregations):
        if not aggregations:
            return []

        scalar_result = isinstance(aggregations, foa.Aggregation)

        if scalar_result:
            aggregations = [aggregations]

        _, _, facet_aggs = self._parse_aggregations(
            aggregations, allow_big=False
        )

        # Placeholder to store results
        results = [None] * len(aggregations)

        idx_map = {}
        pipelines = []

        if facet_aggs:
            # Build facet-able pipelines
            compiled_facet_aggs, facet_pipelines = self._build_facets(
                facet_aggs
            )
            for idx, pipeline in facet_pipelines.items():
                idx_map[idx] = len(pipelines)
                pipelines.append(pipeline)

            # Run all aggregations
            coll_name = self._dataset._sample_collection_name
            collection = foo.get_async_db_conn()[coll_name]
            _results = await foo.aggregate(collection, pipelines)

            # Parse facet-able results
            for idx, aggregation in compiled_facet_aggs.items():
                result = list(_results[idx_map[idx]])
                data = self._parse_faceted_result(aggregation, result)
                if (
                    isinstance(aggregation, foa.FacetAggregations)
                    and aggregation._compiled
                ):
                    for idx, d in data.items():
                        results[idx] = d
                else:
                    results[idx] = data

        return results[0] if scalar_result else results

    def _parse_aggregations(self, aggregations, allow_big=True):
        big_aggs = {}
        batch_aggs = {}
        facet_aggs = {}
        for idx, aggregation in enumerate(aggregations):
            if aggregation._is_big_batchable:
                batch_aggs[idx] = aggregation
            elif aggregation._has_big_result:
                big_aggs[idx] = aggregation
            else:
                facet_aggs[idx] = aggregation

        if not allow_big and (big_aggs or batch_aggs):
            raise ValueError(
                "This method does not support aggregations that return big "
                "results"
            )

        return big_aggs, batch_aggs, facet_aggs

    def _build_batch_pipeline(self, aggs_map):
        project = {}
        attach_frames = False
        group_slices = set()
        for idx, aggregation in aggs_map.items():
            big_field = "value%d" % idx

            _pipeline = aggregation.to_mongo(self, big_field=big_field)
            attach_frames |= aggregation._needs_frames(self)
            _group_slices = aggregation._needs_group_slices(self)
            if _group_slices:
                group_slices.update(_group_slices)

            try:
                assert len(_pipeline) == 1
                project[big_field] = _pipeline[0]["$project"][big_field]
            except:
                raise ValueError(
                    "Batchable aggregations must have pipelines with a single "
                    "$project stage; found %s" % _pipeline
                )

        return self._pipeline(
            pipeline=[{"$project": project}],
            attach_frames=attach_frames,
            group_slices=group_slices,
        )

    def _build_big_pipeline(self, aggregation):
        return self._pipeline(
            pipeline=aggregation.to_mongo(self, big_field="values"),
            attach_frames=aggregation._needs_frames(self),
            group_slices=aggregation._needs_group_slices(self),
        )

    def _build_facets(self, aggs_map):
        pipelines = {}

        compiled = defaultdict(dict)
        for idx, aggregation in aggs_map.items():
            if aggregation.field_name is None or isinstance(
                aggregation, foa.FacetAggregations
            ):
                compiled[idx] = aggregation
                continue

            keys = aggregation.field_name.split(".")
            path = ""
            subfield_name = keys[-1]
            for num in range(len(keys), 0, -1):
                path = ".".join(keys[:num])
                subfield_name = ".".join(keys[num:])
                field = self.get_field(path)
                if isinstance(field, fof.ListField) and isinstance(
                    field.field, fof.EmbeddedDocumentField
                ):
                    break

            aggregation = copy(aggregation)
            aggregation._field_name = subfield_name
            compiled[path][idx] = aggregation

        for field_name, aggregations in compiled.items():
            if isinstance(aggregations, foa.Aggregation):
                continue

            compiled[field_name] = foa.FacetAggregations(
                field_name, aggregations, _compiled=True
            )

        for idx, aggregation in compiled.items():
            pipelines[idx] = self._pipeline(
                pipeline=aggregation.to_mongo(self),
                attach_frames=aggregation._needs_frames(self),
                group_slices=aggregation._needs_group_slices(self),
            )

        return compiled, pipelines

    def _parse_big_result(self, aggregation, result):
        if result:
            return aggregation.parse_result(result)

        return aggregation.default_result()

    def _parse_faceted_result(self, aggregation, result):
        if result:
            return aggregation.parse_result(result[0])

        return aggregation.default_result()

    def _pipeline(
        self,
        pipeline=None,
        media_type=None,
        attach_frames=False,
        detach_frames=False,
        frames_only=False,
        support=None,
        group_slice=None,
        group_slices=None,
        groups_only=False,
        detach_groups=False,
        manual_group_select=False,
        post_pipeline=None,
    ):
        """Returns the MongoDB aggregation pipeline for the collection.

        Args:
            pipeline (None): a MongoDB aggregation pipeline (list of dicts) to
                append to the current pipeline
            media_type (None): the media type of the collection, if different
                than the source dataset's media type
            attach_frames (False): whether to attach the frame documents
                immediately prior to executing ``pipeline``. Only applicable to
                datasets that contain videos
            detach_frames (False): whether to detach the frame documents at the
                end of the pipeline. Only applicable to datasets that contain
                videos
            frames_only (False): whether to generate a pipeline that contains
                *only* the frames in the collection
            support (None): an optional ``[first, last]`` range of frames to
                attach. Only applicable when attaching frames
            group_slice (None): the current group slice of the collection, if
                different than the source dataset's group slice. Only
                applicable for grouped collections
            group_slices (None): a list of group slices to attach immediately
                prior to executing ``pipeline``. Only applicable for grouped
                collections
            groups_only (False): whether to generate a pipeline that contains
                *only* the flattened group documents for the collection
            detach_groups (False): whether to detach the group documents at the
                end of the pipeline. Only applicable to grouped collections
            manual_group_select (False): whether the pipeline has manually
                handled the initial group selection. Only applicable to grouped
                collections
            post_pipeline (None): a MongoDB aggregation pipeline (list of
                dicts) to append to the very end of the pipeline, after all
                other arguments are applied

        Returns:
            the aggregation pipeline
        """
        raise NotImplementedError("Subclass must implement _pipeline()")

    def _aggregate(
        self,
        pipeline=None,
        media_type=None,
        attach_frames=False,
        detach_frames=False,
        frames_only=False,
        support=None,
        group_slice=None,
        group_slices=None,
        groups_only=False,
        detach_groups=False,
        manual_group_select=False,
        post_pipeline=None,
    ):
        """Runs the MongoDB aggregation pipeline on the collection and returns
        the result.

        Args:
            pipeline (None): a MongoDB aggregation pipeline (list of dicts) to
                append to the current pipeline
            media_type (None): the media type of the collection, if different
                than the source dataset's media type
            attach_frames (False): whether to attach the frame documents
                immediately prior to executing ``pipeline``. Only applicable to
                datasets that contain videos
            detach_frames (False): whether to detach the frame documents at the
                end of the pipeline. Only applicable to datasets that contain
                videos
            frames_only (False): whether to generate a pipeline that contains
                *only* the frames in the colection
            support (None): an optional ``[first, last]`` range of frames to
                attach. Only applicable when attaching frames
            group_slice (None): the current group slice of the collection, if
                different than the source dataset's group slice. Only
                applicable for grouped collections
            group_slices (None): a list of group slices to attach immediately
                prior to executing ``pipeline``. Only applicable for grouped
                collections
            groups_only (False): whether to generate a pipeline that contains
                *only* the flattened group documents for the collection
            detach_groups (False): whether to detach the group documents at the
                end of the pipeline. Only applicable to grouped collections
            manual_group_select (False): whether the pipeline has manually
                handled the initial group selection. Only applicable to grouped
                collections
            post_pipeline (None): a MongoDB aggregation pipeline (list of
                dicts) to append to the very end of the pipeline, after all
                other arguments are applied

        Returns:
            the aggregation result dict
        """
        raise NotImplementedError("Subclass must implement _aggregate()")

    def _make_and_aggregate(self, make, args):
        if isinstance(args, (list, tuple)):
            return tuple(self.aggregate([make(arg) for arg in args]))

        return self.aggregate(make(args))

    def _build_aggregation(self, aggregations):
        scalar_result = isinstance(aggregations, foa.Aggregation)
        if scalar_result:
            aggregations = [aggregations]
        elif not aggregations:
            return False, [], None

        pipelines = {}
        for idx, agg in enumerate(aggregations):
            if not isinstance(agg, foa.Aggregation):
                raise TypeError(
                    "'%s' is not an %s" % (agg.__class__, foa.Aggregation)
                )

            pipelines[str(idx)] = agg.to_mongo(self)

        return scalar_result, aggregations, [{"$facet": pipelines}]

    def _process_aggregations(self, aggregations, result, scalar_result):
        results = []
        for idx, agg in enumerate(aggregations):
            _result = result[str(idx)]
            if _result:
                results.append(agg.parse_result(_result[0]))
            else:
                results.append(agg.default_result())

        return results[0] if scalar_result else results

    def _serialize(self):
        # pylint: disable=no-member
        return self._doc.to_dict(extended=True)

    def _serialize_field_schema(self):
        return self._serialize_schema(self.get_field_schema())

    def _serialize_frame_field_schema(self):
        return self._serialize_schema(self.get_frame_field_schema())

    def _serialize_schema(self, schema):
        return {field_name: str(field) for field_name, field in schema.items()}

    def _serialize_mask_targets(self):
        return self._root_dataset._doc.field_to_mongo("mask_targets")

    def _serialize_default_mask_targets(self):
        return self._root_dataset._doc.field_to_mongo("default_mask_targets")

    def _parse_mask_targets(self, mask_targets):
        if not mask_targets:
            return mask_targets

        return self._root_dataset._doc.field_to_python(
            "mask_targets", mask_targets
        )

    def _parse_default_mask_targets(self, default_mask_targets):
        if not default_mask_targets:
            return default_mask_targets

        return self._root_dataset._doc.field_to_python(
            "default_mask_targets", default_mask_targets
        )

    def _serialize_skeletons(self):
        return self._root_dataset._doc.field_to_mongo("skeletons")

    def _serialize_default_skeleton(self):
        return self._root_dataset._doc.field_to_mongo("default_skeleton")

    def _parse_skeletons(self, skeletons):
        if not skeletons:
            return skeletons

        return self._root_dataset._doc.field_to_python("skeletons", skeletons)

    def _parse_default_skeleton(self, default_skeleton):
        if not default_skeleton:
            return default_skeleton

        return self._root_dataset._doc.field_to_python(
            "default_skeleton", default_skeleton
        )

    def _to_fields_str(self, field_schema):
        max_len = max([len(field_name) for field_name in field_schema]) + 1
        return "\n".join(
            "    %s %s" % ((field_name + ":").ljust(max_len), str(field))
            for field_name, field in field_schema.items()
        )

    def _split_frame_fields(self, fields):
        if etau.is_str(fields):
            fields = [fields]

        if self._has_frame_fields():
            return fou.split_frame_fields(fields)

        return fields, []

    def _parse_field_name(
        self,
        field_name,
        auto_unwind=True,
        omit_terminal_lists=False,
        allow_missing=False,
        new_field=None,
    ):
        return _parse_field_name(
            self,
            field_name,
            auto_unwind,
            omit_terminal_lists,
            allow_missing,
            new_field=new_field,
        )

    def _has_field(self, field_path):
        return self.get_field(field_path) is not None

    def _handle_frame_field(self, field_name):
        is_frame_field = self._is_frame_field(field_name)
        if is_frame_field:
            field_name = field_name[len(self._FRAMES_PREFIX) :]

        return field_name, is_frame_field

    def _is_frame_field(self, field_name):
        return self._has_frame_fields() and (
            field_name.startswith(self._FRAMES_PREFIX)
            or field_name == self._FRAMES_PREFIX[:-1]
        )

    def _handle_group_field(self, field_name):
        is_group_field = self._is_group_field(field_name)
        if is_group_field:
            try:
                field_name = field_name.split(".", 2)[2]
            except IndexError:
                field_name = ""

        return field_name, is_group_field

    def _is_group_field(self, field_name):
        return (self.media_type == fom.GROUP) and (
            field_name.startswith(self._GROUPS_PREFIX)
            or field_name == self._GROUPS_PREFIX[:-1]
        )

    def _get_group_slices(self, field_names):
        if etau.is_str(field_names):
            field_names = [field_names]

        group_slices = set()
        for field_name in field_names:
            if field_name.startswith(self._GROUPS_PREFIX):
                group_slice = field_name.split(".", 2)[1]
                group_slices.add(group_slice)

        return list(group_slices)

    def _get_group_media_types(self):
        return self._dataset._doc.group_media_types

    def _contains_videos(self, any_slice=False):
        if self.media_type == fom.VIDEO:
            return True

        if self.media_type == fom.GROUP:
            if any_slice:
                return any(
                    slice_media_type == fom.VIDEO
                    for slice_media_type in self.group_media_types.values()
                )

            return (
                self.group_media_types.get(self.group_slice, None) == fom.VIDEO
            )

        if self.media_type == fom.MIXED:
            return any(
                slice_media_type == fom.VIDEO
                for slice_media_type in self._get_group_media_types().values()
            )

        return False

    def _has_frame_fields(self):
        return self._contains_videos(any_slice=True)

    def _handle_id_fields(self, field_name):
        return _handle_id_fields(self, field_name)

    def _is_label_field(self, field_name, label_type_or_types):
        try:
            label_type = self._get_label_field_type(field_name)
        except:
            return False

        if etau.is_container(label_type_or_types):
            label_type_or_types = tuple(label_type_or_types)

        return issubclass(label_type, label_type_or_types)

    def _parse_label_field(
        self,
        label_field,
        dataset_exporter=None,
        allow_coercion=False,
        force_dict=False,
        required=False,
    ):
        return _parse_label_field(
            self,
            label_field,
            dataset_exporter=dataset_exporter,
            allow_coercion=allow_coercion,
            force_dict=force_dict,
            required=required,
        )

    def _parse_frame_labels_field(
        self,
        frame_labels_field,
        dataset_exporter=None,
        allow_coercion=False,
        force_dict=False,
        required=False,
    ):
        return _parse_frame_labels_field(
            self,
            frame_labels_field,
            dataset_exporter=dataset_exporter,
            allow_coercion=allow_coercion,
            force_dict=force_dict,
            required=required,
        )

    def _get_db_fields_map(
        self, include_private=False, frames=False, reverse=False
    ):
        if frames:
            schema = self.get_frame_field_schema(
                include_private=include_private, flat=True
            )
        else:
            schema = self.get_field_schema(
                include_private=include_private, flat=True
            )

        if schema is None:
            return None

        fields_map = {}
        for path, field in schema.items():
            chunks = path.rsplit(".", 1)
            field_name = chunks[-1]
            db_field_name = field.db_field

            if db_field_name not in (None, field_name):
                if len(chunks) > 1:
                    _path = chunks[0] + "." + db_field_name
                else:
                    _path = db_field_name

                if reverse:
                    fields_map[_path] = path
                else:
                    fields_map[path] = _path

        return fields_map

    def _handle_db_field(self, path, frames=False):
        # @todo handle "groups.<slice>.field.name", if it becomes necessary
        db_fields_map = self._get_db_fields_map(frames=frames)
        return db_fields_map.get(path, path)

    def _handle_db_fields(self, paths, frames=False):
        # @todo handle "groups.<slice>.field.name", if it becomes necessary
        db_fields_map = self._get_db_fields_map(frames=frames)
        return [db_fields_map.get(p, p) for p in paths]

    def _get_media_fields(
        self, include_filepath=True, whitelist=None, frames=False
    ):
        media_fields = {}

        if frames:
            schema = self.get_frame_field_schema()
            app_media_fields = set()
        else:
            schema = self.get_field_schema()
            app_media_fields = set(self._dataset.app_config.media_fields)

        if not include_filepath:
            app_media_fields.discard("filepath")

        for field_name, field in schema.items():
            if field_name in app_media_fields:
                media_fields[field_name] = None
            elif isinstance(field, fof.EmbeddedDocumentField) and issubclass(
                field.document_type, fol._HasMedia
            ):
                media_fields[field_name] = field.document_type

        if whitelist is not None:
            if etau.is_container(whitelist):
                whitelist = set(whitelist)
            else:
                whitelist = {whitelist}

            media_fields = {
                k: v for k, v in media_fields.items() if k in whitelist
            }

        return media_fields

    def _get_label_fields(self):
        fields = self._get_sample_label_fields()

        if self._has_frame_fields():
            fields.extend(self._get_frame_label_fields())

        return fields

    def _get_sample_label_fields(self):
        return list(
            self.get_field_schema(
                ftype=fof.EmbeddedDocumentField, embedded_doc_type=fol.Label
            ).keys()
        )

    def _get_frame_label_fields(self):
        if not self._has_frame_fields():
            return None

        return [
            self._FRAMES_PREFIX + field
            for field in self.get_frame_field_schema(
                ftype=fof.EmbeddedDocumentField, embedded_doc_type=fol.Label
            ).keys()
        ]

    def _get_root_fields(self, fields):
        root_fields = set()
        for field in fields:
            if self._has_frame_fields() and field.startswith(
                self._FRAMES_PREFIX
            ):
                # Converts `frames.root[.x.y]` to `frames.root`
                root = ".".join(field.split(".", 2)[:2])
            else:
                # Converts `root[.x.y]` to `root`
                root = field.split(".", 1)[0]

            root_fields.add(root)

        return list(root_fields)

    def _validate_root_field(self, field_name, include_private=False):
        _ = self._get_root_field_type(
            field_name, include_private=include_private
        )

    def _get_root_field_type(self, field_name, include_private=False):
        field_name, _ = self._handle_group_field(field_name)
        field_name, is_frame_field = self._handle_frame_field(field_name)

        if is_frame_field:
            schema = self.get_frame_field_schema(
                include_private=include_private
            )
        else:
            schema = self.get_field_schema(include_private=include_private)

        root = field_name.split(".", 1)[0]

        if root not in schema:
            ftype = "frame field" if is_frame_field else "field"
            raise ValueError(
                "%s has no %s '%s'" % (self.__class__.__name__, ftype, root)
            )

        return schema[root]

    def _get_label_field_type(self, field_name):
        field_name, _ = self._handle_group_field(field_name)
        field_name, is_frame_field = self._handle_frame_field(field_name)

        if field_name.startswith("__"):
            field_name = field_name[2:]

        if is_frame_field:
            schema = self.get_frame_field_schema()
        else:
            schema = self.get_field_schema()

        if field_name not in schema:
            ftype = "frame field" if is_frame_field else "field"
            raise ValueError(
                "%s has no %s '%s'"
                % (self.__class__.__name__, ftype, field_name)
            )

        field = schema[field_name]

        if not isinstance(field, fof.EmbeddedDocumentField) or not issubclass(
            field.document_type, fol.Label
        ):
            raise ValueError(
                "Field '%s' is not a Label type; found %s"
                % (field_name, field)
            )

        return field.document_type

    def _get_label_field_path(self, field_name, subfield=None):
        label_type = self._get_label_field_type(field_name)

        if issubclass(label_type, fol._LABEL_LIST_FIELDS):
            field_name += "." + label_type._LABEL_LIST_FIELD

        if subfield:
            field_path = field_name + "." + subfield
        else:
            field_path = field_name

        return label_type, field_path

    def _get_geo_location_field(self):
        geo_schema = self.get_field_schema(
            ftype=fof.EmbeddedDocumentField, embedded_doc_type=fol.GeoLocation
        )
        if not geo_schema:
            raise ValueError("No %s field found to use" % fol.GeoLocation)

        if len(geo_schema) > 1:
            raise ValueError(
                "Multiple %s fields found; you must specify which to use"
                % fol.GeoLocation
            )

        return next(iter(geo_schema.keys()))

    def _get_label_attributes_schema(self, label_field):
        label_type, attrs_path = self._get_label_field_path(
            label_field, "attributes"
        )
        dynamic_path = attrs_path.rsplit(".", 1)[0]

        # We're implicitly dealing with nested list fields where possible
        label_type = fol._LABEL_LIST_TO_SINGLE_MAP.get(label_type, label_type)

        if not issubclass(label_type, fol._HasAttributesDict):
            return self.schema(dynamic_path, dynamic_only=True)

        #
        # Handle legacy attributes
        #

        dynamic = foa.Schema(dynamic_path, dynamic_only=True)
        attrs = foa.Schema(attrs_path)

        schema, attrs_map = self.aggregate([dynamic, attrs])

        names = []
        aggs = []
        for name in attrs_map.keys():
            names.append("attributes." + name + ".value")
            aggs.append(foa.Schema(attrs_path + "." + name))

        if not aggs:
            return schema

        for name, attr_schema in zip(names, self.aggregate(aggs)):
            schema[name] = attr_schema.get("value", None)

        return schema

    def _unwind_values(self, field_name, values, keep_top_level=False):
        if values is None:
            return None

        list_fields = self._parse_field_name(field_name, auto_unwind=False)[-2]
        level = len(list_fields)

        if keep_top_level:
            return [_unwind_values(v, level - 1) for v in values]

        return _unwind_values(values, level)

    def _make_set_field_pipeline(
        self,
        field,
        expr,
        embedded_root=False,
        allow_missing=False,
        new_field=None,
    ):
        return _make_set_field_pipeline(
            self,
            field,
            expr,
            embedded_root,
            allow_missing=allow_missing,
            new_field=new_field,
        )


def _unwind_values(values, level):
    if not values:
        return values

    while level > 0:
        values = list(itertools.chain.from_iterable(v for v in values if v))
        level -= 1

    return values


def _parse_label_field(
    sample_collection,
    label_field,
    dataset_exporter=None,
    allow_coercion=False,
    force_dict=False,
    required=False,
):
    if isinstance(label_field, dict):
        return label_field

    if _is_glob_pattern(label_field):
        label_field = _get_matching_fields(sample_collection, label_field)

    if etau.is_container(label_field):
        return {f: f for f in label_field}

    if label_field is None and dataset_exporter is not None:
        label_field = _get_default_label_fields_for_exporter(
            sample_collection,
            dataset_exporter,
            allow_coercion=allow_coercion,
            required=required,
        )

    if label_field is None and required:
        raise ValueError(
            "Unable to find any label fields matching the provided arguments"
        )

    if (
        force_dict
        and label_field is not None
        and not isinstance(label_field, dict)
    ):
        return {label_field: label_field}

    return label_field


def _parse_frame_labels_field(
    sample_collection,
    frame_labels_field,
    dataset_exporter=None,
    allow_coercion=False,
    force_dict=False,
    required=False,
):
    if isinstance(frame_labels_field, dict):
        return frame_labels_field

    if _is_glob_pattern(frame_labels_field):
        frame_labels_field = _get_matching_fields(
            sample_collection, frame_labels_field, frames=True
        )

    if etau.is_container(frame_labels_field):
        return {f: f for f in frame_labels_field}

    if frame_labels_field is None and dataset_exporter is not None:
        frame_labels_field = _get_default_frame_label_fields_for_exporter(
            sample_collection,
            dataset_exporter,
            allow_coercion=allow_coercion,
            required=required,
        )

    if frame_labels_field is None and required:
        raise ValueError(
            "Unable to find any frame label fields matching the provided "
            "arguments"
        )

    if (
        force_dict
        and frame_labels_field is not None
        and not isinstance(frame_labels_field, dict)
    ):
        return {frame_labels_field: frame_labels_field}

    return frame_labels_field


def _is_glob_pattern(s):
    if not etau.is_str(s):
        return False

    return "*" in s or "?" in s or "[" in s


def _get_matching_fields(sample_collection, patt, frames=False):
    if frames:
        schema = sample_collection.get_frame_field_schema()
    else:
        schema = sample_collection.get_field_schema()

    return fnmatch.filter(list(schema.keys()), patt)


def _get_default_label_fields_for_exporter(
    sample_collection, dataset_exporter, allow_coercion=True, required=True
):
    label_cls = dataset_exporter.label_cls

    if label_cls is None:
        if required:
            raise ValueError(
                "Unable to automatically select an appropriate label field to "
                "export because the %s does not provide a `label_cls`"
                % type(dataset_exporter)
            )

        return None

    media_type = sample_collection.media_type
    label_schema = sample_collection.get_field_schema(
        ftype=fof.EmbeddedDocumentField, embedded_doc_type=fol.Label
    )

    label_field_or_dict = _get_fields_with_types(
        media_type,
        label_schema,
        label_cls,
        frames=False,
        allow_coercion=allow_coercion,
    )

    if label_field_or_dict is not None:
        return label_field_or_dict

    if required:
        # Strange formatting is because `label_cls` may be a tuple
        raise ValueError(
            "No compatible field(s) of type %s found" % (label_cls,)
        )

    return None


def _get_default_frame_label_fields_for_exporter(
    sample_collection, dataset_exporter, allow_coercion=True, required=True
):
    frame_labels_cls = dataset_exporter.frame_labels_cls

    if frame_labels_cls is None:
        if required:
            raise ValueError(
                "Cannot select a default frame field when exporter does not "
                "provide a `frame_labels_cls`"
            )

        return None

    media_type = sample_collection.media_type
    frame_label_schema = sample_collection.get_frame_field_schema(
        ftype=fof.EmbeddedDocumentField, embedded_doc_type=fol.Label
    )

    frame_labels_field_or_dict = _get_fields_with_types(
        media_type,
        frame_label_schema,
        frame_labels_cls,
        frames=True,
        allow_coercion=allow_coercion,
    )

    if frame_labels_field_or_dict is not None:
        return frame_labels_field_or_dict

    if required:
        # Strange formatting is because `frame_labels_cls` may be a tuple
        raise ValueError(
            "No compatible frame field(s) of type %s found"
            % (frame_labels_cls,)
        )

    return None


def _get_fields_with_types(
    media_type, label_schema, label_cls, frames=False, allow_coercion=False
):
    if not isinstance(label_cls, dict):
        return _get_field_with_type(
            media_type,
            label_schema,
            label_cls,
            frames=frames,
            allow_coercion=allow_coercion,
        )

    labels_dict = {}
    for name, _label_cls in label_cls.items():
        field = _get_field_with_type(
            media_type,
            label_schema,
            _label_cls,
            frames=frames,
            allow_coercion=allow_coercion,
        )
        if field is not None:
            labels_dict[field] = name

    return labels_dict if labels_dict else None


def _get_field_with_type(
    media_type, label_schema, label_cls, frames=False, allow_coercion=False
):
    field = _get_matching_label_field(label_schema, label_cls)
    if field is not None:
        return field

    if not allow_coercion:
        return None

    # Allow for extraction of image patches when exporting image classification
    # datasets
    if media_type == fom.IMAGE and label_cls is fol.Classification:
        field = _get_matching_label_field(label_schema, fol._PATCHES_FIELDS)
        if field is not None:
            return field

    # Allow for extraction of video clips when exporting temporal detection
    # datasets
    if (
        media_type == fom.VIDEO
        and not frames
        and label_cls is fol.Classification
    ):
        field = _get_matching_label_field(
            label_schema, (fol.TemporalDetection, fol.TemporalDetections)
        )
        if field is not None:
            return field

    # Wrap single label fields as list fields
    _label_cls = fol._LABEL_LIST_TO_SINGLE_MAP.get(label_cls, None)
    if _label_cls is not None:
        field = _get_fields_with_types(
            media_type,
            label_schema,
            _label_cls,
            frames=frames,
            allow_coercion=False,
        )
        if field is not None:
            return field

    # Allow for conversion of `Classification` labels to `Detections` format
    if label_cls is fol.Detections:
        field = _get_matching_label_field(label_schema, fol.Classification)
        if field is not None:
            return field

    return None


def _get_matching_label_field(label_schema, label_type_or_types):
    if etau.is_container(label_type_or_types):
        label_type_or_types = tuple(label_type_or_types)

    valid_fields = []
    for field, field_type in label_schema.items():
        if issubclass(field_type.document_type, label_type_or_types):
            valid_fields.append(field)

    if not valid_fields:
        return None

    if len(valid_fields) > 1:
        logger.info(
            "Found multiple fields %s with compatible type %s; exporting '%s'",
            valid_fields,
            label_type_or_types,
            valid_fields[0],
        )

    return valid_fields[0]


def _parse_values_dict(sample_collection, key_field, values):
    if key_field == "id":
        return zip(*values.items())

    if key_field == "_id":
        sample_ids, values = zip(*values.items())
        return [str(_id) for _id in sample_ids], values

    _key_field = key_field
    (
        key_field,
        is_frame_field,
        list_fields,
        other_list_fields,
        id_to_str,
    ) = sample_collection._parse_field_name(key_field)

    if is_frame_field:
        raise ValueError(
            "Invalid key field '%s'; keys cannot be frame fields" % _key_field
        )

    if list_fields or other_list_fields:
        raise ValueError(
            "Invalid key field '%s'; keys cannot be list fields" % _key_field
        )

    keys = list(values.keys())

    if id_to_str:
        keys = [ObjectId(k) for k in keys]

    view = sample_collection.mongo([{"$match": {key_field: {"$in": keys}}}])
    id_map = {k: v for k, v in zip(*view.values([key_field, "id"]))}

    sample_ids = []
    bad_keys = []
    for key in keys:
        sample_id = id_map.get(key, None)
        if sample_id is not None:
            sample_ids.append(sample_id)
        else:
            bad_keys.append(key)

    if bad_keys:
        raise ValueError(
            "Found %d keys (eg: %s) that do not match the '%s' field of any "
            "samples" % (len(bad_keys), bad_keys[0], key_field)
        )

    values = list(values.values())

    return sample_ids, values


def _parse_frame_values_dicts(sample_collection, sample_ids, values):
    value = _get_non_none_value(values)
    if not isinstance(value, dict):
        return None, values

    if sample_ids is not None:
        view = sample_collection.select(sample_ids, ordered=True)
        frame_ids, frame_numbers = view.values(
            ["frames._id", "frames.frame_number"]
        )
    else:
        sample_ids, frame_ids, frame_numbers = sample_collection.values(
            ["id", "frames._id", "frames.frame_number"]
        )

    id_map = {}
    dicts = []
    for _id, _fids, _fns, _vals in zip(
        sample_ids, frame_ids, frame_numbers, values
    ):
        for _fid, fn in zip(_fids, _fns):
            id_map[(_id, fn)] = _fid

        for fn in set(_vals.keys()) - set(_fns):
            dicts.append({"_sample_id": ObjectId(_id), "frame_number": fn})

    # Insert frame documents for new frame numbers
    if dicts:
        sample_collection._dataset._bulk_write(
            [InsertOne(d) for d in dicts], frames=True
        )  # adds `_id` to each dict

        for d in dicts:
            id_map[(str(d["_sample_id"]), d["frame_number"])] = d["_id"]

    _frame_ids = []
    _values = []
    for _id, _frame_values in zip(sample_ids, values):
        _fns, _vals = zip(*_frame_values.items())
        _fids = [id_map[(_id, fn)] for fn in _fns]

        _frame_ids.append(_fids)
        _values.append(_vals)

    return _frame_ids, _values


def _parse_field_name(
    sample_collection,
    field_name,
    auto_unwind,
    omit_terminal_lists,
    allow_missing,
    new_field=None,
):
    unwind_list_fields = []
    other_list_fields = []

    # Parse explicit array references
    # Note: `field[][]` is valid syntax for list-of-list fields
    chunks = field_name.split("[]")
    for idx in range(len(chunks) - 1):
        unwind_list_fields.append("".join(chunks[: (idx + 1)]))

    # Array references [] have been stripped
    field_name = "".join(chunks)

    # Handle public (string) vs private (ObjectId) ID fields
    field_name, is_id_field, id_to_str = _handle_id_fields(
        sample_collection, field_name
    )

    field_name, is_frame_field = sample_collection._handle_frame_field(
        field_name
    )

    if is_frame_field:
        if field_name == "":
            return "frames", True, [], [], False

        prefix = sample_collection._FRAMES_PREFIX
        unwind_list_fields = [f[len(prefix) :] for f in unwind_list_fields]

        if new_field:
            new_field = new_field[len(prefix) :]
    else:
        prefix = ""

    if not allow_missing and not is_id_field:
        root_field_name = field_name.split(".", 1)[0]

        if sample_collection.get_field(prefix + root_field_name) is None:
            ftype = "Frame field" if is_frame_field else "Field"
            raise ValueError(
                "%s '%s' does not exist on collection '%s'"
                % (ftype, root_field_name, sample_collection.name)
            )

    # Detect list fields in schema
    path = None
    for part in field_name.split("."):
        if path is None:
            path = part
        else:
            path += "." + part

        field_type = sample_collection.get_field(prefix + path)

        if field_type is None:
            break

        if isinstance(field_type, fof.ListField):
            if omit_terminal_lists and path == field_name:
                break

            list_count = 1
            while isinstance(field_type.field, fof.ListField):
                list_count += 1
                field_type = field_type.field

            if auto_unwind:
                if path not in unwind_list_fields:
                    unwind_list_fields.extend([path] * list_count)
            elif path not in unwind_list_fields:
                if path not in other_list_fields:
                    other_list_fields.extend([path] * list_count)

    if is_frame_field:
        if auto_unwind:
            unwind_list_fields = [f for f in unwind_list_fields if f != ""]
        else:
            field_name = prefix + field_name
            unwind_list_fields = [
                prefix + f if f else "frames" for f in unwind_list_fields
            ]
            other_list_fields = [
                prefix + f if f else "frames" for f in other_list_fields
            ]
            if "frames" not in unwind_list_fields:
                if "frames" not in other_list_fields:
                    other_list_fields.append("frames")

    # Sorting is important here because one must unwind field `x` before
    # embedded field `x.y`
    unwind_list_fields = sorted(unwind_list_fields)
    other_list_fields = sorted(other_list_fields)

    def _replace(path):
        return ".".join([new_field] + path.split(".")[1:])

    if new_field:
        field_name = _replace(field_name)
        unwind_list_fields = [_replace(p) for p in unwind_list_fields]
        other_list_fields = [_replace(p) for p in other_list_fields]

    return (
        field_name,
        is_frame_field,
        unwind_list_fields,
        other_list_fields,
        id_to_str,
    )


def _handle_id_field(schema, field_name, include_private=False):
    if not include_private and field_name.startswith("_"):
        return None

    if field_name in schema:
        return field_name

    if field_name.startswith("_"):
        _field_name = field_name[1:]
    else:
        _field_name = "_" + field_name

    field = schema.get(_field_name, None)

    if isinstance(field, fof.ObjectIdField):
        return _field_name

    return field_name


def _handle_id_fields(sample_collection, field_name):
    if not field_name:
        return field_name, False, False

    if "." not in field_name:
        root = None
        leaf = field_name
    else:
        root, leaf = field_name.rsplit(".", 1)

    is_private = leaf.startswith("_")

    if is_private:
        private_field = field_name
        public_field = leaf[1:]
        if root is not None:
            public_field = root + "." + public_field
    else:
        public_field = field_name
        private_field = "_" + leaf
        if root is not None:
            private_field = root + "." + private_field

    public_type = sample_collection.get_field(
        public_field, include_private=True
    )
    private_type = sample_collection.get_field(
        private_field, include_private=True
    )

    if isinstance(public_type, fof.ObjectIdField):
        id_to_str = not is_private
        return private_field, True, id_to_str

    if isinstance(private_type, fof.ObjectIdField):
        id_to_str = not is_private
        return private_field, True, id_to_str

    return field_name, False, False


def _transform_values(values, fcn, level=1):
    if level < 1:
        return fcn(values)

    if values is None:
        return None

    return [_transform_values(v, fcn, level=level - 1) for v in values]


def _make_set_field_pipeline(
    sample_collection,
    field,
    expr,
    embedded_root,
    allow_missing=False,
    new_field=None,
):
    (
        path,
        is_frame_field,
        list_fields,
        _,
        _,
    ) = sample_collection._parse_field_name(
        field,
        auto_unwind=True,
        omit_terminal_lists=True,
        allow_missing=allow_missing,
        new_field=new_field,
    )

    if is_frame_field and path != "frames":
        path = sample_collection._FRAMES_PREFIX + path
        list_fields = ["frames"] + [
            sample_collection._FRAMES_PREFIX + lf for lf in list_fields
        ]

    # Case 1: no list fields
    if not list_fields:
        expr_dict = _render_expr(expr, path, embedded_root)
        pipeline = [{"$set": {path: expr_dict}}]
        return pipeline, expr_dict

    # Case 2: one list field
    if len(list_fields) == 1:
        list_field = list_fields[0]
        subfield = path[len(list_field) + 1 :]
        expr, expr_dict = _set_terminal_list_field(
            list_field, subfield, expr, embedded_root
        )
        pipeline = [{"$set": {list_field: expr.to_mongo()}}]
        return pipeline, expr_dict

    # Case 3: multiple list fields

    last_list_field = list_fields[-1]
    terminal_prefix = last_list_field[len(list_fields[-2]) + 1 :]
    subfield = path[len(last_list_field) + 1 :]
    expr, expr_dict = _set_terminal_list_field(
        terminal_prefix, subfield, expr, embedded_root
    )

    for list_field1, list_field2 in zip(
        reversed(list_fields[:-1]), reversed(list_fields[1:])
    ):
        inner_list_field = list_field2[len(list_field1) + 1 :]
        expr = F().map(F().set_field(inner_list_field, expr))

    expr = expr.to_mongo(prefix="$" + list_fields[0])

    pipeline = [{"$set": {list_fields[0]: expr}}]

    return pipeline, expr_dict


def _set_terminal_list_field(list_field, subfield, expr, embedded_root):
    map_path = "$this"
    if subfield:
        map_path += "." + subfield

    expr_dict = _render_expr(expr, map_path, embedded_root)

    if subfield:
        map_expr = F().set_field(subfield, expr_dict)
    else:
        map_expr = foe.ViewExpression(expr_dict)

    set_expr = F(list_field).map(map_expr)

    return set_expr, expr_dict


def _render_expr(expr, path, embedded_root):
    if not embedded_root:
        prefix = path
    elif "." in path:
        prefix = path.rsplit(".", 1)[0]
    else:
        prefix = None

    if prefix:
        prefix = "$" + prefix

    return foe.to_mongo(expr, prefix=prefix)


def _get_random_characters(n):
    return "".join(
        random.choice(string.ascii_lowercase + string.digits) for _ in range(n)
    )


def _get_non_none_value(values, level=1):
    for value in values:
        if value is None:
            continue
        elif level > 1:
            result = _get_non_none_value(value, level - 1)
            if result is not None:
                return result
        else:
            return value

    return None


def _export(
    sample_collection,
    export_dir=None,
    dataset_type=None,
    data_path=None,
    labels_path=None,
    export_media=None,
    rel_dir=None,
    dataset_exporter=None,
    label_field=None,
    frame_labels_field=None,
    overwrite=False,
    **kwargs,
):
    if dataset_type is None and dataset_exporter is None:
        raise ValueError(
            "Either `dataset_type` or `dataset_exporter` must be provided"
        )

    # Overwrite existing directories or warn if files will be merged
    _handle_existing_dirs(
        dataset_exporter=dataset_exporter,
        export_dir=export_dir,
        data_path=data_path,
        labels_path=labels_path,
        export_media=export_media,
        overwrite=overwrite,
    )

    # If no dataset exporter was provided, construct one
    if dataset_exporter is None:
        dataset_exporter, kwargs = foud.build_dataset_exporter(
            dataset_type,
            warn_unused=False,  # don't warn yet, might be patches kwargs
            export_dir=export_dir,
            data_path=data_path,
            labels_path=labels_path,
            export_media=export_media,
            rel_dir=rel_dir,
            **kwargs,
        )

    # Get label field(s) to export
    if isinstance(dataset_exporter, foud.LabeledImageDatasetExporter):
        # Labeled images
        label_field = sample_collection._parse_label_field(
            label_field,
            dataset_exporter=dataset_exporter,
            allow_coercion=True,
            required=True,
        )
        frame_labels_field = None
    elif isinstance(dataset_exporter, foud.LabeledVideoDatasetExporter):
        # Labeled videos
        label_field, frame_labels_field = _parse_frame_label_fields(
            sample_collection, label_field, frame_labels_field
        )

        label_field = sample_collection._parse_label_field(
            label_field,
            dataset_exporter=dataset_exporter,
            allow_coercion=True,
            required=False,
        )
        frame_labels_field = sample_collection._parse_frame_labels_field(
            frame_labels_field,
            dataset_exporter=dataset_exporter,
            allow_coercion=True,
            required=False,
        )

        if label_field is None and frame_labels_field is None:
            raise ValueError(
                "Unable to locate compatible sample or frame-level "
                "field(s) to export"
            )

    # Perform the export
    foud.export_samples(
        sample_collection,
        dataset_exporter=dataset_exporter,
        label_field=label_field,
        frame_labels_field=frame_labels_field,
        **kwargs,
    )


def _parse_frame_label_fields(samples, label_field, frame_labels_field):
    if not samples._has_frame_fields():
        return label_field, frame_labels_field

    force_dict, label_fields_dict = _to_label_fields_dict(label_field)
    _force_dict, frame_labels_field_dict = _to_label_fields_dict(
        frame_labels_field
    )
    force_dict &= _force_dict

    updated = False

    # Move frame fields to `frame_labels_field`
    for k, v in list(label_fields_dict.items()):
        _v, is_frame_field = samples._handle_frame_field(v)
        if is_frame_field:
            updated = True
            frame_labels_field_dict[k] = _v
            del label_fields_dict[k]

    # Remove "frames." prefix from frame fields
    for k, v in list(frame_labels_field_dict.items()):
        _v, is_frame_field = samples._handle_frame_field(v)
        if is_frame_field:
            updated = True
            frame_labels_field_dict[k] = _v
            del frame_labels_field_dict[k]

    if not updated:
        return label_field, frame_labels_field

    label_field = _finalize_label_fields(label_fields_dict, force_dict)
    frame_labels_field = _finalize_label_fields(
        frame_labels_field_dict, force_dict
    )

    return label_field, frame_labels_field


def _to_label_fields_dict(label_field):
    force_dict = isinstance(label_field, dict)

    if label_field is None:
        label_field = {}

    if not isinstance(label_field, dict):
        label_field = {label_field: label_field}

    return force_dict, label_field


def _finalize_label_fields(label_fields_dict, force_dict):
    if not label_fields_dict:
        return None

    if len(label_fields_dict) == 1 and not force_dict:
        return next(iter(label_fields_dict.values()))

    return label_fields_dict


def _handle_existing_dirs(
    dataset_exporter=None,
    export_dir=None,
    data_path=None,
    labels_path=None,
    export_media=False,
    overwrite=False,
):
    if dataset_exporter is not None:
        try:
            export_dir = dataset_exporter.export_dir
        except:
            pass

        try:
            data_path = dataset_exporter.data_path
        except:
            pass

        try:
            labels_path = dataset_exporter.labels_path
        except:
            pass

        try:
            export_media = dataset_exporter.export_media
        except:
            pass

    if export_dir is not None and os.path.isdir(export_dir):
        if overwrite:
            etau.delete_dir(export_dir)
        else:
            logger.warning(
                "Directory '%s' already exists; export will be merged with "
                "existing files",
                export_dir,
            )

    # When `export_media=False`, `data_path` is used as a relative directory
    # for filename purposes, not a sink for writing data
    if data_path is not None and export_media != False:
        if os.path.isabs(data_path) or export_dir is None:
            _data_path = data_path
        else:
            _data_path = os.path.join(export_dir, data_path)

        if os.path.isdir(_data_path):
            if overwrite:
                etau.delete_dir(_data_path)
            else:
                logger.warning(
                    "Directory '%s' already exists; export will be merged "
                    "with existing files",
                    _data_path,
                )
        elif os.path.isfile(_data_path):
            if overwrite:
                etau.delete_file(_data_path)

    if labels_path is not None:
        if os.path.isabs(labels_path) or export_dir is None:
            _labels_path = labels_path
        else:
            _labels_path = os.path.join(export_dir, labels_path)

        if os.path.isdir(_labels_path):
            if overwrite:
                etau.delete_dir(_labels_path)
            else:
                logger.warning(
                    "Directory '%s' already exists; export will be merged "
                    "with existing files",
                    _labels_path,
                )
        elif os.path.isfile(_labels_path):
            if overwrite:
                etau.delete_file(_labels_path)


def _add_db_fields_to_schema(schema):
    additions = {}
    for field in schema.values():
        if field.db_field != field.name:
            additions[field.db_field] = field

    schema.update(additions)<|MERGE_RESOLUTION|>--- conflicted
+++ resolved
@@ -30,11 +30,7 @@
 from fiftyone.core.expressions import ViewField as F
 import fiftyone.core.evaluation as foev
 import fiftyone.core.fields as fof
-<<<<<<< HEAD
-import fiftyone.core.frame as fofr
 import fiftyone.core.groups as fog
-=======
->>>>>>> cd12c7fa
 import fiftyone.core.labels as fol
 import fiftyone.core.media as fom
 import fiftyone.core.metadata as fomt
