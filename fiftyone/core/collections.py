--- conflicted
+++ resolved
@@ -6305,22 +6305,6 @@
         return self._make_and_aggregate(make, field_or_expr)
 
     @aggregation
-<<<<<<< HEAD
-    def schema(
-        self,
-        field_or_expr,
-        expr=None,
-        dynamic_only=False,
-        _include_private=False,
-        _raw=False,
-    ):
-        """Extracts the names and types of the attributes of a specified
-        embedded document field across all samples in the collection.
-
-        Schema aggregations are useful for detecting the presence and types of
-        dynamic attributes of :class:`fiftyone.core.labels.Label` fields in
-        across a collection.
-=======
     def quantiles(self, field_or_expr, quantiles, expr=None, safe=False):
         """Computes the quantile(s) of the field values of a collection.
 
@@ -6331,62 +6315,10 @@
 
         -   :class:`fiftyone.core.fields.IntField`
         -   :class:`fiftyone.core.fields.FloatField`
->>>>>>> 5be79007
 
         Examples::
 
             import fiftyone as fo
-<<<<<<< HEAD
-
-            dataset = fo.Dataset()
-
-            sample1 = fo.Sample(
-                filepath="image1.png",
-                ground_truth=fo.Detections(
-                    detections=[
-                        fo.Detection(
-                            label="cat",
-                            bounding_box=[0.1, 0.1, 0.4, 0.4],
-                            foo="bar",
-                            hello=True,
-                        ),
-                        fo.Detection(
-                            label="dog",
-                            bounding_box=[0.5, 0.5, 0.4, 0.4],
-                            hello=None,
-                        )
-                    ]
-                )
-            )
-
-            sample2 = fo.Sample(
-                filepath="image2.png",
-                ground_truth=fo.Detections(
-                    detections=[
-                        fo.Detection(
-                            label="rabbit",
-                            bounding_box=[0.1, 0.1, 0.4, 0.4],
-                            foo=None,
-                        ),
-                        fo.Detection(
-                            label="squirrel",
-                            bounding_box=[0.5, 0.5, 0.4, 0.4],
-                            hello="there",
-                        ),
-                    ]
-                )
-            )
-
-            dataset.add_samples([sample1, sample2])
-
-            #
-            # Get schema of all dynamic attributes on the detections in a
-            # `Detections` field
-            #
-
-            print(dataset.schema("ground_truth", dynamic_only=True))
-            # {'foo': StringField, 'hello': [BooleanField, StringField]}
-=======
             from fiftyone import ViewField as F
 
             dataset = fo.Dataset()
@@ -6430,23 +6362,107 @@
 
             quantiles = dataset.quantiles(2 * (F("numeric_field") + 1), [0.1, 0.5, 0.9])
             print(quantiles)  # the quantiles
->>>>>>> 5be79007
 
         Args:
             field_or_expr: a field name, ``embedded.field.name``,
                 :class:`fiftyone.core.expressions.ViewExpression`, or
                 `MongoDB expression <https://docs.mongodb.com/manual/meta/aggregation-quick-reference/#aggregation-expressions>`_
                 defining the field or expression to aggregate
-<<<<<<< HEAD
-=======
             quantiles: the quantile or iterable of quantiles to compute. Each
                 quantile must be a numeric value in ``[0, 1]``
->>>>>>> 5be79007
             expr (None): a :class:`fiftyone.core.expressions.ViewExpression` or
                 `MongoDB expression <https://docs.mongodb.com/manual/meta/aggregation-quick-reference/#aggregation-expressions>`_
                 to apply to ``field_or_expr`` (which must be a field) before
                 aggregating
-<<<<<<< HEAD
+            safe (False): whether to ignore nan/inf values when dealing with
+                floating point values
+
+        Returns:
+            the quantile or list of quantiles
+        """
+        make = lambda field_or_expr: foa.Quantiles(
+            field_or_expr, quantiles, expr=expr, safe=safe
+        )
+        return self._make_and_aggregate(make, field_or_expr)
+
+    @aggregation
+    def schema(
+        self,
+        field_or_expr,
+        expr=None,
+        dynamic_only=False,
+        _include_private=False,
+        _raw=False,
+    ):
+        """Extracts the names and types of the attributes of a specified
+        embedded document field across all samples in the collection.
+
+        Schema aggregations are useful for detecting the presence and types of
+        dynamic attributes of :class:`fiftyone.core.labels.Label` fields in
+        across a collection.
+
+        Examples::
+
+            import fiftyone as fo
+
+            dataset = fo.Dataset()
+
+            sample1 = fo.Sample(
+                filepath="image1.png",
+                ground_truth=fo.Detections(
+                    detections=[
+                        fo.Detection(
+                            label="cat",
+                            bounding_box=[0.1, 0.1, 0.4, 0.4],
+                            foo="bar",
+                            hello=True,
+                        ),
+                        fo.Detection(
+                            label="dog",
+                            bounding_box=[0.5, 0.5, 0.4, 0.4],
+                            hello=None,
+                        )
+                    ]
+                )
+            )
+
+            sample2 = fo.Sample(
+                filepath="image2.png",
+                ground_truth=fo.Detections(
+                    detections=[
+                        fo.Detection(
+                            label="rabbit",
+                            bounding_box=[0.1, 0.1, 0.4, 0.4],
+                            foo=None,
+                        ),
+                        fo.Detection(
+                            label="squirrel",
+                            bounding_box=[0.5, 0.5, 0.4, 0.4],
+                            hello="there",
+                        ),
+                    ]
+                )
+            )
+
+            dataset.add_samples([sample1, sample2])
+
+            #
+            # Get schema of all dynamic attributes on the detections in a
+            # `Detections` field
+            #
+
+            print(dataset.schema("ground_truth", dynamic_only=True))
+            # {'foo': StringField, 'hello': [BooleanField, StringField]}
+
+        Args:
+            field_or_expr: a field name, ``embedded.field.name``,
+                :class:`fiftyone.core.expressions.ViewExpression`, or
+                `MongoDB expression <https://docs.mongodb.com/manual/meta/aggregation-quick-reference/#aggregation-expressions>`_
+                defining the field or expression to aggregate
+            expr (None): a :class:`fiftyone.core.expressions.ViewExpression` or
+                `MongoDB expression <https://docs.mongodb.com/manual/meta/aggregation-quick-reference/#aggregation-expressions>`_
+                to apply to ``field_or_expr`` (which must be a field) before
+                aggregating
             dynamic_only (False): whether to only include dynamically added
                 attributes
 
@@ -6461,16 +6477,6 @@
             dynamic_only=dynamic_only,
             _include_private=_include_private,
             _raw=_raw,
-=======
-            safe (False): whether to ignore nan/inf values when dealing with
-                floating point values
-
-        Returns:
-            the quantile or list of quantiles
-        """
-        make = lambda field_or_expr: foa.Quantiles(
-            field_or_expr, quantiles, expr=expr, safe=safe
->>>>>>> 5be79007
         )
         return self._make_and_aggregate(make, field_or_expr)
 
