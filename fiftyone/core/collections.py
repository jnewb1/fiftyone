"""
Interface for sample collections.

| Copyright 2017-2021, Voxel51, Inc.
| `voxel51.com <https://voxel51.com/>`_
|
"""
from collections import defaultdict
import itertools
import inspect
import logging
import os
import random
import string

from deprecated import deprecated
from pymongo import UpdateOne

import eta.core.serial as etas
import eta.core.utils as etau

import fiftyone.core.aggregations as foa
import fiftyone.core.brain as fob
import fiftyone.core.expressions as foe
from fiftyone.core.expressions import ViewField as F
import fiftyone.core.evaluation as foev
import fiftyone.core.fields as fof
import fiftyone.core.frame as fofr
import fiftyone.core.labels as fol
import fiftyone.core.media as fom
import fiftyone.core.metadata as fomt
import fiftyone.core.models as fomo
import fiftyone.core.odm as foo
import fiftyone.core.sample as fosa
import fiftyone.core.stages as fos
import fiftyone.core.utils as fou

foua = fou.lazy_import("fiftyone.utils.annotations")
foud = fou.lazy_import("fiftyone.utils.data")
foue = fou.lazy_import("fiftyone.utils.eval")


logger = logging.getLogger(__name__)


def _make_registrar():
    registry = {}

    def registrar(func):
        registry[func.__name__] = func
        # Normally a decorator returns a wrapped function, but here we return
        # `func` unmodified, after registering it
        return func

    registrar.all = registry
    return registrar


# Keeps track of all `ViewStage` methods
view_stage = _make_registrar()

# Keeps track of all `Aggregation` methods
aggregation = _make_registrar()


class SampleCollection(object):
    """Abstract class representing an ordered collection of
    :class:`fiftyone.core.sample.Sample` instances in a
    :class:`fiftyone.core.dataset.Dataset`.
    """

    _FRAMES_PREFIX = "frames."

    def __str__(self):
        return repr(self)

    def __repr__(self):
        return self.summary()

    def __bool__(self):
        return len(self) > 0

    def __len__(self):
        raise NotImplementedError("Subclass must implement __len__()")

    def __contains__(self, sample_id):
        try:
            self[sample_id]
        except KeyError:
            return False

        return True

    def __getitem__(self, id_filepath_slice):
        raise NotImplementedError("Subclass must implement __getitem__()")

    def __iter__(self):
        return self.iter_samples()

    @property
    def _dataset(self):
        """The underlying :class:`fiftyone.core.dataset.Dataset` for the
        collection.
        """
        raise NotImplementedError("Subclass must implement _dataset")

    @property
    def name(self):
        """The name of the collection."""
        raise NotImplementedError("Subclass must implement name")

    @property
    def media_type(self):
        """The media type of the collection."""
        raise NotImplementedError("Subclass must implement media_type")

    @property
    def info(self):
        """The info dict of the underlying dataset.

        See :meth:`fiftyone.core.dataset.Dataset.info` for more information.
        """
        raise NotImplementedError("Subclass must implement info")

    @info.setter
    def info(self, info):
        raise NotImplementedError("Subclass must implement info")

    @property
    def classes(self):
        """The classes of the underlying dataset.

        See :meth:`fiftyone.core.dataset.Dataset.classes` for more information.
        """
        raise NotImplementedError("Subclass must implement classes")

    @classes.setter
    def classes(self, classes):
        raise NotImplementedError("Subclass must implement classes")

    @property
    def default_classes(self):
        """The default classes of the underlying dataset.

        See :meth:`fiftyone.core.dataset.Dataset.default_classes` for more
        information.
        """
        raise NotImplementedError("Subclass must implement default_classes")

    @default_classes.setter
    def default_classes(self, classes):
        raise NotImplementedError("Subclass must implement default_classes")

    @property
    def mask_targets(self):
        """The mask targets of the underlying dataset.

        See :meth:`fiftyone.core.dataset.Dataset.mask_targets` for more
        information.
        """
        raise NotImplementedError("Subclass must implement mask_targets")

    @mask_targets.setter
    def mask_targets(self, targets):
        raise NotImplementedError("Subclass must implement mask_targets")

    @property
    def default_mask_targets(self):
        """The default mask targets of the underlying dataset.

        See :meth:`fiftyone.core.dataset.Dataset.default_mask_targets` for more
        information.
        """
        raise NotImplementedError(
            "Subclass must implement default_mask_targets"
        )

    @default_mask_targets.setter
    def default_mask_targets(self, targets):
        raise NotImplementedError(
            "Subclass must implement default_mask_targets"
        )

    def summary(self):
        """Returns a string summary of the collection.

        Returns:
            a string summary
        """
        raise NotImplementedError("Subclass must implement summary()")

    def first(self):
        """Returns the first sample in the collection.

        Returns:
            a :class:`fiftyone.core.sample.Sample` or
            :class:`fiftyone.core.sample.SampleView`

        Raises:
            ValueError: if the collection is empty
        """
        try:
            return next(iter(self))
        except StopIteration:
            raise ValueError("%s is empty" % self.__class__.__name__)

    def last(self):
        """Returns the last sample in the collection.

        Returns:
            a :class:`fiftyone.core.sample.Sample` or
            :class:`fiftyone.core.sample.SampleView`

        Raises:
            ValueError: if the collection is empty
        """
        return self[-1:].first()

    def head(self, num_samples=3):
        """Returns a list of the first few samples in the collection.

        If fewer than ``num_samples`` samples are in the collection, only
        the available samples are returned.

        Args:
            num_samples (3): the number of samples

        Returns:
            a list of :class:`fiftyone.core.sample.Sample` objects
        """
        return [s for s in self[:num_samples]]

    def tail(self, num_samples=3):
        """Returns a list of the last few samples in the collection.

        If fewer than ``num_samples`` samples are in the collection, only
        the available samples are returned.

        Args:
            num_samples (3): the number of samples

        Returns:
            a list of :class:`fiftyone.core.sample.Sample` objects
        """
        return [s for s in self[-num_samples:]]

    def one(self, expr, exact=False):
        """Returns a single sample in this collection matching the expression.

        Examples::

            import fiftyone as fo
            import fiftyone.zoo as foz
            from fiftyone import ViewField as F

            dataset = foz.load_zoo_dataset("quickstart")

            #
            # Get a sample by filepath
            #

            # A random filepath in the dataset
            filepath = dataset.take(1).first().filepath

            # Get sample by filepath
            sample = dataset.one(F("filepath") == filepath)

            #
            # Dealing with multiple matches
            #

            # Get a sample whose image is JPEG
            sample = dataset.one(F("filepath").ends_with(".jpg"))

            # Raises an error since there are multiple JPEGs
            dataset.one(F("filepath").ends_with(".jpg"), exact=True)

        Args:
            expr: a :class:`fiftyone.core.expressions.ViewExpression` or
                `MongoDB expression <https://docs.mongodb.com/manual/meta/aggregation-quick-reference/#aggregation-expressions>`_
                that evaluates to ``True`` for the sample to match
            exact (False): whether to raise an error if multiple samples match
                the expression

        Returns:
            a :class:`fiftyone.core.sample.SampleView`
        """
        view = self.match(expr)
        matches = iter(view)

        try:
            sample = next(matches)
        except StopIteration:
            raise ValueError("No samples match the given expression")

        if exact:
            try:
                next(matches)
                raise ValueError(
                    "Expected one matching sample, but found %d matches"
                    % len(view)
                )
            except StopIteration:
                pass

        return sample

    def view(self):
        """Returns a :class:`fiftyone.core.view.DatasetView` containing the
        collection.

        Returns:
            a :class:`fiftyone.core.view.DatasetView`
        """
        raise NotImplementedError("Subclass must implement view()")

    def iter_samples(self):
        """Returns an iterator over the samples in the collection.

        Returns:
            an iterator over :class:`fiftyone.core.sample.Sample` or
            :class:`fiftyone.core.sample.SampleView` instances
        """
        raise NotImplementedError("Subclass must implement iter_samples()")

    def get_field_schema(
        self, ftype=None, embedded_doc_type=None, include_private=False
    ):
        """Returns a schema dictionary describing the fields of the samples in
        the collection.

        Args:
            ftype (None): an optional field type to which to restrict the
                returned schema. Must be a subclass of
                :class:`fiftyone.core.fields.Field`
            embedded_doc_type (None): an optional embedded document type to
                which to restrict the returned schema. Must be a subclass of
                :class:`fiftyone.core.odm.BaseEmbeddedDocument`
            include_private (False): whether to include fields that start with
                `_` in the returned schema

        Returns:
             a dictionary mapping field names to field types
        """
        raise NotImplementedError("Subclass must implement get_field_schema()")

    def get_frame_field_schema(
        self, ftype=None, embedded_doc_type=None, include_private=False
    ):
        """Returns a schema dictionary describing the fields of the frames of
        the samples in the collection.

        Only applicable for video collections.

        Args:
            ftype (None): an optional field type to which to restrict the
                returned schema. Must be a subclass of
                :class:`fiftyone.core.fields.Field`
            embedded_doc_type (None): an optional embedded document type to
                which to restrict the returned schema. Must be a subclass of
                :class:`fiftyone.core.odm.BaseEmbeddedDocument`
            include_private (False): whether to include fields that start with
                `_` in the returned schema

        Returns:
            a dictionary mapping field names to field types, or ``None`` if
            the collection is not a video collection
        """
        raise NotImplementedError(
            "Subclass must implement get_frame_field_schema()"
        )

    def make_unique_field_name(self, root=""):
        """Makes a unique field name with the given root name for the
        collection.

        Args:
            root (""): an optional root for the output field name

        Returns:
            the field name
        """
        if not root:
            root = _get_random_characters(6)

        fields = self.get_field_schema()

        field_name = root
        if field_name in fields:
            field_name += "_" + _get_random_characters(6)

        while field_name in fields:
            field_name += _get_random_characters(1)

        return field_name

    def has_sample_field(self, field_name):
        """Determines whether the collection has a sample field with the given
        name.

        Args:
            field_name: the field name

        Returns:
            True/False
        """
        return field_name in self.get_field_schema()

    def has_frame_field(self, field_name):
        """Determines whether the collection has a frame-level field with the
        given name.

        Args:
            field_name: the field name

        Returns:
            True/False
        """
        if self.media_type != fom.VIDEO:
            return False

        return field_name in self.get_frame_field_schema()

    def validate_fields_exist(self, field_or_fields):
        """Validates that the collection has fields with the given names.

        If ``field_or_fields`` contains an embedded field name such as
        ``field_name.document.field``, only the root ``field_name`` is checked
        for existence.

        Args:
            field_or_fields: a field name or iterable of field names

        Raises:
            ValueError: if one or more of the fields do not exist
        """
        if etau.is_str(field_or_fields):
            fields = [field_or_fields]
        else:
            fields = field_or_fields

        if self.media_type == fom.VIDEO:
            frame_fields = list(
                filter(lambda n: n.startswith(self._FRAMES_PREFIX), fields)
            )
            fields = list(
                filter(lambda n: not n.startswith(self._FRAMES_PREFIX), fields)
            )
        else:
            frame_fields = []

        if fields:
            schema = self.get_field_schema(include_private=True)

            default_fields = set(
                fosa.get_default_sample_fields(include_private=True)
                + ("id", "_id")
            )

            for field in fields:
                # We only validate that the root field exists
                field_name = field.split(".", 1)[0]
                if (
                    field_name not in schema
                    and field_name not in default_fields
                    and (
                        field_name == "frames" and self.media_type != fom.VIDEO
                    )
                    and not field_name.startswith("_")
                ):
                    raise ValueError("Field '%s' does not exist" % field_name)

        if frame_fields:
            frame_schema = self.get_frame_field_schema(include_private=True)

            default_frame_fields = set(
                fofr.get_default_frame_fields(include_private=True)
                + ("id", "_id")
            )

            for field in frame_fields:
                # We only validate that the root field exists
                field_name = field.split(".", 2)[1]  # removes "frames."
                if (
                    field_name not in frame_schema
                    and field_name not in default_frame_fields
                    and not field_name.startswith("_")
                ):
                    raise ValueError(
                        "Frame field '%s' does not exist" % field_name
                    )

    def validate_field_type(
        self, field_name, ftype, embedded_doc_type=None, subfield=None
    ):
        """Validates that the collection has a field of the given type.

        Args:
            field_name: the field name
            ftype: the expected field type. Must be a subclass of
                :class:`fiftyone.core.fields.Field`
            embedded_doc_type (None): the
                :class:`fiftyone.core.odm.BaseEmbeddedDocument` type of the
                field. Used only when ``ftype`` is an embedded
                :class:`fiftyone.core.fields.EmbeddedDocumentField`
            subfield (None): the type of the contained field. Used only when
                ``ftype`` is a :class:`fiftyone.core.fields.ListField` or
                :class:`fiftyone.core.fields.DictField`

        Raises:
            ValueError: if the field does not exist or does not have the
                expected type
        """
        field_name, is_frame_field = self._handle_frame_field(field_name)
        if is_frame_field:
            schema = self.get_frame_field_schema()
        else:
            schema = self.get_field_schema()

        if field_name not in schema:
            ftype = "Frame field" if is_frame_field else "Field"
            raise ValueError(
                "%s '%s' does not exist on collection '%s'"
                % (ftype, field_name, self.name)
            )

        field = schema[field_name]

        if embedded_doc_type is not None:
            if not isinstance(field, fof.EmbeddedDocumentField) or (
                field.document_type is not embedded_doc_type
            ):
                raise ValueError(
                    "Field '%s' must be an instance of %s; found %s"
                    % (field_name, ftype(embedded_doc_type), field)
                )
        elif subfield is not None:
            if not isinstance(field, (fof.ListField, fof.DictField)):
                raise ValueError(
                    "Field type %s must be an instance of %s when a subfield "
                    "is provided" % (ftype, (fof.ListField, fof.DictField))
                )

            if not isinstance(field, ftype) or not isinstance(
                field.field, subfield
            ):
                raise ValueError(
                    "Field '%s' must be an instance of %s; found %s"
                    % (field_name, ftype(field=subfield()), field)
                )
        else:
            if not isinstance(field, ftype):
                raise ValueError(
                    "Field '%s' must be an instance of %s; found %s"
                    % (field_name, ftype, field)
                )

    def tag_samples(self, tag):
        """Adds the tag to all samples in this collection, if necessary.

        Args:
            tag: a tag
        """

        def _add_tag(tags):
            if not tags:
                return [tag]

            if tag in tags:
                return tags

            return tags + [tag]

        self._edit_sample_tags(_add_tag)

    def untag_samples(self, tag):
        """Removes the tag from all samples in this collection, if necessary.

        Args:
            tag: a tag
        """

        def _remove_tag(tags):
            if not tags:
                return tags

            return [t for t in tags if t != tag]

        self._edit_sample_tags(_remove_tag)

    def _edit_sample_tags(self, edit_fcn):
        tags = self.values("tags")
        tags = _transform_values(tags, edit_fcn, level=1)
        self.set_values("tags", tags)

    def count_sample_tags(self):
        """Counts the occurrences of sample tags in this collection.

        Returns:
            a dict mapping tags to counts
        """
        return self.count_values("tags")

    def tag_labels(self, tag, label_fields=None):
        """Adds the tag to all labels in the specified label field(s) of this
        collection, if necessary.

        Args:
            tag: a tag
            label_fields (None): an optional name or iterable of names of
                :class:`fiftyone.core.labels.Label` fields. By default, all
                label fields are used
        """

        def _add_tag(tags):
            if not tags:
                return [tag]

            if tag in tags:
                return tags

            return tags + [tag]

        self._edit_label_tags(_add_tag, label_fields=label_fields)

    def untag_labels(self, tag, label_fields=None):
        """Removes the tag from all labels in the specified label field(s) of
        this collection, if necessary.

        Args:
            tag: a tag
            label_fields (None): an optional name or iterable of names of
                :class:`fiftyone.core.labels.Label` fields. By default, all
                label fields are used
        """

        def _remove_tag(tags):
            if not tags:
                return tags

            return [t for t in tags if t != tag]

        self._edit_label_tags(_remove_tag, label_fields=label_fields)

    def _edit_label_tags(self, edit_fcn, label_fields=None):
        if label_fields is None:
            label_fields = self._get_label_fields()
        elif etau.is_str(label_fields):
            label_fields = [label_fields]

        for label_field in label_fields:
            label_type, tags_path = self._get_label_field_path(
                label_field, "tags"
            )

            level = 1
            level += issubclass(label_type, fol._LABEL_LIST_FIELDS)
            level += self._is_frame_field(tags_path)

            tags = self.values(tags_path)
            tags = _transform_values(tags, edit_fcn, level=level)
            self.set_values(tags_path, tags)

    def _get_selected_labels(self, ids=None, tags=None, fields=None):
        view = self.select_labels(ids=ids, tags=tags, fields=fields)

        labels = []
        for label_field in view._get_label_fields():
            sample_ids = view.values("id")

            label_type, id_path = view._get_label_field_path(label_field, "id")
            list_field = issubclass(label_type, fol._LABEL_LIST_FIELDS)
            label_ids = view.values(id_path)

            if self._is_frame_field(label_field):
                frame_numbers = view.values("frames.frame_number")
                for sample_id, sample_frame_numbers, sample_label_ids in zip(
                    sample_ids, frame_numbers, label_ids
                ):
                    for frame_number, frame_label_ids in zip(
                        sample_frame_numbers, sample_label_ids
                    ):
                        if not frame_label_ids:
                            continue

                        if not list_field:
                            frame_label_ids = [frame_label_ids]

                        for label_id in frame_label_ids:
                            labels.append(
                                {
                                    "sample_id": sample_id,
                                    "frame_number": frame_number,
                                    "field": label_field,
                                    "label_id": label_id,
                                }
                            )
            else:
                for sample_id, sample_label_ids in zip(sample_ids, label_ids):
                    if not sample_label_ids:
                        continue

                    if not list_field:
                        sample_label_ids = [sample_label_ids]

                    for label_id in sample_label_ids:
                        labels.append(
                            {
                                "sample_id": sample_id,
                                "field": label_field,
                                "label_id": label_id,
                            }
                        )

        return labels

    def _get_label_ids(self, tags=None, fields=None):
        labels = self._get_selected_labels(tags=tags, fields=fields)
        return [l["label_id"] for l in labels]

    def count_label_tags(self, label_fields=None):
        """Counts the occurrences of all label tags in the specified label
        field(s) of this collection.

        Args:
            label_fields (None): an optional name or iterable of names of
                :class:`fiftyone.core.labels.Label` fields. By default, all
                label fields are used

        Returns:
            a dict mapping tags to counts
        """
        if label_fields is None:
            label_fields = self._get_label_fields()
        elif etau.is_str(label_fields):
            label_fields = [label_fields]

        aggregations = []
        for label_field in label_fields:
            _, tags_path = self._get_label_field_path(label_field, "tags")
            aggregations.append(foa.CountValues(tags_path))

        counts = defaultdict(int)
        for result in self.aggregate(aggregations):
            for tag, count in result.items():
                counts[tag] += count

        return dict(counts)

    def set_values(self, field_name, values, _allow_missing=False):
        """Sets the field or embedded field on each sample or frame in the
        collection to the given values.

        When setting a sample field ``embedded.field.name``, this function is
        an efficient implementation of the following loop::

            for sample, value in zip(sample_collection, values):
                sample.embedded.field.name = value
                sample.save()

        When modifying a sample field that contains an array, say
        ``embedded.array.field.name``, this function is an efficient
        implementation of the following loop::

            for sample, array_values in zip(sample_collection, values):
                for doc, value in zip(sample.embedded.array):
                    doc.field.name = value

                sample.save()

        When setting a frame field ``frames.embedded.field.name``, this
        function is an efficient implementation of the following loop::

            for sample, frame_values in zip(sample_collection, values):
                for frame, value in zip(sample.frames.values(), frame_values):
                    frame.embedded.field.name = value

                sample.save()

        When modifying a frame field that contains an array, say
        ``frames.embedded.array.field.name``, this function is an efficient
        implementation of the following loop::

            for sample, frame_values in zip(sample_collection, values):
                for frame, array_values in zip(sample.frames.values(), frame_values):
                    for doc, value in zip(frame.embedded.array, array_values):
                        doc.field.name = value

                sample.save()

        Args:
            field_name: a field or ``embedded.field.name``
            values: an iterable of values, one for each sample in the
                collection. When setting frame fields, each element should be
                an iterable of values, one for each frame of the sample. If
                ``field_name`` contains array fields, the corresponding entries
                of ``values`` must be arrays of the same lengths
        """
        field_name, is_frame_field, list_fields, _ = self._parse_field_name(
            field_name, allow_missing=_allow_missing
        )

        if list_fields:
            # Don't unroll terminal lists unless explicitly requested
            list_fields = [lf for lf in list_fields if lf != field_name]

        if is_frame_field:
            self._set_frame_values(field_name, values, list_fields)
        else:
            self._set_sample_values(field_name, values, list_fields)

    def _set_sample_values(self, field_name, values, list_fields):
        if len(list_fields) > 1:
            raise ValueError(
                "At most one array field can be unwound when setting values"
            )

        sample_ids = self.values("_id")

        if list_fields:
            list_field = list_fields[0]
            elem_ids = self.values(list_field + "._id")

            self._set_list_values_by_id(
                field_name, sample_ids, elem_ids, values, list_field
            )
        else:
            self._set_values(field_name, sample_ids, values)

    def _set_frame_values(self, field_name, values, list_fields):
        if len(list_fields) > 1:
            raise ValueError(
                "At most one array field can be unwound when setting values"
            )

        frame_ids = self.values("frames._id")
        frame_ids = list(itertools.chain.from_iterable(frame_ids))

        values = list(itertools.chain.from_iterable(values))

        if list_fields:
            list_field = list_fields[0]
            elem_ids = self.values(self._FRAMES_PREFIX + list_field + "._id")
            elem_ids = list(itertools.chain.from_iterable(elem_ids))

            self._set_list_values_by_id(
                field_name,
                frame_ids,
                elem_ids,
                values,
                list_field,
                frames=True,
            )
        else:
            self._set_values(field_name, frame_ids, values, frames=True)

    def _set_values(self, field_name, ids, values, frames=False):
        ops = [
            UpdateOne({"_id": _id}, {"$set": {field_name: value}})
            for _id, value in zip(ids, values)
        ]
        self._dataset._bulk_write(ops, frames=frames)

    def _set_list_values_by_id(
        self, field_name, ids, elem_ids, values, list_field, frames=False
    ):
        root = list_field
        leaf = field_name[len(root) + 1 :]

        ops = []
        for _id, _elem_ids, _values in zip(ids, elem_ids, values):
            if not _elem_ids:
                continue

            for _elem_id, value in zip(_elem_ids, _values):
                if _elem_id is None:
                    raise ValueError(
                        "Can only set values of array documents with IDs"
                    )

                update = {"$set": {root + ".$." + leaf: value}}
                op = UpdateOne({"_id": _id, root + "._id": _elem_id}, update)
                ops.append(op)

        self._dataset._bulk_write(ops, frames=frames)

    def _set_all_list_values(
        self, field_name, ids, values, list_field, frames=False
    ):
        # If `self` is a view, this method will only work if the array's
        # elements have not been filtered or reordered, since it updates the
        # entire field on the dataset with one `$set`. Therefore, we do not use
        # this approach currently. However, it does have the advantage that it
        # works if the array contains items that do not have `_id`s, and it
        # might (untested) be faster than `_set_list_values_by_id()`

        root = list_field
        leaf = field_name[len(root) + 1 :]

        ops = []
        for _id, _values in zip(ids, values):
            expr = F.zip(F(root), _values).map(
                F()[0].set_field(leaf, F()[1], relative=False)
            )
            update = [{"$set": {root: expr.to_mongo()}}]
            ops.append(UpdateOne({"_id": _id}, update))

        self._dataset._bulk_write(ops, frames=frames)

    def compute_metadata(
        self, overwrite=False, num_workers=None, skip_failures=True
    ):
        """Populates the ``metadata`` field of all samples in the collection.

        Any samples with existing metadata are skipped, unless
        ``overwrite == True``.

        Args:
            overwrite (False): whether to overwrite existing metadata
            num_workers (None): the number of processes to use. By default,
                ``multiprocessing.cpu_count()`` is used
            skip_failures (True): whether to gracefully continue without
                raising an error if metadata cannot be computed for a sample
        """
        fomt.compute_metadata(
            self,
            overwrite=overwrite,
            num_workers=num_workers,
            skip_failures=skip_failures,
        )

    def apply_model(
        self,
        model,
        label_field="predictions",
        confidence_thresh=None,
        store_logits=False,
        batch_size=None,
        num_workers=None,
    ):
        """Applies the :class:`fiftyone.core.models.Model` to the samples in
        the collection.

        Args:
            model: a :class:`fiftyone.core.models.Model`
            label_field ("predictions"): the name (or prefix) of the field in
                which to store the model predictions
            confidence_thresh (None): an optional confidence threshold to apply
                to any applicable labels generated by the model
            store_logits (False): whether to store logits for the model
                predictions. This is only supported when the provided ``model``
                has logits, ``model.has_logits == True``
            batch_size (None): an optional batch size to use. Only applicable
                for image samples
            num_workers (None): the number of workers to use when loading
                images. Only applicable for Torch models
        """
        fomo.apply_model(
            self,
            model,
            label_field=label_field,
            confidence_thresh=confidence_thresh,
            store_logits=store_logits,
            batch_size=batch_size,
            num_workers=num_workers,
        )

    def compute_embeddings(
        self, model, embeddings_field=None, batch_size=None, num_workers=None
    ):
        """Computes embeddings for the samples in the collection using the
        given :class:`fiftyone.core.models.Model`.

        The ``model`` must expose embeddings, i.e.,
        :meth:`fiftyone.core.models.Model.has_embeddings` must return ``True``.

        If an ``embeddings_field`` is provided, the embeddings are saved to the
        samples; otherwise, the embeddings are returned in-memory.

        Args:
            model: a :class:`fiftyone.core.models.Model`
            embeddings_field (None): the name of a field in which to store the
                embeddings
            batch_size (None): an optional batch size to use. Only applicable
                for image samples
            num_workers (None): the number of workers to use when loading
                images. Only applicable for Torch models

        Returns:
            ``None``, if an ``embeddings_field`` is provided; otherwise, a
            numpy array whose first dimension is ``len(samples)`` containing
            the embeddings
        """
        return fomo.compute_embeddings(
            self,
            model,
            embeddings_field=embeddings_field,
            batch_size=batch_size,
            num_workers=num_workers,
        )

    def compute_patch_embeddings(
        self,
        model,
        patches_field,
        embeddings_field=None,
        force_square=False,
        alpha=None,
        handle_missing="skip",
        batch_size=None,
        num_workers=None,
    ):
        """Computes embeddings for the image patches defined by
        ``patches_field`` of the samples in the collection using the given
        :class:`fiftyone.core.models.Model`.

        The ``model`` must expose embeddings, i.e.,
        :meth:`fiftyone.core.models.Model.has_embeddings` must return ``True``.

        If an ``embeddings_field`` is provided, the embeddings are saved to the
        samples; otherwise, the embeddings are returned in-memory.

        Args:
            model: a :class:`fiftyone.core.models.Model`
            patches_field: a :class:`fiftyone.core.labels.Detection`,
                :class:`fiftyone.core.labels.Detections`,
                :class:`fiftyone.core.labels.Polyline`, or
                :class:`fiftyone.core.labels.Polylines` field defining the
                image patches in each sample to embed
            embeddings_field (None): the name of a field in which to store the
                embeddings
            force_square (False): whether to minimally manipulate the patch
                bounding boxes into squares prior to extraction
            alpha (None): an optional expansion/contraction to apply to the
                patches before extracting them, in ``[-1, \infty)``. If
                provided, the length and width of the box are expanded (or
                contracted, when ``alpha < 0``) by ``(100 * alpha)%``. For
                example, set ``alpha = 1.1`` to expand the boxes by 10%, and
                set ``alpha = 0.9`` to contract the boxes by 10%
            handle_missing ("skip"): how to handle images with no patches.
                Supported values are:

                -   "skip": skip the image and assign its embedding as ``None``
                -   "image": use the whole image as a single patch
                -   "error": raise an error

            batch_size (None): an optional batch size to use
            num_workers (None): the number of workers to use when loading
                images. Only applicable for Torch models

        Returns:
            ``None``, if an ``embeddings_field`` is provided; otherwise, a dict
            mapping sample IDs to arrays of patch embeddings
        """
        return fomo.compute_patch_embeddings(
            self,
            model,
            patches_field,
            embeddings_field=embeddings_field,
            batch_size=batch_size,
            num_workers=num_workers,
            force_square=force_square,
            alpha=alpha,
            handle_missing=handle_missing,
        )

    def evaluate_classifications(
        self,
        pred_field,
        gt_field="ground_truth",
        eval_key=None,
        classes=None,
        missing=None,
        method="simple",
        config=None,
        **kwargs,
    ):
        """Evaluates the classification predictions in this collection with
        respect to the specified ground truth labels.

        By default, this method simply compares the ground truth and prediction
        for each sample, but other strategies such as binary evaluation and
        top-k matching can be configured via the ``method`` and ``config``
        parameters.

        If an ``eval_key`` is specified, then this method will record some
        statistics on each sample:

        -   When evaluating sample-level fields, an ``eval_key`` field will be
            populated on each sample recording whether that sample's prediction
            is correct.

        -   When evaluating frame-level fields, an ``eval_key`` field will be
            populated on each frame recording whether that frame's prediction
            is correct. In addition, an ``eval_key`` field will be populated on
            each sample that records the average accuracy of the frame
            predictions of the sample.

        Args:
            pred_field: the name of the field containing the predicted
                :class:`fiftyone.core.labels.Classification` instances
            gt_field ("ground_truth"): the name of the field containing the
                ground truth :class:`fiftyone.core.labels.Classification`
                instances
            eval_key (None): an evaluation key to use to refer to this
                evaluation
            classes (None): the list of possible classes. If not provided,
                classes are loaded from
                :meth:`fiftyone.core.dataset.Dataset.classes` or
                :meth:`fiftyone.core.dataset.Dataset.default_classes` if
                possible, or else the observed ground truth/predicted labels
                are used
            missing (None): a missing label string. Any None-valued labels
                are given this label for results purposes
            method ("simple"): a string specifying the evaluation method to use.
                Supported values are ``("simple", "binary", "top-k")``
            config (None): an :class:`ClassificationEvaluationConfig`
                specifying the evaluation method to use. If a ``config`` is
                provided, the ``method`` and ``kwargs`` parameters are ignored
            **kwargs: optional keyword arguments for the constructor of the
                :class:`ClassificationEvaluationConfig` being used

        Returns:
            a :class:`ClassificationResults`
        """
        return foue.evaluate_classifications(
            self,
            pred_field,
            gt_field=gt_field,
            eval_key=eval_key,
            classes=classes,
            missing=missing,
            method=method,
            config=config,
            **kwargs,
        )

    def evaluate_detections(
        self,
        pred_field,
        gt_field="ground_truth",
        eval_key=None,
        classes=None,
        missing=None,
        method="coco",
        iou=0.50,
        classwise=True,
        config=None,
        **kwargs,
    ):
        """Evaluates the specified predicted detections in this collection with
        respect to the specified ground truth detections.

        By default, this method uses COCO-style evaluation, but this can be
        configued via the ``method`` and ``config`` parameters.

        If an ``eval_key`` is provided, a number of fields are populated at the
        detection- and sample-level recording the results of the evaluation:

        -   True positive (TP), false positive (FP), and false negative (FN)
            counts for the each sample are saved in top-level fields of each
            sample::

                TP: sample.<eval_key>_tp
                FP: sample.<eval_key>_fp
                FN: sample.<eval_key>_fn

            In addition, when evaluating frame-level objects, TP/FP/FN counts
            are recorded for each frame::

                TP: frame.<eval_key>_tp
                FP: frame.<eval_key>_fp
                FN: frame.<eval_key>_fn

        -   The fields listed below are populated on each individual
            :class:`fiftyone.core.labels.Detection` instance; these fields
            tabulate the TP/FP/FN status of the object, the ID of the matching
            object (if any), and the matching IoU::

                TP/FP/FN: detection.<eval_key>
                      ID: detection.<eval_key>_id
                     IoU: detection.<eval_key>_iou

        Args:
            pred_field: the name of the field containing the predicted
                :class:`fiftyone.core.labels.Detections` to evaluate
            gt_field ("ground_truth"): the name of the field containing the
                ground truth :class:`fiftyone.core.labels.Detections`
            eval_key (None): an evaluation key to use to refer to this
                evaluation
            classes (None): the list of possible classes. If not provided,
                classes are loaded from
                :meth:`fiftyone.core.dataset.Dataset.classes` or
                :meth:`fiftyone.core.dataset.Dataset.default_classes` if
                possible, or else the observed ground truth/predicted labels
                are used
            missing (None): a missing label string. Any unmatched objects are
                given this label for evaluation purposes
            method ("coco"): a string specifying the evaluation method to use.
                Supported values are ``("coco")``
            iou (0.50): the IoU threshold to use to determine matches
            classwise (True): whether to only match objects with the same class
                label (True) or allow matches between classes (False)
            config (None): a
                :class:`fiftyone.utils.eval.detection.DetectionEvaluationConfig`
                specifying the evaluation method to use. If a ``config`` is
                provided, the ``method``, ``iou``, ``classwise``, and
                ``kwargs`` parameters are ignored
            **kwargs: optional keyword arguments for the constructor of the
                :class:`fiftyone.utils.eval.detection.DetectionEvaluationConfig`
                being used

        Returns:
            a :class:`fiftyone.utils.eval.detection.DetectionResults`
        """
        return foue.evaluate_detections(
            self,
            pred_field,
            gt_field=gt_field,
            eval_key=eval_key,
            classes=classes,
            missing=missing,
            method=method,
            iou=iou,
            classwise=classwise,
            config=config,
            **kwargs,
        )

    def evaluate_segmentations(
        self,
        pred_field,
        gt_field="ground_truth",
        eval_key=None,
        mask_targets=None,
        method="simple",
        config=None,
        **kwargs,
    ):
        """Evaluates the specified semantic segmentation masks in this
        collection with respect to the specified ground truth masks.

        If the size of a predicted mask does not match the ground truth mask,
        it is resized to match the ground truth.

        If an ``eval_key`` is provided, the accuracy, precision, and recall of
        each sample is recorded in top-level fields of each sample::

             Accuracy: sample.<eval_key>_accuracy
            Precision: sample.<eval_key>_precision
               Recall: sample.<eval_key>_recall

        In addition, when evaluating frame-level masks, the accuracy,
        precision, and recall of each frame if recorded in the following
        frame-level fields::

             Accuracy: frame.<eval_key>_accuracy
            Precision: frame.<eval_key>_precision
               Recall: frame.<eval_key>_recall

        .. note::

            The mask value ``0`` is treated as a background class for the
            purposes of computing evaluation metrics like precision and recall.

        Args:
            pred_field: the name of the field containing the predicted
                :class:`fiftyone.core.labels.Segmentation` instances
            gt_field ("ground_truth"): the name of the field containing the
                ground truth :class:`fiftyone.core.labels.Segmentation`
                instances
            eval_key (None): an evaluation key to use to refer to this
                evaluation
            mask_targets (None): a dict mapping mask values to labels. If not
                provided, mask targets are loaded from
                :meth:`fiftyone.core.dataset.Dataset.mask_targets` or
                :meth:`fiftyone.core.dataset.Dataset.default_mask_targets` if
                possible, or else the observed pixel values are used
            method ("simple"): a string specifying the evaluation method to
                use. Supported values are ``("simple")``
            config (None): a
                :class:`fiftyone.utils.eval.segmentation.SegmentationEvaluationConfig`
                specifying the evaluation method to use. If a ``config`` is
                provided, the ``method`` and ``kwargs`` parameters are ignored
            **kwargs: optional keyword arguments for the constructor of the
                :class:`fiftyone.utils.eval.segmentation.SegmentationEvaluationConfig`
                being used

        Returns:
            a :class:`fiftyone.utils.eval.segmentation.SegmentationResults`
        """
        return foue.evaluate_segmentations(
            self,
            pred_field,
            gt_field=gt_field,
            eval_key=eval_key,
            mask_targets=mask_targets,
            method=method,
            config=config,
            **kwargs,
        )

    def list_evaluations(self):
        """Returns a list of all evaluation keys on this collection.

        Returns:
            a list of evaluation keys
        """
        return foev.EvaluationMethod.list_runs(self)

    def get_evaluation_info(self, eval_key):
        """Returns information about the evaluation with the given key on this
        collection.

        Args:
            eval_key: an evaluation key

        Returns:
            an :class:`fiftyone.core.evaluation.EvaluationInfo`
        """
        return foev.EvaluationMethod.get_run_info(self, eval_key)

    def load_evaluation_results(self, eval_key):
        """Loads the :class:`fiftyone.core.evaluation.EvaluationResults` for
        the evaluation with the given key on this collection.

        Args:
            eval_key: an evaluation key

        Returns:
            a :class:`fiftyone.core.evaluation.EvaluationResults`
        """
        return foev.EvaluationMethod.load_run_results(self, eval_key)

    def load_evaluation_view(self, eval_key, select_fields=False):
        """Loads the :class:`fiftyone.core.view.DatasetView` on which the
        specified evaluation was performed on this collection.

        Args:
            eval_key: an evaluation key
            select_fields (False): whether to select only the fields involved
                in the evaluation

        Returns:
            a :class:`fiftyone.core.view.DatasetView`
        """
        return foev.EvaluationMethod.load_run_view(
            self, eval_key, select_fields=select_fields
        )

    def delete_evaluation(self, eval_key):
        """Deletes the evaluation results associated with the given evaluation
        key from this collection.

        Args:
            eval_key: an evaluation key
        """
        foev.EvaluationMethod.delete_run(self, eval_key)

    def delete_evaluations(self):
        """Deletes all evaluation results from this collection."""
        foev.EvaluationMethod.delete_runs(self)

    def list_brain_runs(self):
        """Returns a list of all brain keys on this collection.

        Returns:
            a list of brain keys
        """
        return fob.BrainMethod.list_runs(self)

    def get_brain_info(self, brain_key):
        """Returns information about the brain method run with the given key on
        this collection.

        Args:
            brain_key: a brain key

        Returns:
            a :class:`fiftyone.core.brain.BrainInfo`
        """
        return fob.BrainMethod.get_run_info(self, brain_key)

    def load_brain_results(self, brain_key):
        """Loads the :class:`fiftyone.core.brain.BrainResults` for the run with
        the given key on this collection.

        Args:
            brain_key: a brain key

        Returns:
            a :class:`fiftyone.core.brain.BrainResults`
        """
        return fob.BrainMethod.load_run_results(self, brain_key)

    def load_brain_view(self, brain_key, select_fields=False):
        """Loads the :class:`fiftyone.core.view.DatasetView` on which the
        specified brain method run was performed on this collection.

        Args:
            brain_key: a brain key
            select_fields (False): whether to select only the fields involved
                in the brain method run

        Returns:
            a :class:`fiftyone.core.view.DatasetView`
        """
        return fob.BrainMethod.load_run_view(
            self, brain_key, select_fields=select_fields
        )

    def delete_brain_run(self, brain_key):
        """Deletes the brain method run with the given key from this collection.

        Args:
            brain_key: a brain key
        """
        fob.BrainMethod.delete_run(self, brain_key)

    def delete_brain_runs(self):
        """Deletes all brain method runs from this collection."""
        fob.BrainMethod.delete_runs(self)

    @classmethod
    def list_view_stages(cls):
        """Returns a list of all available methods on this collection that
        apply :class:`fiftyone.core.stages.ViewStage` operations to this
        collection.

        Returns:
            a list of :class:`SampleCollection` method names
        """
        return list(view_stage.all)

    def add_stage(self, stage):
        """Applies the given :class:`fiftyone.core.stages.ViewStage` to the
        collection.

        Args:
            stage: a :class:`fiftyone.core.stages.ViewStage`

        Returns:
            a :class:`fiftyone.core.view.DatasetView`

        Raises:
            :class:`fiftyone.core.stages.ViewStageError`: if the stage was not
                a valid stage for this collection
        """
        return self._add_view_stage(stage)

    @view_stage
    def exclude(self, sample_ids):
        """Excludes the samples with the given IDs from the collection.

        Examples::

            import fiftyone as fo

            dataset = fo.Dataset()
            dataset.add_samples(
                [
                    fo.Sample(filepath="/path/to/image1.png"),
                    fo.Sample(filepath="/path/to/image2.png"),
                    fo.Sample(filepath="/path/to/image3.png"),
                ]
            )

            #
            # Exclude the first sample from the dataset
            #

            sample_id = dataset.first().id
            view = dataset.exclude(sample_id)

            #
            # Exclude the first and last samples from the dataset
            #

            sample_ids = [dataset.first().id, dataset.last().id]
            view = dataset.exclude(sample_ids)

        Args:
            sample_ids: the samples to exclude. Can be any of the following:

                -   a sample ID
                -   an iterable of sample IDs
                -   a :class:`fiftyone.core.sample.Sample` or
                    :class:`fiftyone.core.sample.SampleView`
                -   an iterable of sample IDs
                -   a :class:`fiftyone.core.collections.SampleCollection`
                -   an iterable of :class:`fiftyone.core.sample.Sample` or
                    :class:`fiftyone.core.sample.SampleView` instances

        Returns:
            a :class:`fiftyone.core.view.DatasetView`
        """
        return self._add_view_stage(fos.Exclude(sample_ids))

    @view_stage
    def exclude_fields(self, field_names):
        """Excludes the fields with the given names from the samples in the
        collection.

        Note that default fields cannot be excluded.

        Examples::

            import fiftyone as fo

            dataset = fo.Dataset()
            dataset.add_samples(
                [
                    fo.Sample(
                        filepath="/path/to/image1.png",
                        ground_truth=fo.Classification(label="cat"),
                        predictions=fo.Classification(label="cat", confidence=0.9),
                    ),
                    fo.Sample(
                        filepath="/path/to/image2.png",
                        ground_truth=fo.Classification(label="dog"),
                        predictions=fo.Classification(label="dog", confidence=0.8),
                    ),
                    fo.Sample(
                        filepath="/path/to/image3.png",
                        ground_truth=None,
                        predictions=None,
                    ),
                ]
            )

            #
            # Exclude the `predictions` field from all samples
            #

            view = dataset.exclude_fields("predictions")

        Args:
            field_names: a field name or iterable of field names to exclude

        Returns:
            a :class:`fiftyone.core.view.DatasetView`
        """
        return self._add_view_stage(fos.ExcludeFields(field_names))

    @view_stage
    def exclude_labels(self, labels=None, ids=None, tags=None, fields=None):
        """Excludes the specified labels from the collection.

        The returned view will omit samples, sample fields, and individual
        labels that do not match the specified selection criteria.

        You can perform an exclusion via one of the following methods:

        -   Provide one or both of the ``ids`` and ``tags`` arguments, and
            optionally the ``fields`` argument

        -   Provide the ``labels`` argument, which should have the following
            format::

                [
                    {
                        "sample_id": "5f8d254a27ad06815ab89df4",
                        "field": "ground_truth",
                        "label_id": "5f8d254a27ad06815ab89df3",
                    },
                    {
                        "sample_id": "5f8d255e27ad06815ab93bf8",
                        "field": "ground_truth",
                        "label_id": "5f8d255e27ad06815ab93bf6",
                    },
                    ...
                ]

        Examples::

            import fiftyone as fo
            import fiftyone.zoo as foz

            dataset = foz.load_zoo_dataset("quickstart")

            #
            # Exclude the labels currently selected in the App
            #

            session = fo.launch_app(dataset)

            # Select some labels in the App...

            view = dataset.exclude_labels(labels=session.selected_labels)

            #
            # Exclude labels with the specified IDs
            #

            # Grab some label IDs
            ids = [
                dataset.first().ground_truth.detections[0].id,
                dataset.last().predictions.detections[0].id,
            ]

            view = dataset.exclude_labels(ids=ids)

            print(dataset.count("ground_truth.detections"))
            print(view.count("ground_truth.detections"))

            print(dataset.count("predictions.detections"))
            print(view.count("predictions.detections"))

            #
            # Exclude labels with the specified tags
            #

            # Grab some label IDs
            ids = [
                dataset.first().ground_truth.detections[0].id,
                dataset.last().predictions.detections[0].id,
            ]

            # Give the labels a "test" tag
            dataset = dataset.clone()  # create a copy since we're modifying data
            dataset.select_labels(ids=ids).tag_labels("test")

            print(dataset.count_values("ground_truth.detections.tags"))
            print(dataset.count_values("predictions.detections.tags"))

            # Exclude the labels via their tag
            view = dataset.exclude_labels(tags=["test"])

            print(dataset.count("ground_truth.detections"))
            print(view.count("ground_truth.detections"))

            print(dataset.count("predictions.detections"))
            print(view.count("predictions.detections"))

        Args:
            labels (None): a list of dicts specifying the labels to exclude
            ids (None): an ID or iterable of IDs of the labels to exclude
            tags (None): a tag or iterable of tags of labels to exclude
            fields (None): a field or iterable of fields from which to exclude
        """
        return self._add_view_stage(
            fos.ExcludeLabels(labels=labels, ids=ids, tags=tags, fields=fields)
        )

    @view_stage
    def exists(self, field, bool=True):
        """Returns a view containing the samples in the collection that have
        (or do not have) a non-``None`` value for the given field or embedded
        field.

        Examples::

            import fiftyone as fo

            dataset = fo.Dataset()
            dataset.add_samples(
                [
                    fo.Sample(
                        filepath="/path/to/image1.png",
                        ground_truth=fo.Classification(label="cat"),
                        predictions=fo.Classification(label="cat", confidence=0.9),
                    ),
                    fo.Sample(
                        filepath="/path/to/image2.png",
                        ground_truth=fo.Classification(label="dog"),
                        predictions=fo.Classification(label="dog", confidence=0.8),
                    ),
                    fo.Sample(
                        filepath="/path/to/image3.png",
                        ground_truth=fo.Classification(label="dog"),
                        predictions=fo.Classification(label="dog"),
                    ),
                    fo.Sample(
                        filepath="/path/to/image4.png",
                        ground_truth=None,
                        predictions=None,
                    ),
                    fo.Sample(filepath="/path/to/image5.png"),
                ]
            )

            #
            # Only include samples that have a value in their `predictions`
            # field
            #

            view = dataset.exists("predictions")

            #
            # Only include samples that do NOT have a value in their
            # `predictions` field
            #

            view = dataset.exists("predictions", False)

            #
            # Only include samples that have prediction confidences
            #

            view = dataset.exists("predictions.confidence")

        Args:
            field: the field name or ``embedded.field.name``
            bool (True): whether to check if the field exists (True) or does
                not exist (False)

        Returns:
            a :class:`fiftyone.core.view.DatasetView`
        """
        return self._add_view_stage(fos.Exists(field, bool=bool))

    @view_stage
    def filter_field(self, field, filter, only_matches=True):
        """Filters the values of a given sample (or embedded document) field
        of each sample in the collection.

        Values of ``field`` for which ``filter`` returns ``False`` are
        replaced with ``None``.

        Examples::

            import fiftyone as fo
            from fiftyone import ViewField as F

            dataset = fo.Dataset()
            dataset.add_samples(
                [
                    fo.Sample(
                        filepath="/path/to/image1.png",
                        ground_truth=fo.Classification(label="cat"),
                        predictions=fo.Classification(label="cat", confidence=0.9),
                        numeric_field=1.0,
                    ),
                    fo.Sample(
                        filepath="/path/to/image2.png",
                        ground_truth=fo.Classification(label="dog"),
                        predictions=fo.Classification(label="dog", confidence=0.8),
                        numeric_field=-1.0,
                    ),
                    fo.Sample(
                        filepath="/path/to/image3.png",
                        ground_truth=None,
                        predictions=None,
                        numeric_field=None,
                    ),
                ]
            )

            #
            # Only include classifications in the `predictions` field
            # whose `label` is "cat"
            #

            view = dataset.filter_field("predictions", F("label") == "cat")

            #
            # Only include samples whose `numeric_field` value is positive
            #

            view = dataset.filter_field("numeric_field", F() > 0)

        Args:
            field: the name of the field to filter
            filter: a :class:`fiftyone.core.expressions.ViewExpression` or
                `MongoDB expression <https://docs.mongodb.com/manual/meta/aggregation-quick-reference/#aggregation-expressions>`_
                that returns a boolean describing the filter to apply
            only_matches (True): whether to only include samples that match
                the filter (True) or include all samples (False)

        Returns:
            a :class:`fiftyone.core.view.DatasetView`
        """
        return self._add_view_stage(
            fos.FilterField(field, filter, only_matches=only_matches)
        )

    @view_stage
    def filter_labels(self, field, filter, only_matches=True):
        """Filters the :class:`fiftyone.core.labels.Label` field of each
        sample in the collection.

        If the specified ``field`` is a single
        :class:`fiftyone.core.labels.Label` type, fields for which ``filter``
        returns ``False`` are replaced with ``None``:

        -   :class:`fiftyone.core.labels.Classification`
        -   :class:`fiftyone.core.labels.Detection`
        -   :class:`fiftyone.core.labels.Polyline`
        -   :class:`fiftyone.core.labels.Keypoint`

        If the specified ``field`` is a :class:`fiftyone.core.labels.Label`
        list type, the label elements for which ``filter`` returns ``False``
        are omitted from the view:

        -   :class:`fiftyone.core.labels.Classifications`
        -   :class:`fiftyone.core.labels.Detections`
        -   :class:`fiftyone.core.labels.Polylines`
        -   :class:`fiftyone.core.labels.Keypoints`

        Classifications Examples::

            import fiftyone as fo
            from fiftyone import ViewField as F

            dataset = fo.Dataset()
            dataset.add_samples(
                [
                    fo.Sample(
                        filepath="/path/to/image1.png",
                        predictions=fo.Classification(label="cat", confidence=0.9),
                    ),
                    fo.Sample(
                        filepath="/path/to/image2.png",
                        predictions=fo.Classification(label="dog", confidence=0.8),
                    ),
                    fo.Sample(
                        filepath="/path/to/image3.png",
                        predictions=fo.Classification(label="rabbit"),
                    ),
                    fo.Sample(
                        filepath="/path/to/image4.png",
                        predictions=None,
                    ),
                ]
            )

            #
            # Only include classifications in the `predictions` field whose
            # `confidence` is greater than 0.8
            #

            view = dataset.filter_labels("predictions", F("confidence") > 0.8)

            #
            # Only include classifications in the `predictions` field whose
            # `label` is "cat" or "dog"
            #

            view = dataset.filter_labels(
                "predictions", F("label").is_in(["cat", "dog"])
            )

        Detections Examples::

            import fiftyone as fo
            from fiftyone import ViewField as F

            dataset = fo.Dataset()
            dataset.add_samples(
                [
                    fo.Sample(
                        filepath="/path/to/image1.png",
                        predictions=fo.Detections(
                            detections=[
                                fo.Detection(
                                    label="cat",
                                    bounding_box=[0.1, 0.1, 0.5, 0.5],
                                    confidence=0.9,
                                ),
                                fo.Detection(
                                    label="dog",
                                    bounding_box=[0.2, 0.2, 0.3, 0.3],
                                    confidence=0.8,
                                ),
                            ]
                        ),
                    ),
                    fo.Sample(
                        filepath="/path/to/image2.png",
                        predictions=fo.Detections(
                            detections=[
                                fo.Detection(
                                    label="cat",
                                    bounding_box=[0.5, 0.5, 0.4, 0.4],
                                    confidence=0.95,
                                ),
                                fo.Detection(label="rabbit"),
                            ]
                        ),
                    ),
                    fo.Sample(
                        filepath="/path/to/image3.png",
                        predictions=fo.Detections(
                            detections=[
                                fo.Detection(
                                    label="squirrel",
                                    bounding_box=[0.25, 0.25, 0.5, 0.5],
                                    confidence=0.5,
                                ),
                            ]
                        ),
                    ),
                    fo.Sample(
                        filepath="/path/to/image4.png",
                        predictions=None,
                    ),
                ]
            )

            #
            # Only include detections in the `predictions` field whose
            # `confidence` is greater than 0.8
            #

            view = dataset.filter_labels("predictions", F("confidence") > 0.8)

            #
            # Only include detections in the `predictions` field whose `label`
            # is "cat" or "dog"
            #

            view = dataset.filter_labels(
                "predictions", F("label").is_in(["cat", "dog"])
            )

            #
            # Only include detections in the `predictions` field whose bounding
            # box area is smaller than 0.2
            #

            # Bboxes are in [top-left-x, top-left-y, width, height] format
            bbox_area = F("bounding_box")[2] * F("bounding_box")[3]

            view = dataset.filter_labels("predictions", bbox_area < 0.2)

        Polylines Examples::

            import fiftyone as fo
            from fiftyone import ViewField as F

            dataset = fo.Dataset()
            dataset.add_samples(
                [
                    fo.Sample(
                        filepath="/path/to/image1.png",
                        predictions=fo.Polylines(
                            polylines=[
                                fo.Polyline(
                                    label="lane",
                                    points=[[(0.1, 0.1), (0.1, 0.6)]],
                                    filled=False,
                                ),
                                fo.Polyline(
                                    label="road",
                                    points=[[(0.2, 0.2), (0.5, 0.5), (0.2, 0.5)]],
                                    filled=True,
                                ),
                            ]
                        ),
                    ),
                    fo.Sample(
                        filepath="/path/to/image2.png",
                        predictions=fo.Polylines(
                            polylines=[
                                fo.Polyline(
                                    label="lane",
                                    points=[[(0.4, 0.4), (0.9, 0.4)]],
                                    filled=False,
                                ),
                                fo.Polyline(
                                    label="road",
                                    points=[[(0.6, 0.6), (0.9, 0.9), (0.6, 0.9)]],
                                    filled=True,
                                ),
                            ]
                        ),
                    ),
                    fo.Sample(
                        filepath="/path/to/image3.png",
                        predictions=None,
                    ),
                ]
            )

            #
            # Only include polylines in the `predictions` field that are filled
            #

            view = dataset.filter_labels("predictions", F("filled") == True)

            #
            # Only include polylines in the `predictions` field whose `label`
            # is "lane"
            #

            view = dataset.filter_labels("predictions", F("label") == "lane")

            #
            # Only include polylines in the `predictions` field with at least
            # 3 vertices
            #

            num_vertices = F("points").map(F().length()).sum()
            view = dataset.filter_labels("predictions", num_vertices >= 3)

        Keypoints Examples::

            import fiftyone as fo
            from fiftyone import ViewField as F

            dataset = fo.Dataset()
            dataset.add_samples(
                [
                    fo.Sample(
                        filepath="/path/to/image1.png",
                        predictions=fo.Keypoint(
                            label="house",
                            points=[(0.1, 0.1), (0.1, 0.9), (0.9, 0.9), (0.9, 0.1)],
                        ),
                    ),
                    fo.Sample(
                        filepath="/path/to/image2.png",
                        predictions=fo.Keypoint(
                            label="window",
                            points=[(0.4, 0.4), (0.5, 0.5), (0.6, 0.6)],
                        ),
                    ),
                    fo.Sample(
                        filepath="/path/to/image3.png",
                        predictions=None,
                    ),
                ]
            )

            #
            # Only include keypoints in the `predictions` field whose `label`
            # is "house"
            #

            view = dataset.filter_labels("predictions", F("label") == "house")

            #
            # Only include keypoints in the `predictions` field with less than
            # four points
            #

            view = dataset.filter_labels("predictions", F("points").length() < 4)

        Args:
            field: the labels field to filter
            filter: a :class:`fiftyone.core.expressions.ViewExpression` or
                `MongoDB expression <https://docs.mongodb.com/manual/meta/aggregation-quick-reference/#aggregation-expressions>`_
                that returns a boolean describing the filter to apply
            only_matches (True): whether to only include samples with at least
                one label after filtering (True) or include all samples (False)

        Returns:
            a :class:`fiftyone.core.view.DatasetView`
        """
        return self._add_view_stage(
            fos.FilterLabels(field, filter, only_matches=only_matches)
        )

    @deprecated(reason="Use filter_labels() instead")
    @view_stage
    def filter_classifications(self, field, filter, only_matches=True):
        """Filters the :class:`fiftyone.core.labels.Classification` elements in
        the specified :class:`fiftyone.core.labels.Classifications` field of
        each sample in the collection.

        .. warning::

            This method is deprecated and will be removed in a future release.
            Use the drop-in replacement :meth:`filter_labels` instead.

        Args:
            field: the field to filter, which must be a
                :class:`fiftyone.core.labels.Classifications`
            filter: a :class:`fiftyone.core.expressions.ViewExpression` or
                `MongoDB expression <https://docs.mongodb.com/manual/meta/aggregation-quick-reference/#aggregation-expressions>`_
                that returns a boolean describing the filter to apply
            only_matches (True): whether to only include samples with at least
                one classification after filtering (True) or include all
                samples (False)

        Returns:
            a :class:`fiftyone.core.view.DatasetView`
        """
        return self._add_view_stage(
            fos.FilterClassifications(field, filter, only_matches=only_matches)
        )

    @deprecated(reason="Use filter_labels() instead")
    @view_stage
    def filter_detections(self, field, filter, only_matches=True):
        """Filters the :class:`fiftyone.core.labels.Detection` elements in the
        specified :class:`fiftyone.core.labels.Detections` field of each sample
        in the collection.

        .. warning::

            This method is deprecated and will be removed in a future release.
            Use the drop-in replacement :meth:`filter_labels` instead.

        Args:
            field: the :class:`fiftyone.core.labels.Detections` field
            filter: a :class:`fiftyone.core.expressions.ViewExpression` or
                `MongoDB expression <https://docs.mongodb.com/manual/meta/aggregation-quick-reference/#aggregation-expressions>`_
                that returns a boolean describing the filter to apply
            only_matches (True): whether to only include samples with at least
                one detection after filtering (True) or include all samples
                (False)

        Returns:
            a :class:`fiftyone.core.view.DatasetView`
        """
        return self._add_view_stage(
            fos.FilterDetections(field, filter, only_matches=only_matches)
        )

    @deprecated(reason="Use filter_labels() instead")
    @view_stage
    def filter_polylines(self, field, filter, only_matches=True):
        """Filters the :class:`fiftyone.core.labels.Polyline` elements in the
        specified :class:`fiftyone.core.labels.Polylines` field of each sample
        in the collection.

        .. warning::

            This method is deprecated and will be removed in a future release.
            Use the drop-in replacement :meth:`filter_labels` instead.

        Args:
            field: the :class:`fiftyone.core.labels.Polylines` field
            filter: a :class:`fiftyone.core.expressions.ViewExpression` or
                `MongoDB expression <https://docs.mongodb.com/manual/meta/aggregation-quick-reference/#aggregation-expressions>`_
                that returns a boolean describing the filter to apply
            only_matches (True): whether to only include samples with at least
                one polyline after filtering (True) or include all samples
                (False)

        Returns:
            a :class:`fiftyone.core.view.DatasetView`
        """
        return self._add_view_stage(
            fos.FilterPolylines(field, filter, only_matches=only_matches)
        )

    @deprecated(reason="Use filter_labels() instead")
    @view_stage
    def filter_keypoints(self, field, filter, only_matches=True):
        """Filters the :class:`fiftyone.core.labels.Keypoint` elements in the
        specified :class:`fiftyone.core.labels.Keypoints` field of each sample
        in the collection.

        .. warning::

            This method is deprecated and will be removed in a future release.
            Use the drop-in replacement :meth:`filter_labels` instead.

        Args:
            field: the :class:`fiftyone.core.labels.Keypoints` field
            filter: a :class:`fiftyone.core.expressions.ViewExpression` or
                `MongoDB expression <https://docs.mongodb.com/manual/meta/aggregation-quick-reference/#aggregation-expressions>`_
                that returns a boolean describing the filter to apply
            only_matches (True): whether to only include samples with at least
                one keypoint after filtering (True) or include all samples
                (False)

        Returns:
            a :class:`fiftyone.core.view.DatasetView`
        """
        return self._add_view_stage(
            fos.FilterKeypoints(field, filter, only_matches=only_matches)
        )

    @view_stage
    def geo_near(
        self,
        point,
        location_field=None,
        min_distance=None,
        max_distance=None,
        query=None,
    ):
        """Sorts the samples in the collection by their proximity to a
        specified geolocation.

        .. note::

            This stage must be the **first stage** in any
            :class:`fiftyone.core.view.DatasetView` in which it appears.

        Examples::

            import fiftyone as fo
            import fiftyone.zoo as foz

            TIMES_SQUARE = [-73.9855, 40.7580]

            dataset = foz.load_zoo_dataset("quickstart-geo")

            #
            # Sort the samples by their proximity to Times Square
            #

            view = dataset.geo_near(TIMES_SQUARE)

            #
            # Sort the samples by their proximity to Times Square, and only
            # include samples within 5km
            #

            view = dataset.geo_near(TIMES_SQUARE, max_distance=5000)

            #
            # Sort the samples by their proximity to Times Square, and only
            # include samples that are in Manhattan
            #

            import fiftyone.utils.geojson as foug

            in_manhattan = foug.geo_within(
                "location.point",
                [
                    [
                        [-73.949701, 40.834487],
                        [-73.896611, 40.815076],
                        [-73.998083, 40.696534],
                        [-74.031751, 40.715273],
                        [-73.949701, 40.834487],
                    ]
                ]
            )

            view = dataset.geo_near(
                TIMES_SQUARE, location_field="location", query=in_manhattan
            )

        Args:
            point: the reference point to compute distances to. Can be any of
                the following:

                -   A ``[longitude, latitude]`` list
                -   A GeoJSON dict with ``Point`` type
                -   A :class:`fiftyone.core.labels.GeoLocation` instance whose
                    ``point`` attribute contains the point

            location_field (None): the location data of each sample to use. Can
                be any of the following:

                -   The name of a :class:`fiftyone.core.fields.GeoLocation`
                    field whose ``point`` attribute to use as location data
                -   An ``embedded.field.name`` containing GeoJSON data to use
                    as location data
                -   ``None``, in which case there must be a single
                    :class:`fiftyone.core.fields.GeoLocation` field on the
                    samples, which is used by default

            min_distance (None): filter samples that are less than this
                distance (in meters) from ``point``
            max_distance (None): filter samples that are greater than this
                distance (in meters) from ``point``
            query (None): an optional dict defining a
                `MongoDB read query <https://docs.mongodb.com/manual/tutorial/query-documents/#read-operations-query-argument>`_
                that samples must match in order to be included in this view

        Returns:
            a :class:`fiftyone.core.view.DatasetView`
        """
        return self._add_view_stage(
            fos.GeoNear(
                point,
                location_field=location_field,
                min_distance=min_distance,
                max_distance=max_distance,
                query=query,
            )
        )

    @view_stage
    def geo_within(self, boundary, location_field=None, strict=True):
        """Filters the samples in this collection to only include samples whose
        geolocation is within a specified boundary.

        Examples::

            import fiftyone as fo
            import fiftyone.zoo as foz

            MANHATTAN = [
                [
                    [-73.949701, 40.834487],
                    [-73.896611, 40.815076],
                    [-73.998083, 40.696534],
                    [-74.031751, 40.715273],
                    [-73.949701, 40.834487],
                ]
            ]

            dataset = foz.load_zoo_dataset("quickstart-geo")

            #
            # Create a view that only contains samples in Manhattan
            #

            view = dataset.geo_within(MANHATTAN)

        Args:
            boundary: a :class:`fiftyone.core.labels.GeoLocation`,
                :class:`fiftyone.core.labels.GeoLocations`, GeoJSON dict, or
                list of coordinates that define a ``Polygon`` or
                ``MultiPolygon`` to search within
            location_field (None): the location data of each sample to use. Can
                be any of the following:

                -   The name of a :class:`fiftyone.core.fields.GeoLocation`
                    field whose ``point`` attribute to use as location data
                -   An ``embedded.field.name`` that directly contains the
                    GeoJSON location data to use
                -   ``None``, in which case there must be a single
                    :class:`fiftyone.core.fields.GeoLocation` field on the
                    samples, which is used by default

            strict (True): whether a sample's location data must strictly fall
                within boundary (True) in order to match, or whether any
                intersection suffices (False)

        Returns:
            a :class:`fiftyone.core.view.DatasetView`
        """
        return self._add_view_stage(
            fos.GeoWithin(
                boundary, location_field=location_field, strict=strict
            )
        )

    @view_stage
    def limit(self, limit):
        """Returns a view with at most the given number of samples.

        Examples::

            import fiftyone as fo

            dataset = fo.Dataset()
            dataset.add_samples(
                [
                    fo.Sample(
                        filepath="/path/to/image1.png",
                        ground_truth=fo.Classification(label="cat"),
                    ),
                    fo.Sample(
                        filepath="/path/to/image2.png",
                        ground_truth=fo.Classification(label="dog"),
                    ),
                    fo.Sample(
                        filepath="/path/to/image3.png",
                        ground_truth=None,
                    ),
                ]
            )

            #
            # Only include the first 2 samples in the view
            #

            view = dataset.limit(2)

        Args:
            limit: the maximum number of samples to return. If a non-positive
                number is provided, an empty view is returned

        Returns:
            a :class:`fiftyone.core.view.DatasetView`
        """
        return self._add_view_stage(fos.Limit(limit))

    @view_stage
    def limit_labels(self, field, limit):
        """Limits the number of :class:`fiftyone.core.labels.Label` instances
        in the specified labels list field of each sample in the collection.

        The specified ``field`` must be one of the following types:

        -   :class:`fiftyone.core.labels.Classifications`
        -   :class:`fiftyone.core.labels.Detections`
        -   :class:`fiftyone.core.labels.Keypoints`
        -   :class:`fiftyone.core.labels.Polylines`

        Examples::

            import fiftyone as fo
            from fiftyone import ViewField as F

            dataset = fo.Dataset()
            dataset.add_samples(
                [
                    fo.Sample(
                        filepath="/path/to/image1.png",
                        predictions=fo.Detections(
                            detections=[
                                fo.Detection(
                                    label="cat",
                                    bounding_box=[0.1, 0.1, 0.5, 0.5],
                                    confidence=0.9,
                                ),
                                fo.Detection(
                                    label="dog",
                                    bounding_box=[0.2, 0.2, 0.3, 0.3],
                                    confidence=0.8,
                                ),
                            ]
                        ),
                    ),
                    fo.Sample(
                        filepath="/path/to/image2.png",
                        predictions=fo.Detections(
                            detections=[
                                fo.Detection(
                                    label="cat",
                                    bounding_box=[0.5, 0.5, 0.4, 0.4],
                                    confidence=0.95,
                                ),
                                fo.Detection(label="rabbit"),
                            ]
                        ),
                    ),
                    fo.Sample(
                        filepath="/path/to/image4.png",
                        predictions=None,
                    ),
                ]
            )

            #
            # Only include the first detection in the `predictions` field of
            # each sample
            #

            view = dataset.limit_labels("predictions", 1)

        Args:
            field: the labels list field to filter
            limit: the maximum number of labels to include in each labels list.
                If a non-positive number is provided, all lists will be empty

        Returns:
            a :class:`fiftyone.core.view.DatasetView`
        """
        return self._add_view_stage(fos.LimitLabels(field, limit))

    @view_stage
    def map_labels(self, field, map):
        """Maps the ``label`` values of a :class:`fiftyone.core.labels.Label`
        field to new values for each sample in the collection.

        Examples::

            import fiftyone as fo
            from fiftyone import ViewField as F

            dataset = fo.Dataset()
            dataset.add_samples(
                [
                    fo.Sample(
                        filepath="/path/to/image1.png",
                        weather=fo.Classification(label="sunny"),
                        predictions=fo.Detections(
                            detections=[
                                fo.Detection(
                                    label="cat",
                                    bounding_box=[0.1, 0.1, 0.5, 0.5],
                                    confidence=0.9,
                                ),
                                fo.Detection(
                                    label="dog",
                                    bounding_box=[0.2, 0.2, 0.3, 0.3],
                                    confidence=0.8,
                                ),
                            ]
                        ),
                    ),
                    fo.Sample(
                        filepath="/path/to/image2.png",
                        weather=fo.Classification(label="cloudy"),
                        predictions=fo.Detections(
                            detections=[
                                fo.Detection(
                                    label="cat",
                                    bounding_box=[0.5, 0.5, 0.4, 0.4],
                                    confidence=0.95,
                                ),
                                fo.Detection(label="rabbit"),
                            ]
                        ),
                    ),
                    fo.Sample(
                        filepath="/path/to/image3.png",
                        weather=fo.Classification(label="partly cloudy"),
                        predictions=fo.Detections(
                            detections=[
                                fo.Detection(
                                    label="squirrel",
                                    bounding_box=[0.25, 0.25, 0.5, 0.5],
                                    confidence=0.5,
                                ),
                            ]
                        ),
                    ),
                    fo.Sample(
                        filepath="/path/to/image4.png",
                        predictions=None,
                    ),
                ]
            )

            #
            # Map the "partly cloudy" weather label to "cloudy"
            #

            view = dataset.map_labels("weather", {"partly cloudy": "cloudy"})

            #
            # Map "rabbit" and "squirrel" predictions to "other"
            #

            view = dataset.map_labels(
                "predictions", {"rabbit": "other", "squirrel": "other"}
            )

        Args:
            field: the labels field to map
            map: a dict mapping label values to new label values

        Returns:
            a :class:`fiftyone.core.view.DatasetView`
        """
        return self._add_view_stage(fos.MapLabels(field, map))

    @view_stage
    def set_field(self, field, expr, _allow_missing=False):
        """Sets a field or embedded field on each sample in a collection by
        evaluating the given expression.

        This method can process embedded list fields. To do so, simply append
        ``[]`` to any list component(s) of the field path.

        .. note::

            There are two cases where FiftyOne will automatically unwind array
            fields without requiring you to explicitly specify this via the
            ``[]`` syntax:

            **Top-level lists:** when you specify a ``field`` path that refers
            to a top-level list field of a dataset; i.e., ``list_field`` is
            automatically coerced to ``list_field[]``, if necessary.

            **List fields:** When you specify a ``field`` path that refers to
            the list field of a |Label| class, such as the
            :attr:`Detections.detections <fiftyone.core.labels.Detections.detections>`
            attribute; i.e., ``ground_truth.detections.label`` is automatically
            coerced to ``ground_truth.detections[].label``, if necessary.

            See the examples below for demonstrations of this behavior.

        The provided ``expr`` is interpreted relative to the document on which
        the embedded field is being set. For example, if you are setting a
        nested field ``field="embedded.document.field"``, then the expression
        ``expr`` you provide will be applied to the ``embedded.document``
        document. Note that you can override this behavior by defining an
        expression that is bound to the root document by prepending ``"$"`` to
        any field name(s) in the expression.

        See the examples below for more information.

        .. note::

            Note that you cannot set a non-existing top-level field using this
            stage, since doing so would violate the dataset's schema. You can,
            however, first declare a new field via
            :meth:`fiftyone.core.dataset.Dataset.add_sample_field` and then
            populate it in a view via this stage.

        Examples::

            import fiftyone as fo
            import fiftyone.zoo as foz
            from fiftyone import ViewField as F

            dataset = foz.load_zoo_dataset("quickstart")

            #
            # Replace all values of the `uniqueness` field that are less than
            # 0.5 with `None`
            #

            view = dataset.set_field(
                "uniqueness",
                (F("uniqueness") >= 0.5).if_else(F("uniqueness"), None)
            )
            print(view.bounds("uniqueness"))

            #
            # Lower bound all object confidences in the `predictions` field at
            # 0.5
            #

            view = dataset.set_field(
                "predictions.detections.confidence", F("confidence").max(0.5)
            )
            print(view.bounds("predictions.detections.confidence"))

            #
            # Add a `num_predictions` property to the `predictions` field that
            # contains the number of objects in the field
            #

            view = dataset.set_field(
                "predictions.num_predictions",
                F("$predictions.detections").length(),
            )
            print(view.bounds("predictions.num_predictions"))

            #
            # Set an `is_animal` field on each object in the `predictions` field
            # that indicates whether the object is an animal
            #

            ANIMALS = [
                "bear", "bird", "cat", "cow", "dog", "elephant", "giraffe",
                "horse", "sheep", "zebra"
            ]

            view = dataset.set_field(
                "predictions.detections.is_animal", F("label").is_in(ANIMALS)
            )
            print(view.count_values("predictions.detections.is_animal"))

        Args:
            field: the field or embedded field to set
            expr: a :class:`fiftyone.core.expressions.ViewExpression` or
                `MongoDB expression <https://docs.mongodb.com/manual/meta/aggregation-quick-reference/#aggregation-expressions>`_
                that defines the field value to set

        Returns:
            a :class:`fiftyone.core.view.DatasetView`
        """
        return self._add_view_stage(
            fos.SetField(field, expr, _allow_missing=_allow_missing)
        )

    @view_stage
    def match(self, filter):
        """Filters the samples in the collection by the given filter.

        Examples::

            import fiftyone as fo
            from fiftyone import ViewField as F

            dataset = fo.Dataset()
            dataset.add_samples(
                [
                    fo.Sample(
                        filepath="/path/to/image1.png",
                        weather=fo.Classification(label="sunny"),
                        predictions=fo.Detections(
                            detections=[
                                fo.Detection(
                                    label="cat",
                                    bounding_box=[0.1, 0.1, 0.5, 0.5],
                                    confidence=0.9,
                                ),
                                fo.Detection(
                                    label="dog",
                                    bounding_box=[0.2, 0.2, 0.3, 0.3],
                                    confidence=0.8,
                                ),
                            ]
                        ),
                    ),
                    fo.Sample(
                        filepath="/path/to/image2.jpg",
                        weather=fo.Classification(label="cloudy"),
                        predictions=fo.Detections(
                            detections=[
                                fo.Detection(
                                    label="cat",
                                    bounding_box=[0.5, 0.5, 0.4, 0.4],
                                    confidence=0.95,
                                ),
                                fo.Detection(label="rabbit"),
                            ]
                        ),
                    ),
                    fo.Sample(
                        filepath="/path/to/image3.png",
                        weather=fo.Classification(label="partly cloudy"),
                        predictions=fo.Detections(
                            detections=[
                                fo.Detection(
                                    label="squirrel",
                                    bounding_box=[0.25, 0.25, 0.5, 0.5],
                                    confidence=0.5,
                                ),
                            ]
                        ),
                    ),
                    fo.Sample(
                        filepath="/path/to/image4.jpg",
                        predictions=None,
                    ),
                ]
            )

            #
            # Only include samples whose `filepath` ends with ".jpg"
            #

            view = dataset.match(F("filepath").ends_with(".jpg"))

            #
            # Only include samples whose `weather` field is "sunny"
            #

            view = dataset.match(F("weather").label == "sunny")

            #
            # Only include samples with at least 2 objects in their
            # `predictions` field
            #

            view = dataset.match(F("predictions").detections.length() >= 2)

            #
            # Only include samples whose `predictions` field contains at least
            # one object with area smaller than 0.2
            #

            # Bboxes are in [top-left-x, top-left-y, width, height] format
            bbox = F("bounding_box")
            bbox_area = bbox[2] * bbox[3]

            small_boxes = F("predictions.detections").filter(bbox_area < 0.2)
            view = dataset.match(small_boxes.length() > 0)

        Args:
            filter: a :class:`fiftyone.core.expressions.ViewExpression` or
                `MongoDB expression <https://docs.mongodb.com/manual/meta/aggregation-quick-reference/#aggregation-expressions>`_
                that returns a boolean describing the filter to apply

        Returns:
            a :class:`fiftyone.core.view.DatasetView`
        """
        return self._add_view_stage(fos.Match(filter))

    @view_stage
    def match_tags(self, tags):
        """Returns a view containing the samples in the collection that have
        any of the given tag(s).

        To match samples that must contain multiple tags, chain multiple
        :meth:`match_tags` calls together.

        Examples::

            import fiftyone as fo

            dataset = fo.Dataset()
            dataset.add_samples(
                [
                    fo.Sample(
                        filepath="/path/to/image1.png",
                        tags=["train"],
                        ground_truth=fo.Classification(label="cat"),
                    ),
                    fo.Sample(
                        filepath="/path/to/image2.png",
                        tags=["test"],
                        ground_truth=fo.Classification(label="cat"),
                    ),
                    fo.Sample(
                        filepath="/path/to/image3.png",
                        ground_truth=None,
                    ),
                ]
            )

            #
            # Only include samples that have the "test" tag
            #

            view = dataset.match_tags("test")

            #
            # Only include samples that have either the "test" or "train" tag
            #

            view = dataset.match_tags(["test", "train"])

        Args:
            tags: the tag or iterable of tags to match

        Returns:
            a :class:`fiftyone.core.view.DatasetView`
        """
        return self._add_view_stage(fos.MatchTags(tags))

    @view_stage
    def mongo(self, pipeline):
        """Adds a view stage defined by a raw MongoDB aggregation pipeline.

        See `MongoDB aggregation pipelines <https://docs.mongodb.com/manual/core/aggregation-pipeline/>`_
        for more details.

        Examples::

            import fiftyone as fo

            dataset = fo.Dataset()
            dataset.add_samples(
                [
                    fo.Sample(
                        filepath="/path/to/image1.png",
                        predictions=fo.Detections(
                            detections=[
                                fo.Detection(
                                    label="cat",
                                    bounding_box=[0.1, 0.1, 0.5, 0.5],
                                    confidence=0.9,
                                ),
                                fo.Detection(
                                    label="dog",
                                    bounding_box=[0.2, 0.2, 0.3, 0.3],
                                    confidence=0.8,
                                ),
                            ]
                        ),
                    ),
                    fo.Sample(
                        filepath="/path/to/image2.png",
                        predictions=fo.Detections(
                            detections=[
                                fo.Detection(
                                    label="cat",
                                    bounding_box=[0.5, 0.5, 0.4, 0.4],
                                    confidence=0.95,
                                ),
                                fo.Detection(label="rabbit"),
                            ]
                        ),
                    ),
                    fo.Sample(
                        filepath="/path/to/image3.png",
                        predictions=fo.Detections(
                            detections=[
                                fo.Detection(
                                    label="squirrel",
                                    bounding_box=[0.25, 0.25, 0.5, 0.5],
                                    confidence=0.5,
                                ),
                            ]
                        ),
                    ),
                    fo.Sample(
                        filepath="/path/to/image4.png",
                        predictions=None,
                    ),
                ]
            )

            #
            # Extract a view containing the second and third samples in the
            # dataset
            #

            view = dataset.mongo([{"$skip": 1}, {"$limit": 2}])

            #
            # Sort by the number of objects in the `precictions` field
            #

            view = dataset.mongo([
                {
                    "$addFields": {
                        "_sort_field": {
                            "$size": {"$ifNull": ["$predictions.detections", []]}
                        }
                    }
                },
                {"$sort": {"_sort_field": -1}},
                {"$unset": "_sort_field"}
            ])

        Args:
            pipeline: a MongoDB aggregation pipeline (list of dicts)

        Returns:
            a :class:`fiftyone.core.view.DatasetView`
        """
        return self._add_view_stage(fos.Mongo(pipeline))

    @view_stage
    def select(self, sample_ids):
        """Selects the samples with the given IDs from the collection.

        Examples::

            import fiftyone as fo
            import fiftyone.zoo as foz

            dataset = foz.load_zoo_dataset("quickstart")

            #
            # Create a view containing the currently selected samples in the App
            #

            session = fo.launch_app(dataset)

            # Select samples in the App...

            view = dataset.select(session.selected)

        Args:
            sample_ids: the samples to select. Can be any of the following:

                -   a sample ID
                -   an iterable of sample IDs
                -   a :class:`fiftyone.core.sample.Sample` or
                    :class:`fiftyone.core.sample.SampleView`
                -   an iterable of sample IDs
                -   a :class:`fiftyone.core.collections.SampleCollection`
                -   an iterable of :class:`fiftyone.core.sample.Sample` or
                    :class:`fiftyone.core.sample.SampleView` instances

        Returns:
            a :class:`fiftyone.core.view.DatasetView`
        """
        return self._add_view_stage(fos.Select(sample_ids))

    @view_stage
    def select_fields(self, field_names=None):
        """Selects only the fields with the given names from the samples in the
        collection. All other fields are excluded.

        Note that default sample fields are always selected.

        Examples::

            import fiftyone as fo

            dataset = fo.Dataset()
            dataset.add_samples(
                [
                    fo.Sample(
                        filepath="/path/to/image1.png",
                        numeric_field=1.0,
                        numeric_list_field=[-1, 0, 1],
                    ),
                    fo.Sample(
                        filepath="/path/to/image2.png",
                        numeric_field=-1.0,
                        numeric_list_field=[-2, -1, 0, 1],
                    ),
                    fo.Sample(
                        filepath="/path/to/image3.png",
                        numeric_field=None,
                    ),
                ]
            )

            #
            # Include only the default fields on each sample
            #

            view = dataset.select_fields()

            #
            # Include only the `numeric_field` field (and the default fields)
            # on each sample
            #

            view = dataset.select_fields("numeric_field")

        Args:
            field_names (None): a field name or iterable of field names to
                select

        Returns:
            a :class:`fiftyone.core.view.DatasetView`
        """
        return self._add_view_stage(fos.SelectFields(field_names))

    @view_stage
    def select_labels(
        self, labels=None, ids=None, tags=None, fields=None,
    ):
        """Selects only the specified labels from the collection.

        The returned view will omit samples, sample fields, and individual
        labels that do not match the specified selection criteria.

        You can perform a selection via one of the following methods:

        -   Provide one or both of the ``ids`` and ``tags`` arguments, and
            optionally the ``fields`` argument

        -   Provide the ``labels`` argument, which should have the following
            format::

                [
                    {
                        "sample_id": "5f8d254a27ad06815ab89df4",
                        "field": "ground_truth",
                        "label_id": "5f8d254a27ad06815ab89df3",
                    },
                    {
                        "sample_id": "5f8d255e27ad06815ab93bf8",
                        "field": "ground_truth",
                        "label_id": "5f8d255e27ad06815ab93bf6",
                    },
                    ...
                ]

        Examples::

            import fiftyone as fo
            import fiftyone.zoo as foz

            dataset = foz.load_zoo_dataset("quickstart")

            #
            # Only include the labels currently selected in the App
            #

            session = fo.launch_app(dataset)

            # Select some labels in the App...

            view = dataset.select_labels(labels=session.selected_labels)

            #
            # Only include labels with the specified IDs
            #

            # Grab some label IDs
            ids = [
                dataset.first().ground_truth.detections[0].id,
                dataset.last().predictions.detections[0].id,
            ]

            view = dataset.select_labels(ids=ids)

            print(view.count("ground_truth.detections"))
            print(view.count("predictions.detections"))

            #
            # Only include labels with the specified tags
            #

            # Grab some label IDs
            ids = [
                dataset.first().ground_truth.detections[0].id,
                dataset.last().predictions.detections[0].id,
            ]

            # Give the labels a "test" tag
            dataset = dataset.clone()  # create a copy since we're modifying data
            dataset.select_labels(ids=ids).tag_labels("test")

            print(dataset.count_label_tags())

            # Retrieve the labels via their tag
            view = dataset.select_labels(tags=["test"])

            print(view.count("ground_truth.detections"))
            print(view.count("predictions.detections"))

        Args:
            labels (None): a list of dicts specifying the labels to select
            ids (None): an ID or iterable of IDs of the labels to select
            tags (None): a tag or iterable of tags of labels to select
            fields (None): a field or iterable of fields from which to select

        Returns:
            a :class:`fiftyone.core.view.DatasetView`
        """
        return self._add_view_stage(
            fos.SelectLabels(labels=labels, ids=ids, tags=tags, fields=fields,)
        )

    @view_stage
    def shuffle(self, seed=None):
        """Randomly shuffles the samples in the collection.

        Examples::

            import fiftyone as fo

            dataset = fo.Dataset()
            dataset.add_samples(
                [
                    fo.Sample(
                        filepath="/path/to/image1.png",
                        ground_truth=fo.Classification(label="cat"),
                    ),
                    fo.Sample(
                        filepath="/path/to/image2.png",
                        ground_truth=fo.Classification(label="dog"),
                    ),
                    fo.Sample(
                        filepath="/path/to/image3.png",
                        ground_truth=None,
                    ),
                ]
            )

            #
            # Return a view that contains a randomly shuffled version of the
            # samples in the dataset
            #

            view = dataset.shuffle()

            #
            # Shuffle the samples with a fixed random seed
            #

            view = dataset.shuffle(seed=51)

        Args:
            seed (None): an optional random seed to use when shuffling the
                samples

        Returns:
            a :class:`fiftyone.core.view.DatasetView`
        """
        return self._add_view_stage(fos.Shuffle(seed=seed))

    @view_stage
    def skip(self, skip):
        """Omits the given number of samples from the head of the collection.

        Examples::

            import fiftyone as fo

            dataset = fo.Dataset()
            dataset.add_samples(
                [
                    fo.Sample(
                        filepath="/path/to/image1.png",
                        ground_truth=fo.Classification(label="cat"),
                    ),
                    fo.Sample(
                        filepath="/path/to/image2.png",
                        ground_truth=fo.Classification(label="dog"),
                    ),
                    fo.Sample(
                        filepath="/path/to/image3.png",
                        ground_truth=fo.Classification(label="rabbit"),
                    ),
                    fo.Sample(
                        filepath="/path/to/image4.png",
                        ground_truth=None,
                    ),
                ]
            )

            #
            # Omit the first two samples from the dataset
            #

            view = dataset.skip(2)

        Args:
            skip: the number of samples to skip. If a non-positive number is
                provided, no samples are omitted

        Returns:
            a :class:`fiftyone.core.view.DatasetView`
        """
        return self._add_view_stage(fos.Skip(skip))

    @view_stage
    def sort_by(self, field_or_expr, reverse=False):
        """Sorts the samples in the collection by the given field or
        expression.

        When sorting by an expression, ``field_or_expr`` can either be a
        :class:`fiftyone.core.expressions.ViewExpression` or a
        `MongoDB expression <https://docs.mongodb.com/manual/meta/aggregation-quick-reference/#aggregation-expressions>`_
        that defines the quantity to sort by.

        Examples::

            import fiftyone as fo
            import fiftyone.zoo as foz
            from fiftyone import ViewField as F

            dataset = foz.load_zoo_dataset("quickstart")

            #
            # Sort the samples by their `uniqueness` field in ascending order
            #

            view = dataset.sort_by("uniqueness", reverse=False)

            #
            # Sorts the samples in descending order by the number of detections
            # in their `predictions` field whose bounding box area is less than
            # 0.2
            #

            # Bboxes are in [top-left-x, top-left-y, width, height] format
            bbox = F("bounding_box")
            bbox_area = bbox[2] * bbox[3]

            small_boxes = F("predictions.detections").filter(bbox_area < 0.2)
            view = dataset.sort_by(small_boxes.length(), reverse=True)

        Args:
            field_or_expr: the field or expression to sort by
            reverse (False): whether to return the results in descending order

        Returns:
            a :class:`fiftyone.core.view.DatasetView`
        """
        return self._add_view_stage(fos.SortBy(field_or_expr, reverse=reverse))

    @view_stage
    def take(self, size, seed=None):
        """Randomly samples the given number of samples from the collection.

        Examples::

            import fiftyone as fo

            dataset = fo.Dataset()
            dataset.add_samples(
                [
                    fo.Sample(
                        filepath="/path/to/image1.png",
                        ground_truth=fo.Classification(label="cat"),
                    ),
                    fo.Sample(
                        filepath="/path/to/image2.png",
                        ground_truth=fo.Classification(label="dog"),
                    ),
                    fo.Sample(
                        filepath="/path/to/image3.png",
                        ground_truth=fo.Classification(label="rabbit"),
                    ),
                    fo.Sample(
                        filepath="/path/to/image4.png",
                        ground_truth=None,
                    ),
                ]
            )

            #
            # Take two random samples from the dataset
            #

            view = dataset.take(2)

            #
            # Take two random samples from the dataset with a fixed seed
            #

            view = dataset.take(2, seed=51)

        Args:
            size: the number of samples to return. If a non-positive number is
                provided, an empty view is returned
            seed (None): an optional random seed to use when selecting the
                samples

        Returns:
            a :class:`fiftyone.core.view.DatasetView`
        """
        return self._add_view_stage(fos.Take(size, seed=seed))

    @classmethod
    def list_aggregations(cls):
        """Returns a list of all available methods on this collection that
        apply :class:`fiftyone.core.aggregations.Aggregation` operations to
        this collection.

        Returns:
            a list of :class:`SampleCollection` method names
        """
        return list(aggregation.all)

    @aggregation
    def bounds(self, field_name, expr=None):
        """Computes the bounds of a numeric field of the collection.

        ``None``-valued fields are ignored.

        This aggregation is typically applied to *numeric* field types (or
        lists of such types):

        -   :class:`fiftyone.core.fields.IntField`
        -   :class:`fiftyone.core.fields.FloatField`

        Examples::

            import fiftyone as fo

            dataset = fo.Dataset()
            dataset.add_samples(
                [
                    fo.Sample(
                        filepath="/path/to/image1.png",
                        numeric_field=1.0,
                        numeric_list_field=[1, 2, 3],
                    ),
                    fo.Sample(
                        filepath="/path/to/image2.png",
                        numeric_field=4.0,
                        numeric_list_field=[1, 2],
                    ),
                    fo.Sample(
                        filepath="/path/to/image3.png",
                        numeric_field=None,
                        numeric_list_field=None,
                    ),
                ]
            )

            #
            # Compute the bounds of a numeric field
            #

            bounds = dataset.bounds("numeric_field")
            print(bounds)  # (min, max)

            #
            # Compute the a bounds of a numeric list field
            #

            bounds = dataset.bounds("numeric_list_field")
            print(bounds)  # (min, max)

            #
            # Compute the bounds of a transformation of a numeric field
            #

            bounds = dataset.bounds("numeric_field", expr=2 * (F() + 1))
            print(bounds)  # (min, max)

        Args:
            field_name: the name of the field to operate on
            expr (None): an optional
                :class:`fiftyone.core.expressions.ViewExpression` or
                `MongoDB expression <https://docs.mongodb.com/manual/meta/aggregation-quick-reference/#aggregation-expressions>`_
                to apply to the field before aggregating

        Returns:
            the ``(min, max)`` bounds
        """
        return self.aggregate(foa.Bounds(field_name, expr=expr))

    @aggregation
    def count(self, field_name=None, expr=None):
        """Counts the number of field values in the collection.

        ``None``-valued fields are ignored.

        If no field is provided, the samples themselves are counted.

        Examples::

            import fiftyone as fo

            dataset = fo.Dataset()
            dataset.add_samples(
                [
                    fo.Sample(
                        filepath="/path/to/image1.png",
                        predictions=fo.Detections(
                            detections=[
                                fo.Detection(label="cat"),
                                fo.Detection(label="dog"),
                            ]
                        ),
                    ),
                    fo.Sample(
                        filepath="/path/to/image2.png",
                        predictions=fo.Detections(
                            detections=[
                                fo.Detection(label="cat"),
                                fo.Detection(label="rabbit"),
                                fo.Detection(label="squirrel"),
                            ]
                        ),
                    ),
                    fo.Sample(
                        filepath="/path/to/image3.png",
                        predictions=None,
                    ),
                ]
            )

            #
            # Count the number of samples in the dataset
            #

            count = dataset.count()
            print(count)  # the count

            #
            # Count the number of samples with `predictions`
            #

            count = dataset.count("predictions")
            print(count)  # the count

            #
            # Count the number of objects in the `predictions` field
            #

            count = dataset.count("predictions.detections")
            print(count)  # the count

            #
            # Count the number of samples with more than 2 predictions
            #

            expr = (F("detections").length() > 2).if_else(F("detections"), None)
            count = dataset.count("predictions", expr=expr)
            print(count)  # the count

        Args:
            field_name (None): the name of the field to operate on. If none is
                provided, the samples themselves are counted
            expr (None): an optional
                :class:`fiftyone.core.expressions.ViewExpression` or
                `MongoDB expression <https://docs.mongodb.com/manual/meta/aggregation-quick-reference/#aggregation-expressions>`_
                to apply to the field before aggregating

        Returns:
            the count
        """
        return self.aggregate(foa.Count(field_name=field_name, expr=expr))

    @aggregation
    def count_values(self, field_name, expr=None):
        """Counts the occurrences of field values in the collection.

        This aggregation is typically applied to *countable* field types (or
        lists of such types):

        -   :class:`fiftyone.core.fields.BooleanField`
        -   :class:`fiftyone.core.fields.IntField`
        -   :class:`fiftyone.core.fields.StringField`

        Examples::

            import fiftyone as fo

            dataset = fo.Dataset()
            dataset.add_samples(
                [
                    fo.Sample(
                        filepath="/path/to/image1.png",
                        tags=["sunny"],
                        predictions=fo.Detections(
                            detections=[
                                fo.Detection(label="cat"),
                                fo.Detection(label="dog"),
                            ]
                        ),
                    ),
                    fo.Sample(
                        filepath="/path/to/image2.png",
                        tags=["cloudy"],
                        predictions=fo.Detections(
                            detections=[
                                fo.Detection(label="cat"),
                                fo.Detection(label="rabbit"),
                            ]
                        ),
                    ),
                    fo.Sample(
                        filepath="/path/to/image3.png",
                        predictions=None,
                    ),
                ]
            )

            #
            # Compute the tag counts in the dataset
            #

            counts = dataset.count_values("tags")
            print(counts)  # dict mapping values to counts

            #
            # Compute the predicted label counts in the dataset
            #

            counts = dataset.count_values("predictions.detections.label")
            print(counts)  # dict mapping values to counts

            #
            # Compute the predicted label counts after some normalization
            #

            expr = F().map_values({"cat": "pet", "dog": "pet"}).upper()
            counts = dataset.count_values("predictions.detections.label", expr=expr)
            print(counts)  # dict mapping values to counts

        Args:
            field_name: the name of the field to operate on
            expr (None): an optional
                :class:`fiftyone.core.expressions.ViewExpression` or
                `MongoDB expression <https://docs.mongodb.com/manual/meta/aggregation-quick-reference/#aggregation-expressions>`_
                to apply to the field before aggregating

        Returns:
            a dict mapping values to counts
        """
        return self.aggregate(foa.CountValues(field_name, expr=expr))

    @aggregation
    def distinct(self, field_name, expr=None):
        """Computes the distinct values of a field in the collection.

        ``None``-valued fields are ignored.

        This aggregation is typically applied to *countable* field types (or
        lists of such types):

        -   :class:`fiftyone.core.fields.BooleanField`
        -   :class:`fiftyone.core.fields.IntField`
        -   :class:`fiftyone.core.fields.StringField`

        Examples::

            import fiftyone as fo

            dataset = fo.Dataset()
            dataset.add_samples(
                [
                    fo.Sample(
                        filepath="/path/to/image1.png",
                        tags=["sunny"],
                        predictions=fo.Detections(
                            detections=[
                                fo.Detection(label="cat"),
                                fo.Detection(label="dog"),
                            ]
                        ),
                    ),
                    fo.Sample(
                        filepath="/path/to/image2.png",
                        tags=["sunny", "cloudy"],
                        predictions=fo.Detections(
                            detections=[
                                fo.Detection(label="cat"),
                                fo.Detection(label="rabbit"),
                            ]
                        ),
                    ),
                    fo.Sample(
                        filepath="/path/to/image3.png",
                        predictions=None,
                    ),
                ]
            )

            #
            # Get the distinct tags in a dataset
            #

            values = dataset.distinct("tags")
            print(values)  # list of distinct values

            #
            # Get the distinct predicted labels in a dataset
            #

            values = dataset.distinct("predictions.detections.label")
            print(values)  # list of distinct values

            #
            # Get the distinct predicted labels after some normalization
            #

            expr = F().map_values({"cat": "pet", "dog": "pet"}).upper()
            values = dataset.distinct("predictions.detections.label", expr=expr)
            print(values)  # list of distinct values

        Args:
            field_name: the name of the field to operate on
            expr (None): an optional
                :class:`fiftyone.core.expressions.ViewExpression` or
                `MongoDB expression <https://docs.mongodb.com/manual/meta/aggregation-quick-reference/#aggregation-expressions>`_
                to apply to the field before aggregating

        Returns:
            a sorted list of distinct values
        """
        return self.aggregate(foa.Distinct(field_name, expr=expr))

    @aggregation
    def histogram_values(
        self, field_name, expr=None, bins=None, range=None, auto=False
    ):
        """Computes a histogram of the field values in the collection.

        This aggregation is typically applied to *numeric* field types (or
        lists of such types):

        -   :class:`fiftyone.core.fields.IntField`
        -   :class:`fiftyone.core.fields.FloatField`

        Examples::

            import numpy as np
            import matplotlib.pyplot as plt

            import fiftyone as fo

            samples = []
            for idx in range(100):
                samples.append(
                    fo.Sample(
                        filepath="/path/to/image%d.png" % idx,
                        numeric_field=np.random.randn(),
                        numeric_list_field=list(np.random.randn(10)),
                    )
                )

            dataset = fo.Dataset()
            dataset.add_samples(samples)

            def plot_hist(counts, edges):
                counts = np.asarray(counts)
                edges = np.asarray(edges)
                left_edges = edges[:-1]
                widths = edges[1:] - edges[:-1]
                plt.bar(left_edges, counts, width=widths, align="edge")

            #
            # Compute a histogram of a numeric field
            #

            counts, edges, other = dataset.histogram_values(
                "numeric_field", bins=50, range=(-4, 4)
            )

            plot_hist(counts, edges)
            plt.show(block=False)

            #
            # Compute the histogram of a numeric list field
            #

            counts, edges, other = dataset.histogram_values(
                "numeric_list_field", bins=50
            )

            plot_hist(counts, edges)
            plt.show(block=False)

            #
            # Compute the histogram of a transformation of a numeric field
            #

            counts, edges, other = dataset.histogram_values(
                "numeric_field", expr=2 * (F() + 1), bins=50
            )

            plot_hist(counts, edges)
            plt.show(block=False)

        Args:
            field_name: the name of the field to operate on
            expr (None): an optional
                :class:`fiftyone.core.expressions.ViewExpression` or
                `MongoDB expression <https://docs.mongodb.com/manual/meta/aggregation-quick-reference/#aggregation-expressions>`_
                to apply to the field before aggregating
            bins (None): can be either an integer number of bins to generate or
                a monotonically increasing sequence specifying the bin edges to
                use. By default, 10 bins are created. If ``bins`` is an integer
                and no ``range`` is specified, bin edges are automatically
                distributed in an attempt to evenly distribute the counts in
                each bin
            range (None): a ``(lower, upper)`` tuple specifying a range in
                which to generate equal-width bins. Only applicable when
                ``bins`` is an integer
            auto (False): whether to automatically choose bin edges in an
                attempt to evenly distribute the counts in each bin. If this
                option is chosen, ``bins`` will only be used if it is an
                integer, and the ``range`` parameter is ignored

        Returns:
            a tuple of

            -   counts: a list of counts in each bin
            -   edges: an increasing list of bin edges of length
                ``len(counts) + 1``. Note that each bin is treated as having an
                inclusive lower boundary and exclusive upper boundary,
                ``[lower, upper)``, including the rightmost bin
            -   other: the number of items outside the bins
        """
        return self.aggregate(
            foa.HistogramValues(
                field_name, expr=expr, bins=bins, range=range, auto=auto
            )
        )

    @aggregation
    def mean(self, field_name, expr=None):
        """Computes the arithmetic mean of the field values of the collection.

        ``None``-valued fields are ignored.

        This aggregation is typically applied to *numeric* field types (or
        lists of such types):

        -   :class:`fiftyone.core.fields.IntField`
        -   :class:`fiftyone.core.fields.FloatField`

        Examples::

            import fiftyone as fo

            dataset = fo.Dataset()
            dataset.add_samples(
                [
                    fo.Sample(
                        filepath="/path/to/image1.png",
                        numeric_field=1.0,
                        numeric_list_field=[1, 2, 3],
                    ),
                    fo.Sample(
                        filepath="/path/to/image2.png",
                        numeric_field=4.0,
                        numeric_list_field=[1, 2],
                    ),
                    fo.Sample(
                        filepath="/path/to/image3.png",
                        numeric_field=None,
                        numeric_list_field=None,
                    ),
                ]
            )

            #
            # Compute the mean of a numeric field
            #

            mean = dataset.mean("numeric_field")
            print(mean)  # the mean

            #
            # Compute the mean of a numeric list field
            #

            mean = dataset.mean("numeric_list_field")
            print(mean)  # the mean

            #
            # Compute the mean of a transformation of a numeric field
            #

            mean = dataset.mean("numeric_field", expr=2 * (F() + 1))
            print(mean)  # the mean

        Args:
            field_name: the name of the field to operate on
            expr (None): an optional
                :class:`fiftyone.core.expressions.ViewExpression` or
                `MongoDB expression <https://docs.mongodb.com/manual/meta/aggregation-quick-reference/#aggregation-expressions>`_
                to apply to the field before aggregating

        Returns:
            the mean
        """
        return self.aggregate(foa.Mean(field_name, expr=expr))

    @aggregation
    def std(self, field_name, expr=None, sample=False):
        """Computes the standard deviation of the field values of the
        collection.

        ``None``-valued fields are ignored.

        This aggregation is typically applied to *numeric* field types (or
        lists of such types):

        -   :class:`fiftyone.core.fields.IntField`
        -   :class:`fiftyone.core.fields.FloatField`

        Examples::

            import fiftyone as fo

            dataset = fo.Dataset()
            dataset.add_samples(
                [
                    fo.Sample(
                        filepath="/path/to/image1.png",
                        numeric_field=1.0,
                        numeric_list_field=[1, 2, 3],
                    ),
                    fo.Sample(
                        filepath="/path/to/image2.png",
                        numeric_field=4.0,
                        numeric_list_field=[1, 2],
                    ),
                    fo.Sample(
                        filepath="/path/to/image3.png",
                        numeric_field=None,
                        numeric_list_field=None,
                    ),
                ]
            )

            #
            # Compute the standard deviation of a numeric field
            #

            std = dataset.std("numeric_field")
            print(std)  # the standard deviation

            #
            # Compute the standard deviation of a numeric list field
            #

            std = dataset.std("numeric_list_field")
            print(std)  # the standard deviation

            #
            # Compute the standard deviation of a transformation of a numeric field
            #

            std = dataset.std("numeric_field", expr=2 * (F() + 1))
            print(std)  # the standard deviation

        Args:
            field_name: the name of the field to operate on
            expr (None): an optional
                :class:`fiftyone.core.expressions.ViewExpression` or
                `MongoDB expression <https://docs.mongodb.com/manual/meta/aggregation-quick-reference/#aggregation-expressions>`_
                to apply to the field before aggregating
            sample (False): whether to compute the sample standard deviation rather
                than the population standard deviation

        Returns:
            the standard deviation
        """
        return self.aggregate(foa.Std(field_name, expr=expr, sample=sample))

    @aggregation
    def sum(self, field_name, expr=None):
        """Computes the sum of the field values of the collection.

        ``None``-valued fields are ignored.

        This aggregation is typically applied to *numeric* field types (or
        lists of such types):

        -   :class:`fiftyone.core.fields.IntField`
        -   :class:`fiftyone.core.fields.FloatField`

        Examples::

            import fiftyone as fo

            dataset = fo.Dataset()
            dataset.add_samples(
                [
                    fo.Sample(
                        filepath="/path/to/image1.png",
                        numeric_field=1.0,
                        numeric_list_field=[1, 2, 3],
                    ),
                    fo.Sample(
                        filepath="/path/to/image2.png",
                        numeric_field=4.0,
                        numeric_list_field=[1, 2],
                    ),
                    fo.Sample(
                        filepath="/path/to/image3.png",
                        numeric_field=None,
                        numeric_list_field=None,
                    ),
                ]
            )

            #
            # Compute the sum of a numeric field
            #

            total = dataset.sum("numeric_field")
            print(total)  # the sum

            #
            # Compute the sum of a numeric list field
            #

            total = dataset.sum("numeric_list_field")
            print(total)  # the sum

            #
            # Compute the sum of a transformation of a numeric field
            #

            total = dataset.sum("numeric_field", expr=2 * (F() + 1))
            print(total)  # the sum

        Args:
            field_name: the name of the field to operate on
            expr (None): an optional
                :class:`fiftyone.core.expressions.ViewExpression` or
                `MongoDB expression <https://docs.mongodb.com/manual/meta/aggregation-quick-reference/#aggregation-expressions>`_
                to apply to the field before aggregating

        Returns:
            the sum
        """
        return self.aggregate(foa.Sum(field_name, expr=expr))

    @aggregation
    def values(
        self, field_name, expr=None, missing_value=None, _allow_missing=False
    ):
        """Extracts the values of a field from all samples in the collection.

        .. note::

            Unlike other aggregations, :meth:`values` does not *automatically*
            unwind top-level list fields and label list fields. This default
            behavior ensures that there is a 1-1 correspondence between the
            elements of the output list and the samples in the collection.

            You can opt-in to unwinding list fields using the ``[]`` syntax.

        Examples::

            import fiftyone as fo
            from fiftyone import ViewField as F

            dataset = fo.Dataset()
            dataset.add_samples(
                [
                    fo.Sample(
                        filepath="/path/to/image1.png",
                        numeric_field=1.0,
                        numeric_list_field=[1, 2, 3],
                    ),
                    fo.Sample(
                        filepath="/path/to/image2.png",
                        numeric_field=4.0,
                        numeric_list_field=[1, 2],
                    ),
                    fo.Sample(
                        filepath="/path/to/image3.png",
                        numeric_field=None,
                        numeric_list_field=None,
                    ),
                ]
            )

            #
            # Get all values of a field
            #

            values = dataset.values("numeric_field")
            print(values)  # [1.0, 4.0, None]

            #
            # Get all values of a list field
            #

            values = dataset.values("numeric_list_field")
            print(values)  # [[1, 2, 3], [1, 2], None]

            #
            # Get all values of transformed field
            #

            values = dataset.values("numeric_field", expr=2 * (F() + 1))
            print(values)  # [4.0, 10.0, None]

        Args:
            field_name: the name of the field to operate on
            expr (None): an optional
                :class:`fiftyone.core.expressions.ViewExpression` or
                `MongoDB expression <https://docs.mongodb.com/manual/meta/aggregation-quick-reference/#aggregation-expressions>`_
                to apply to the field before aggregating
            missing_value (None): a value to insert for missing or
                ``None``-valued fields

        Returns:
            the list of values
        """
        return self.aggregate(
            foa.Values(
                field_name,
                expr=expr,
                missing_value=missing_value,
                _allow_missing=_allow_missing,
            )
        )

    def draw_labels(
        self,
        anno_dir,
        label_fields=None,
        overwrite=False,
        annotation_config=None,
    ):
        """Renders annotated versions of the samples in the collection with
        label field(s) overlaid to the given directory.

        The filenames of the sample data are maintained, unless a name conflict
        would occur in ``anno_dir``, in which case an index of the form
        ``"-%d" % count`` is appended to the base filename.

        Images are written in format ``fo.config.default_image_ext``.

        Args:
            anno_dir: the directory to write the annotated files
            label_fields (None): a list of :class:`fiftyone.core.labels.Label`
                fields to render. By default, all
                :class:`fiftyone.core.labels.Label` fields are drawn
            overwrite (False): whether to delete ``anno_dir`` if it exists
                before rendering the labels
            annotation_config (None): an
                :class:`fiftyone.utils.annotations.AnnotationConfig` specifying
                how to render the annotations

        Returns:
            the list of paths to the labeled images
        """
        if os.path.isdir(anno_dir):
            if overwrite:
                etau.delete_dir(anno_dir)
            else:
                logger.warning(
                    "Directory '%s' already exists; outputs will be merged "
                    "with existing files",
                    anno_dir,
                )

        if self.media_type == fom.VIDEO:
            if label_fields is None:
                label_fields = _get_frame_label_fields(self)

                return foua.draw_labeled_videos(
                    self,
                    anno_dir,
                    label_fields=label_fields,
                    annotation_config=annotation_config,
                )

        if label_fields is None:
            label_fields = _get_image_label_fields(self)

        return foua.draw_labeled_images(
            self,
            anno_dir,
            label_fields=label_fields,
            annotation_config=annotation_config,
        )

    def export(
        self,
        export_dir=None,
        dataset_type=None,
        dataset_exporter=None,
        label_field=None,
        label_prefix=None,
        labels_dict=None,
        frame_labels_field=None,
        frame_labels_prefix=None,
        frame_labels_dict=None,
        overwrite=False,
        **kwargs,
    ):
        """Exports the samples in the collection to disk.

        Provide either ``export_dir`` and ``dataset_type`` or
        ``dataset_exporter`` to perform an export.

        See :ref:`this guide <custom-dataset-exporter>` for more details about
        exporting datasets in custom formats by defining your own
        :class:`DatasetExporter <fiftyone.utils.data.exporters.DatasetExporter>`.

        Args:
            export_dir (None): the directory to which to export the samples in
                format ``dataset_type``
            dataset_type (None): the
                :class:`fiftyone.types.dataset_types.Dataset` type to write. If
                not specified, the default type for ``label_field`` is used
            dataset_exporter (None): a
                :class:`fiftyone.utils.data.exporters.DatasetExporter` to use
                to export the samples
            label_field (None): the name of the label field to export. Only
                applicable to labeled image datasets or labeled video datasets
                with sample-level labels. If none of ``label_field``,
                ``label_prefix``, and ``labels_dict`` are specified and the
                requested output type is a labeled image dataset or labeled
                video dataset with sample-level labels, the first field of
                compatible type for the output format is used
            label_prefix (None): a label field prefix; all fields whose name
                starts with the given prefix will be exported (with the prefix
                removed when constructing the label dicts). Only applicable to
                labeled image datasets or labeled video datasets with
                sample-level labels. This parameter can only be used when the
                exporter can handle dictionaries of labels
            labels_dict (None): a dictionary mapping label field names to keys
                to use when constructing the label dict to pass to the
                exporter. Only applicable to labeled image datasets or labeled
                video datasets with sample-level labels. This parameter can
                only be used when the exporter can handle dictionaries of
                labels
            frame_labels_field (None): the name of the frame labels field to
                export. Only applicable for labeled video datasets. If none of
                ``frame_labels_field``, ``frame_labels_prefix``, and
                ``frame_labels_dict`` are specified and the requested output
                type is a labeled video dataset with frame-level labels, the
                first frame-level field of compatible type for the output
                format is used
            frame_labels_prefix (None): a frame labels field prefix; all
                frame-level fields whose name starts with the given prefix will
                be exported (with the prefix removed when constructing the
                frame label dicts). Only applicable for labeled video datasets.
                This parameter can only be used when the exporter can handle
                dictionaries of frame-level labels
            frame_labels_dict (None): a dictionary mapping frame-level label
                field names to keys to use when constructing the frame labels
                dicts to pass to the exporter. Only applicable for labeled
                video datasets. This parameter can only be used when the
                exporter can handle dictionaries of frame-level labels
            overwrite (False): when an ``export_dir`` is provided, whether to
                delete the existing directory before performing the export
            **kwargs: optional keyword arguments to pass to the dataset
                exporter's constructor via
                ``DatasetExporter(export_dir, **kwargs)``
        """
        if dataset_type is None and dataset_exporter is None:
            raise ValueError(
                "Either `dataset_type` or `dataset_exporter` must be provided"
            )

        if dataset_type is not None and inspect.isclass(dataset_type):
            dataset_type = dataset_type()

        # If no dataset exporter was provided, construct one based on the
        # dataset type
        if dataset_exporter is None:
            if os.path.isdir(export_dir):
                if overwrite:
                    etau.delete_dir(export_dir)
                else:
                    logger.warning(
                        "Directory '%s' already exists; export will be merged "
                        "with existing files",
                        export_dir,
                    )

            dataset_exporter_cls = dataset_type.get_dataset_exporter_cls()

            try:
                dataset_exporter = dataset_exporter_cls(export_dir, **kwargs)
            except Exception as e:
                exporter_name = dataset_exporter_cls.__name__
                raise ValueError(
                    "Failed to construct exporter using syntax "
                    "%s(export_dir, **kwargs); you may need to supply "
                    "mandatory arguments to the constructor via `kwargs`. "
                    "Please consult the documentation of `%s` to learn more"
                    % (
                        exporter_name,
                        etau.get_class_name(dataset_exporter_cls),
                    )
                ) from e

        # Get label field(s) to export
        if isinstance(dataset_exporter, foud.LabeledImageDatasetExporter):
            # Labeled images
            label_field_or_dict = get_label_fields(
                self,
                label_field=label_field,
                label_prefix=label_prefix,
                labels_dict=labels_dict,
                dataset_exporter=dataset_exporter,
                required=True,
            )
            frame_labels_field_or_dict = None
        elif isinstance(dataset_exporter, foud.LabeledVideoDatasetExporter):
            # Labeled videos
            label_field_or_dict = get_label_fields(
                self,
                label_field=label_field,
                label_prefix=label_prefix,
                labels_dict=labels_dict,
                dataset_exporter=dataset_exporter,
                required=False,
            )
            frame_labels_field_or_dict = get_frame_labels_fields(
                self,
                frame_labels_field=frame_labels_field,
                frame_labels_prefix=frame_labels_prefix,
                frame_labels_dict=frame_labels_dict,
                dataset_exporter=dataset_exporter,
                required=False,
            )

            if (
                label_field_or_dict is None
                and frame_labels_field_or_dict is None
            ):
                raise ValueError(
                    "Unable to locate compatible sample or frame-level "
                    "field(s) to export"
                )
        else:
            # Other (unlabeled, entire samples, etc)
            label_field_or_dict = None
            frame_labels_field_or_dict = None

        # Export the dataset
        foud.export_samples(
            self,
            dataset_exporter=dataset_exporter,
            label_field_or_dict=label_field_or_dict,
            frame_labels_field_or_dict=frame_labels_field_or_dict,
        )

    def list_indexes(self):
        """Returns the fields of the dataset that are indexed.

        Returns:
            a list of field names
        """
        raise NotImplementedError("Subclass must implement list_indexes()")

    def create_index(self, field_name, unique=False, sphere2d=False):
        """Creates an index on the given field.

        If the given field already has a unique index, it will be retained
        regardless of the ``unique`` value you specify.

        If the given field already has a non-unique index but you requested a
        unique index, the existing index will be dropped.

        Indexes enable efficient sorting, merging, and other such operations.

        Args:
            field_name: the field name or ``embedded.field.name``
            unique (False): whether to add a uniqueness constraint to the index
            sphere2d (False): whether the field is a GeoJSON field that
                requires a sphere2d index
        """
        raise NotImplementedError("Subclass must implement create_index()")

    def drop_index(self, field_name):
        """Drops the index on the given field.

        Args:
            field_name: the field name or ``embedded.field.name``
        """
        raise NotImplementedError("Subclass must implement drop_index()")

    def to_dict(self, rel_dir=None, frame_labels_dir=None, pretty_print=False):
        """Returns a JSON dictionary representation of the collection.

        Args:
            rel_dir (None): a relative directory to remove from the
                ``filepath`` of each sample, if possible. The path is converted
                to an absolute path (if necessary) via
                ``os.path.abspath(os.path.expanduser(rel_dir))``. The typical
                use case for this argument is that your source data lives in
                a single directory and you wish to serialize relative, rather
                than absolute, paths to the data within that directory
            frame_labels_dir (None): a directory in which to write per-sample
                JSON files containing the frame labels for video samples. If
                omitted, frame labels will be included directly in the returned
                JSON dict (which can be quite quite large for video datasets
                containing many frames). Only applicable to video datasets
            pretty_print (False): whether to render frame labels JSON in human
                readable format with newlines and indentations. Only applicable
                to video datasets when a ``frame_labels_dir`` is provided

        Returns:
            a JSON dict
        """
        if rel_dir is not None:
            rel_dir = (
                os.path.abspath(os.path.expanduser(rel_dir)) + os.path.sep
            )
            len_rel_dir = len(rel_dir)

        is_video = self.media_type == fom.VIDEO
        write_frame_labels = is_video and frame_labels_dir is not None

        d = {
            "name": self.name,
            "media_type": self.media_type,
            "num_samples": len(self),
            "sample_fields": self._serialize_field_schema(),
        }

        if is_video:
            d["frame_fields"] = self._serialize_frame_field_schema()

        d["info"] = self.info

        if self.classes:
            d["classes"] = self.classes

        if self.default_classes:
            d["default_classes"] = self.default_classes

        if self.mask_targets:
            d["mask_targets"] = self._serialize_mask_targets()

        if self.default_mask_targets:
            d["default_mask_targets"] = self._serialize_default_mask_targets()

        # Serialize samples
        samples = []
        with fou.ProgressBar() as pb:
            for sample in pb(self):
                sd = sample.to_dict(include_frames=True)

                if write_frame_labels:
                    frames = {"frames": sd.pop("frames", {})}
                    filename = sample.id + ".json"
                    sd["frames"] = filename
                    frames_path = os.path.join(frame_labels_dir, filename)
                    etas.write_json(
                        frames, frames_path, pretty_print=pretty_print
                    )

                if rel_dir and sd["filepath"].startswith(rel_dir):
                    sd["filepath"] = sd["filepath"][len_rel_dir:]

                samples.append(sd)

        d["samples"] = samples

        return d

    def to_json(self, rel_dir=None, frame_labels_dir=None, pretty_print=False):
        """Returns a JSON string representation of the collection.

        The samples will be written as a list in a top-level ``samples`` field
        of the returned dictionary.

        Args:
            rel_dir (None): a relative directory to remove from the
                ``filepath`` of each sample, if possible. The path is converted
                to an absolute path (if necessary) via
                ``os.path.abspath(os.path.expanduser(rel_dir))``. The typical
                use case for this argument is that your source data lives in
                a single directory and you wish to serialize relative, rather
                than absolute, paths to the data within that directory
            frame_labels_dir (None): a directory in which to write per-sample
                JSON files containing the frame labels for video samples. If
                omitted, frame labels will be included directly in the returned
                JSON dict (which can be quite quite large for video datasets
                containing many frames). Only applicable to video datasets
            pretty_print (False): whether to render the JSON in human readable
                format with newlines and indentations

        Returns:
            a JSON string
        """
        d = self.to_dict(
            rel_dir=rel_dir,
            frame_labels_dir=frame_labels_dir,
            pretty_print=pretty_print,
        )
        return etas.json_to_str(d, pretty_print=pretty_print)

    def write_json(
        self,
        json_path,
        rel_dir=None,
        frame_labels_dir=None,
        pretty_print=False,
    ):
        """Writes the colllection to disk in JSON format.

        Args:
            json_path: the path to write the JSON
            rel_dir (None): a relative directory to remove from the
                ``filepath`` of each sample, if possible. The path is converted
                to an absolute path (if necessary) via
                ``os.path.abspath(os.path.expanduser(rel_dir))``. The typical
                use case for this argument is that your source data lives in
                a single directory and you wish to serialize relative, rather
                than absolute, paths to the data within that directory
            frame_labels_dir (None): a directory in which to write per-sample
                JSON files containing the frame labels for video samples. If
                omitted, frame labels will be included directly in the returned
                JSON dict (which can be quite quite large for video datasets
                containing many frames). Only applicable to video datasets
            pretty_print (False): whether to render the JSON in human readable
                format with newlines and indentations
        """
        d = self.to_dict(
            rel_dir=rel_dir,
            frame_labels_dir=frame_labels_dir,
            pretty_print=pretty_print,
        )
        etas.write_json(d, json_path, pretty_print=pretty_print)

    def _add_view_stage(self, stage):
        """Returns a :class:`fiftyone.core.view.DatasetView` containing the
        contents of the collection with the given
        :class:fiftyone.core.stages.ViewStage` appended to its aggregation
        pipeline.

        Subclasses are responsible for performing any validation on the view
        stage to ensure that it is a valid stage to add to this collection.

        Args:
            stage: a :class:fiftyone.core.stages.ViewStage`

        Returns:
            a :class:`fiftyone.core.view.DatasetView`

        Raises:
            :class:`fiftyone.core.stages.ViewStageError`: if the stage was not
                a valid stage for this collection
        """
        raise NotImplementedError("Subclass must implement _add_view_stage()")

    def aggregate(self, aggregations, _attach_frames=True):
        """Aggregates one or more
        :class:`fiftyone.core.aggregations.Aggregation` instances.

        Note that it is best practice to group aggregations into a single call
        to :meth:`aggregate() <aggregate>`, as this will be more efficient than
        performing multiple aggregations in series.

        Args:
            aggregations: an :class:`fiftyone.core.aggregations.Aggregation` or
                iterable of :class:`<fiftyone.core.aggregations.Aggregation>`
                instances

        Returns:
            an aggregation result or list of aggregation results corresponding
            to the input aggregation(s)
        """
        scalar_result, aggregations, facets = self._build_aggregation(
            aggregations
        )
        if not aggregations:
            return []

        pipeline = self._pipeline(
            pipeline=facets, attach_frames=_attach_frames
        )

        result = foo.aggregate(self._dataset._sample_collection, pipeline)
        result = next(result)

        return self._process_aggregations(aggregations, result, scalar_result)

    def _pipeline(self, pipeline=None, attach_frames=True, frames_only=False):
        """Returns the MongoDB aggregation pipeline for the collection.

        Args:
            pipeline (None): a MongoDB aggregation pipeline (list of dicts) to
                append to the current pipeline
            attach_frames (True): whether to attach the frame documents to the
                result. Only applicable to video datasets
            frames_only (True): whether to generate a pipeline that contains
                *only* the frames in the collection

        Returns:
            the aggregation pipeline
        """
        raise NotImplementedError("Subclass must implement _pipeline()")

    def _aggregate(self, pipeline=None, attach_frames=True):
        """Runs the MongoDB aggregation pipeline on the collection and returns
        the result.

        Args:
            pipeline (None): a MongoDB aggregation pipeline (list of dicts) to
                append to the current pipeline
            attach_frames (True): whether to attach the frame documents to the
                result. Only applicable to video datasets

        Returns:
            the aggregation result dict
        """
        raise NotImplementedError("Subclass must implement _aggregate()")

    async def _async_aggregate(self, sample_collection, aggregations):
        scalar_result, aggregations, facets = self._build_aggregation(
            aggregations
        )
        if not aggregations:
            return []

        # pylint: disable=no-member
        pipeline = self._pipeline(pipeline=facets)

        result = await foo.aggregate(sample_collection, pipeline).to_list(1)
        result = result[0]

        return self._process_aggregations(aggregations, result, scalar_result)

    def _build_aggregation(self, aggregations):
        scalar_result = isinstance(aggregations, foa.Aggregation)
        if scalar_result:
            aggregations = [aggregations]
        elif not aggregations:
            return False, [], None

        pipelines = {}
        for idx, agg in enumerate(aggregations):
            if not isinstance(agg, foa.Aggregation):
                raise TypeError(
                    "'%s' is not an %s" % (agg.__class__, foa.Aggregation)
                )

            pipelines[str(idx)] = agg.to_mongo(self)

        return scalar_result, aggregations, [{"$facet": pipelines}]

    def _process_aggregations(self, aggregations, result, scalar_result):
        results = []
        for idx, agg in enumerate(aggregations):
            _result = result[str(idx)]
            if _result:
                results.append(agg.parse_result(_result[0]))
            else:
                results.append(agg.default_result())

        return results[0] if scalar_result else results

    def _serialize(self):
        # pylint: disable=no-member
        return self._doc.to_dict(extended=True)

    def _serialize_field_schema(self):
        return self._serialize_schema(self.get_field_schema())

    def _serialize_frame_field_schema(self):
        return self._serialize_schema(self.get_frame_field_schema())

    def _serialize_schema(self, schema):
        return {field_name: str(field) for field_name, field in schema.items()}

    def _serialize_mask_targets(self):
        return self._dataset._doc.field_to_mongo("mask_targets")

    def _serialize_default_mask_targets(self):
        return self._dataset._doc.field_to_mongo("default_mask_targets")

    def _parse_mask_targets(self, mask_targets):
        if not mask_targets:
            return mask_targets

        return self._dataset._doc.field_to_python("mask_targets", mask_targets)

    def _parse_default_mask_targets(self, default_mask_targets):
        if not default_mask_targets:
            return default_mask_targets

        return self._dataset._doc.field_to_python(
            "default_mask_targets", default_mask_targets
        )

    def _parse_field_name(
        self, field_name, auto_unwind=True, allow_missing=False
    ):
        return _parse_field_name(
            self, field_name, auto_unwind, allow_missing=allow_missing
        )

    def _handle_frame_field(self, field_name):
        is_frame_field = self._is_frame_field(field_name)
        if is_frame_field:
            field_name = field_name[len(self._FRAMES_PREFIX) :]

        return field_name, is_frame_field

    def _is_frame_field(self, field_name):
        return (self.media_type == fom.VIDEO) and (
            field_name.startswith(self._FRAMES_PREFIX)
            or field_name == "frames"
        )

    def _is_label_field(self, field_name, label_type_or_types):
        try:
            label_type = self._get_label_field_type(field_name)
        except:
            return False

        try:
            iter(label_type_or_types)
        except:
            label_type_or_types = (label_type_or_types,)

        return any(issubclass(label_type, t) for t in label_type_or_types)

    def _get_label_fields(self):
        fields = list(
            self.get_field_schema(
                ftype=fof.EmbeddedDocumentField, embedded_doc_type=fol.Label
            ).keys()
        )

        if self.media_type == fom.VIDEO:
            fields.extend(
                [
                    self._FRAMES_PREFIX + field
                    for field in self.get_frame_field_schema(
                        ftype=fof.EmbeddedDocumentField,
                        embedded_doc_type=fol.Label,
                    ).keys()
                ]
            )

        return fields

    def _get_label_field_type(self, field_name):
        field_name, is_frame_field = self._handle_frame_field(field_name)
        if is_frame_field:
            schema = self.get_frame_field_schema()
        else:
            schema = self.get_field_schema()

        if field_name not in schema:
            ftype = "Frame field" if is_frame_field else "Field"
            raise ValueError(
                "%s '%s' does not exist on collection '%s'"
                % (ftype, field_name, self.name)
            )

        field = schema[field_name]

        if not isinstance(field, fof.EmbeddedDocumentField) or not issubclass(
            field.document_type, fol.Label
        ):
            raise ValueError(
                "Field '%s' is not a Label type; found %s"
                % (field_name, field)
            )

        return field.document_type

    def _get_label_field_path(self, field_name, subfield):
        label_type = self._get_label_field_type(field_name)

        if issubclass(label_type, fol._LABEL_LIST_FIELDS):
            field_name += "." + label_type._LABEL_LIST_FIELD

        field_path = field_name + "." + subfield
        return label_type, field_path

    def _get_geo_location_field(self):
        geo_schema = self.get_field_schema(
            ftype=fof.EmbeddedDocumentField, embedded_doc_type=fol.GeoLocation
        )
        if not geo_schema:
            raise ValueError("No %s field found to use" % fol.GeoLocation)

        if len(geo_schema) > 1:
            raise ValueError(
                "Multiple %s fields found; you must specify which to use"
                % fol.GeoLocation
            )

        return next(iter(geo_schema.keys()))

    def _is_array_field(self, field_name):
        return _is_array_field(self, field_name)

    def _add_field_if_necessary(self, field_name, ftype, **kwargs):
        # @todo if field exists, validate that `ftype` and `**kwargs` match
        field_name, is_frame_field = self._handle_frame_field(field_name)
        if is_frame_field:
            if not self.has_frame_field(field_name):
                self._dataset.add_frame_field(field_name, ftype, **kwargs)

            return

        if not self.has_sample_field(field_name):
            self._dataset.add_sample_field(field_name, ftype, **kwargs)

    def _make_set_field_pipeline(
        self, field, expr, embedded_root=False, allow_missing=False
    ):
        return _make_set_field_pipeline(
            self, field, expr, embedded_root, allow_missing=allow_missing
        )


def get_label_fields(
    sample_collection,
    label_field=None,
    label_prefix=None,
    labels_dict=None,
    dataset_exporter=None,
    required=False,
    force_dict=False,
):
    """Gets the label field(s) of the sample collection matching the specified
    arguments.

    Provide one of ``label_field``, ``label_prefix``, ``labels_dict``, or
    ``dataset_exporter``.

    Args:
        sample_collection: a :class:`SampleCollection`
        label_field (None): the name of the label field to export
        label_prefix (None): a label field prefix; the returned labels dict
            will contain all fields whose name starts with the given prefix
        labels_dict (None): a dictionary mapping label field names to keys
        dataset_exporter (None): a
            :class:`fiftyone.utils.data.exporters.DatasetExporter` to use to
            choose appropriate label field(s)
        required (False): whether at least one matching field must be found
        force_dict (False): whether to always return a labels dict rather than
            an individual label field

    Returns:
        a label field or dict mapping label fields to keys
    """
    if label_prefix is not None:
        labels_dict = _get_labels_dict_for_prefix(
            sample_collection, label_prefix
        )

    if labels_dict is not None:
        return labels_dict

    if label_field is None and dataset_exporter is not None:
        label_field = _get_default_label_fields_for_exporter(
            sample_collection, dataset_exporter, required=required
        )

    if label_field is None and required:
        raise ValueError(
            "Unable to find any label fields matching the provided arguments"
        )

    if (
        force_dict
        and label_field is not None
        and not isinstance(label_field, dict)
    ):
        return {label_field: label_field}

    return label_field


def get_frame_labels_fields(
    sample_collection,
    frame_labels_field=None,
    frame_labels_prefix=None,
    frame_labels_dict=None,
    dataset_exporter=None,
    required=False,
    force_dict=False,
):
    """Gets the frame label field(s) of the sample collection matching the
    specified arguments.

    Provide one of ``frame_labels_field``, ``frame_labels_prefix``,
    ``frame_labels_dict``, or ``dataset_exporter``.

    Args:
        sample_collection: a :class:`SampleCollection`
        frame_labels_field (None): the name of the frame labels field to
            export
        frame_labels_prefix (None): a frame labels field prefix; the returned
            labels dict will contain all frame-level fields whose name starts
            with the given prefix
        frame_labels_dict (None): a dictionary mapping frame-level label field
            names to keys
        dataset_exporter (None): a
            :class:`fiftyone.utils.data.exporters.DatasetExporter` to use to
            choose appropriate frame label field(s)
        required (False): whether at least one matching frame field must be
            found
        force_dict (False): whether to always return a labels dict rather than
            an individual label field

    Returns:
        a frame label field or dict mapping frame label fields to keys
    """
    if frame_labels_prefix is not None:
        frame_labels_dict = _get_frame_labels_dict_for_prefix(
            sample_collection, frame_labels_prefix
        )

    if frame_labels_dict is not None:
        return frame_labels_dict

    if frame_labels_field is None and dataset_exporter is not None:
        frame_labels_field = _get_default_frame_label_fields_for_exporter(
            sample_collection, dataset_exporter, required=required
        )

    if frame_labels_field is None and required:
        raise ValueError(
            "Unable to find any frame label fields matching the provided "
            "arguments"
        )

    if (
        force_dict
        and frame_labels_field is not None
        and not isinstance(frame_labels_field, dict)
    ):
        return {frame_labels_field: frame_labels_field}

    return frame_labels_field


def _get_image_label_fields(sample_collection):
    label_fields = sample_collection.get_field_schema(
        ftype=fof.EmbeddedDocumentField, embedded_doc_type=fol.ImageLabel
    )
    return list(label_fields.keys())


def _get_frame_label_fields(sample_collection):
    label_fields = sample_collection.get_frame_field_schema(
        ftype=fof.EmbeddedDocumentField, embedded_doc_type=fol.ImageLabel
    )
    return list(label_fields.keys())


def _get_labels_dict_for_prefix(sample_collection, label_prefix):
    label_fields = sample_collection.get_field_schema(
        ftype=fof.EmbeddedDocumentField, embedded_doc_type=fol.Label
    )

    return _make_labels_dict_for_prefix(label_fields, label_prefix)


def _get_frame_labels_dict_for_prefix(sample_collection, frame_labels_prefix):
    label_fields = sample_collection.get_frame_field_schema(
        ftype=fof.EmbeddedDocumentField, embedded_doc_type=fol.Label
    )

    return _make_labels_dict_for_prefix(label_fields, frame_labels_prefix)


def _make_labels_dict_for_prefix(label_fields, label_prefix):
    labels_dict = {}
    for field_name in label_fields:
        if field_name.startswith(label_prefix):
            labels_dict[field_name] = field_name[len(label_prefix) :]

    return labels_dict


def _get_default_label_fields_for_exporter(
    sample_collection, dataset_exporter, required=True
):
    label_cls = dataset_exporter.label_cls

    if label_cls is None:
        if required:
            raise ValueError(
                "Cannot select a default field when exporter does not provide "
                "a `label_cls`"
            )

        return None

    label_fields = sample_collection.get_field_schema(
        ftype=fof.EmbeddedDocumentField, embedded_doc_type=fol.Label
    )

    label_field_or_dict = _get_fields_with_types(label_fields, label_cls)

    if label_field_or_dict is not None:
        return label_field_or_dict

    #
    # SPECIAL CASE
    #
    # The export routine can convert `Classification` labels to Detections`
    # format just-in-time, if necessary. So, allow a `Classification` field
    # to be returned here
    #

    if label_cls is fol.Detections:
        for field, field_type in label_fields.items():
            if issubclass(field_type.document_type, fol.Classification):
                return field

    if required:
        raise ValueError("No compatible field(s) of type %s found" % label_cls)

    return None


def _get_default_frame_label_fields_for_exporter(
    sample_collection, dataset_exporter, required=True
):
    frame_labels_cls = dataset_exporter.frame_labels_cls

    if frame_labels_cls is None:
        if required:
            raise ValueError(
                "Cannot select a default frame field when exporter does not "
                "provide a `frame_labels_cls`"
            )

        return None

    frame_labels_fields = sample_collection.get_frame_field_schema(
        ftype=fof.EmbeddedDocumentField, embedded_doc_type=fol.Label
    )

    frame_labels_field_or_dict = _get_fields_with_types(
        frame_labels_fields, frame_labels_cls
    )

    if frame_labels_field_or_dict is not None:
        return frame_labels_field_or_dict

    if required:
        raise ValueError(
            "No compatible frame field(s) of type %s found" % frame_labels_cls
        )

    return None


def _get_fields_with_types(label_fields, label_cls):
    if isinstance(label_cls, dict):
        # Return first matching field for all dict keys
        labels_dict = {}
        for name, _label_cls in label_cls.items():
            field = _get_field_with_type(label_fields, _label_cls)
            if field is not None:
                labels_dict[field] = name

        return labels_dict if labels_dict else None

    # Return first matching field, if any
    return _get_field_with_type(label_fields, label_cls)


def _get_field_with_type(label_fields, label_cls):
    for field, field_type in label_fields.items():
        if issubclass(field_type.document_type, label_cls):
            return field

    return None


<<<<<<< HEAD
def _parse_field_name(sample_collection, field_name, auto_unwind):
=======
def _parse_field_name(
    sample_collection, field_name, auto_unwind, allow_missing=False
):
>>>>>>> 98a7191f
    field_name, is_frame_field = sample_collection._handle_frame_field(
        field_name
    )
    if is_frame_field:
        if not field_name:
            return "frames", True, [], []

        schema = sample_collection.get_frame_field_schema(include_private=True)
    else:
        schema = sample_collection.get_field_schema(include_private=True)

    unwind_list_fields = set()
    other_list_fields = set()

    def _record_list_field(field_name):
        if auto_unwind:
            unwind_list_fields.add(field_name)
        elif field_name not in unwind_list_fields:
            other_list_fields.add(field_name)

    # Parse explicit array references
    chunks = field_name.split("[]")
    for idx in range(len(chunks) - 1):
        unwind_list_fields.add("".join(chunks[: (idx + 1)]))

    # Array references [] have been stripped
    field_name = "".join(chunks)

    # Get root field type, if possible
    root_field_name = field_name.split(".", 1)[0]

    if root_field_name in ("id", "_id"):
        root_field = None
<<<<<<< HEAD
    else:
        try:
            root_field = schema[root_field_name]
        except KeyError:
=======
    elif root_field_name not in schema:
        if not allow_missing:
>>>>>>> 98a7191f
            ftype = "Frame field" if is_frame_field else "Field"
            raise ValueError(
                "%s '%s' does not exist on collection '%s'"
                % (ftype, root_field_name, sample_collection.name)
            )
<<<<<<< HEAD
=======

        root_field = None
    else:
        root_field = schema[root_field_name]
>>>>>>> 98a7191f

    #
    # Detect certain list fields automatically
    #
    # @todo this implementation would be greatly improved by using the schema
    # to detect list fields
    #

    if isinstance(root_field, fof.ListField):
        _record_list_field(root_field_name)

    if isinstance(root_field, fof.EmbeddedDocumentField):
        root_type = root_field.document_type

        if root_type in fol._SINGLE_LABEL_FIELDS:
            if field_name == root_field_name + ".tags":
                _record_list_field(field_name)

        if root_type in fol._LABEL_LIST_FIELDS:
            path = root_field_name + "." + root_type._LABEL_LIST_FIELD

            if field_name.startswith(path):
                _record_list_field(path)

            if field_name == path + ".tags":
                _record_list_field(field_name)

    # Sorting is important here because one must unwind field `x` before
    # embedded field `x.y`
    unwind_list_fields = sorted(unwind_list_fields)
    other_list_fields = sorted(other_list_fields)

    if is_frame_field and not auto_unwind:
        prefix = sample_collection._FRAMES_PREFIX
        field_name = prefix + field_name
        unwind_list_fields = [prefix + f for f in unwind_list_fields]
        other_list_fields = [prefix + f for f in other_list_fields]
        other_list_fields.insert(0, "frames")

    return field_name, is_frame_field, unwind_list_fields, other_list_fields


def _is_array_field(sample_collection, field_name):
    field_name, is_frame_field = sample_collection._handle_frame_field(
        field_name
    )
    if is_frame_field:
        if not field_name:
            return False

        schema = sample_collection.get_frame_field_schema()
    else:
        schema = sample_collection.get_field_schema()

    if "." not in field_name:
        root = field_name
        field_path = None
    else:
        root, field_path = field_name.split(".", 1)

    field = schema.get(root, None)
    return _is_field_type(field, field_path, fof._ARRAY_FIELDS)


def _is_field_type(field, field_path, types):
    if isinstance(field, fof.ListField):
        return _is_field_type(field.field, field_path, types)

    if isinstance(field, fof.EmbeddedDocumentField):
        return _is_field_type(field.document_type, field_path, types)

    if not field_path:
        return isinstance(field, types)

    if "." not in field_path:
        root, field_path = field_path, None
    else:
        root, field_path = field_path.split(".", 1)

    try:
        field = getattr(field, root)
    except AttributeError:
        return False

    return _is_field_type(field, field_path, types)


def _transform_values(values, fcn, level=1):
    if values is None:
        return None

    if level < 1:
        return fcn(values)

    return [_transform_values(v, fcn, level=level - 1) for v in values]


def _make_set_field_pipeline(
    sample_collection, field, expr, embedded_root, allow_missing=False
):
    path, is_frame_field, list_fields, _ = sample_collection._parse_field_name(
        field, allow_missing=allow_missing
    )

    if is_frame_field and path != "frames":
        path = sample_collection._FRAMES_PREFIX + path
        list_fields = ["frames"] + [
            sample_collection._FRAMES_PREFIX + lf for lf in list_fields
        ]

    # Don't unroll terminal lists unless explicitly requested
    list_fields = [lf for lf in list_fields if lf != field]

    # Case 1: no list fields
    if not list_fields:
        path_expr = _render_expr(expr, path, embedded_root)
        return [{"$set": {path: path_expr}}]

    # Case 2: one list field
    if len(list_fields) == 1:
        list_field = list_fields[0]
        subfield = path[len(list_field) + 1 :]
        expr = _set_terminal_list_field(
            list_field, subfield, expr, embedded_root
        )
        return [{"$set": {list_field: expr.to_mongo()}}]

    # Case 3: multiple list fields

    last_list_field = list_fields[-1]
    terminal_prefix = last_list_field[len(list_fields[-2]) + 1 :]
    subfield = path[len(last_list_field) + 1 :]
    expr = _set_terminal_list_field(
        terminal_prefix, subfield, expr, embedded_root
    )

    for list_field1, list_field2 in zip(
        reversed(list_fields[:-1]), reversed(list_fields[1:])
    ):
        inner_list_field = list_field2[len(list_field1) + 1 :]
        expr = F().map(F().set_field(inner_list_field, expr))

    expr = expr.to_mongo(prefix="$" + list_fields[0])

    return [{"$set": {list_fields[0]: expr}}]


def _set_terminal_list_field(list_field, subfield, expr, embedded_root):
    map_path = "$this"
    if subfield:
        map_path += "." + subfield

    map_expr = _render_expr(expr, map_path, embedded_root)

    if subfield:
        map_expr = F().set_field(subfield, map_expr)
    else:
        map_expr = foe.ViewExpression(map_expr)

    return F(list_field).map(map_expr)


def _render_expr(expr, path, embedded_root):
    if not isinstance(expr, foe.ViewExpression):
        return expr

    if not embedded_root:
        prefix = path
    elif "." in path:
        prefix = path.rsplit(".", 1)[0]
    else:
        prefix = None

    if prefix:
        prefix = "$" + prefix

    return expr.to_mongo(prefix=prefix)


def _get_random_characters(n):
    return "".join(
        random.choice(string.ascii_lowercase + string.digits) for _ in range(n)
    )<|MERGE_RESOLUTION|>--- conflicted
+++ resolved
@@ -4953,13 +4953,9 @@
     return None
 
 
-<<<<<<< HEAD
-def _parse_field_name(sample_collection, field_name, auto_unwind):
-=======
 def _parse_field_name(
     sample_collection, field_name, auto_unwind, allow_missing=False
 ):
->>>>>>> 98a7191f
     field_name, is_frame_field = sample_collection._handle_frame_field(
         field_name
     )
@@ -4993,27 +4989,17 @@
 
     if root_field_name in ("id", "_id"):
         root_field = None
-<<<<<<< HEAD
-    else:
-        try:
-            root_field = schema[root_field_name]
-        except KeyError:
-=======
     elif root_field_name not in schema:
         if not allow_missing:
->>>>>>> 98a7191f
             ftype = "Frame field" if is_frame_field else "Field"
             raise ValueError(
                 "%s '%s' does not exist on collection '%s'"
                 % (ftype, root_field_name, sample_collection.name)
             )
-<<<<<<< HEAD
-=======
 
         root_field = None
     else:
         root_field = schema[root_field_name]
->>>>>>> 98a7191f
 
     #
     # Detect certain list fields automatically
