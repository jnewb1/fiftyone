--- conflicted
+++ resolved
@@ -81,11 +81,7 @@
             d,
             "database_admin",
             env_var="FIFTYONE_DATABASE_ADMIN",
-<<<<<<< HEAD
-            default=False,
-=======
             default=False,  # Teams clients can't migrate by default
->>>>>>> 503078b1
         )
         self.database_dir = self.parse_path(
             d,
@@ -335,15 +331,12 @@
             "show_label",
             env_var="FIFTYONE_APP_SHOW_LABEL",
             default=True,
-<<<<<<< HEAD
-=======
         )
         self.show_skeletons = self.parse_bool(
             d,
             "show_skeletons",
             env_var="FIFTYONE_APP_SHOW_SKELETONS",
             default=True,
->>>>>>> 503078b1
         )
         self.show_tooltip = self.parse_bool(
             d,
