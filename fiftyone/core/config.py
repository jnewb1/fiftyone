"""
FiftyOne config.

| Copyright 2017-2023, Voxel51, Inc.
| `voxel51.com <https://voxel51.com/>`_
|
"""
import logging
import multiprocessing
import os

try:
    from importlib import metadata as importlib_metadata  # Python 3.8
except ImportError:
    import importlib_metadata  # Python < 3.8

import pytz

import eta
import eta.core.config as etac

import fiftyone.constants as foc
import fiftyone.core.utils as fou

fop = fou.lazy_import("fiftyone.core.plots.plotly")


logger = logging.getLogger(__name__)


class Config(etac.Config):
    """Base class for JSON serializable config classes."""

    def __repr__(self):
        return self.__str__()


class Configurable(etac.Configurable):
    """Base class for classes that can be initialized with a :class:`Config`
    instance that configures their behavior.

    :class:`Configurable` subclasses must obey the following rules:

        (a) Configurable class ``Foo`` has an associated Config class
            ``FooConfig`` that is importable from the same namespace as ``Foo``

        (b) Configurable class ``Foo`` must be initializable via the syntax
            ``Foo(config)``, where config is a ``FooConfig`` instance

    Args:
        config: a :class:`Config`
    """

    def __init__(self, config):
        self.validate(config)
        self.config = config


class EnvConfig(etac.EnvConfig):
    def __repr__(self):
        return self.__str__()


class FiftyOneConfig(EnvConfig):
    """FiftyOne configuration settings."""

    def __init__(self, d=None):
        if d is None:
            d = {}

        self.api_key = self.parse_string(
            d, "api_key", env_var="FIFTYONE_API_KEY", default=None
        )
        self.api_uri = self.parse_string(
            d, "api_uri", env_var="FIFTYONE_API_URI", default=None
        )
        self.database_uri = self.parse_string(
            d, "database_uri", env_var="FIFTYONE_DATABASE_URI", default=None
        )
        self.database_validation = self.parse_bool(
            d,
            "database_validation",
            env_var="FIFTYONE_DATABASE_VALIDATION",
            default=True,
        )
        self.database_admin = self.parse_bool(
            d,
            "database_admin",
            env_var="FIFTYONE_DATABASE_ADMIN",
            default=False,  # Teams clients can't migrate by default
        )
        self.database_dir = self.parse_path(
            d,
            "database_dir",
            env_var="FIFTYONE_DATABASE_DIR",
            default=foc.DEFAULT_DB_DIR,
        )
        self.database_name = self.parse_string(
            d,
            "database_name",
            env_var="FIFTYONE_DATABASE_NAME",
            default="fiftyone",
        )
        self.dataset_zoo_dir = self.parse_path(
            d,
            "dataset_zoo_dir",
            env_var="FIFTYONE_DATASET_ZOO_DIR",
            default=None,
        )
        self.model_zoo_dir = self.parse_path(
            d, "model_zoo_dir", env_var="FIFTYONE_MODEL_ZOO_DIR", default=None
        )
        self.module_path = self.parse_string_array(
            d,
            "module_path",
            env_var="FIFTYONE_MODULE_PATH",
            default=None,
        )
        self.plugins_dir = self.parse_string(
            d, "plugins_dir", env_var="FIFTYONE_PLUGINS_DIR", default=None
        )
        self.plugins_cache_enabled = self.parse_bool(
            d,
            "plugins_cache_enabled",
            env_var="FIFTYONE_PLUGINS_CACHE_ENABLED",
            default=False,
        )
        self.operator_timeout = self.parse_int(
            d,
            "operator_timeout",
            env_var="FIFTYONE_OPERATOR_TIMEOUT",
            default=600,  # 600 seconds (10 minutes)
        )
        self.dataset_zoo_manifest_paths = self.parse_path_array(
            d,
            "dataset_zoo_manifest_paths",
            env_var="FIFTYONE_DATASET_ZOO_MANIFEST_PATHS",
            default=None,
        )
        self.model_zoo_manifest_paths = self.parse_path_array(
            d,
            "model_zoo_manifest_paths",
            env_var="FIFTYONE_MODEL_ZOO_MANIFEST_PATHS",
            default=None,
        )
        self.default_dataset_dir = self.parse_path(
            d,
            "default_dataset_dir",
            env_var="FIFTYONE_DEFAULT_DATASET_DIR",
            default=None,
        )
        self.default_ml_backend = self.parse_string(
            d,
            "default_ml_backend",
            env_var="FIFTYONE_DEFAULT_ML_BACKEND",
            default=None,
        )
        self.default_batch_size = self.parse_int(
            d,
            "default_batch_size",
            env_var="FIFTYONE_DEFAULT_BATCH_SIZE",
            default=None,
        )
<<<<<<< HEAD
        self.bulk_write_batch_size = self.parse_int(
            d,
            "bulk_write_batch_size",
            env_var="FIFTYONE_BULK_WRITE_BATCH_SIZE",
            # 100k is mongodb limit - use less for URI connection
            default=100_000 if self.api_uri is None else 10_000,
        )
=======
>>>>>>> e54f0f2e
        self.default_batcher = self.parse_string(
            d,
            "default_batcher",
            env_var="FIFTYONE_DEFAULT_BATCHER",
            default="latency" if self.api_uri is None else "size",
        )
        self.batcher_static_size = self.parse_int(
            d,
            "batcher_static_size",
            env_var="FIFTYONE_BATCHER_STATIC_SIZE",
            default=100,
        )
        self.batcher_target_size_bytes = self.parse_int(
            d,
            "batcher_target_size_bytes",
            env_var="FIFTYONE_BATCHER_TARGET_SIZE_BYTES",
            default=2**20,
        )
        self.batcher_target_latency = self.parse_number(
            d,
            "batcher_target_latency",
            env_var="FIFTYONE_BATCHER_TARGET_LATENCY",
            default=0.2,
        )
        self.default_sequence_idx = self.parse_string(
            d,
            "default_sequence_idx",
            env_var="FIFTYONE_DEFAULT_SEQUENCE_IDX",
            default="%06d",
        )
        self.default_image_ext = self.parse_string(
            d,
            "default_image_ext",
            env_var="FIFTYONE_DEFAULT_IMAGE_EXT",
            default=".jpg",
        )
        self.default_video_ext = self.parse_string(
            d,
            "default_video_ext",
            env_var="FIFTYONE_DEFAULT_VIDEO_EXT",
            default=".mp4",
        )
        self.default_app_port = self.parse_int(
            d,
            "default_app_port",
            env_var="FIFTYONE_DEFAULT_APP_PORT",
            default=5151,
        )
        self.default_app_address = self.parse_string(
            d,
            "default_app_address",
            env_var="FIFTYONE_DEFAULT_APP_ADDRESS",
            default="localhost",
        )
        self.desktop_app = self.parse_bool(
            d,
            "desktop_app",
            env_var="FIFTYONE_DESKTOP_APP",
            default=False,
        )
        self.logging_level = self.parse_string(
            d,
            "logging_level",
            env_var="FIFTYONE_LOGGING_LEVEL",
            default="INFO",
        )
        self._show_progress_bars = None  # declare
        self.show_progress_bars = self.parse_bool(
            d,
            "show_progress_bars",
            env_var="FIFTYONE_SHOW_PROGRESS_BARS",
            default=True,
        )
        self.do_not_track = self.parse_bool(
            d,
            "do_not_track",
            env_var="FIFTYONE_DO_NOT_TRACK",
            default=False,
        )
        self.requirement_error_level = self.parse_int(
            d,
            "requirement_error_level",
            env_var="FIFTYONE_REQUIREMENT_ERROR_LEVEL",
            default=0,
        )
        self.timezone = self.parse_string(
            d, "timezone", env_var="FIFTYONE_TIMEZONE", default=None
        )
        self.max_thread_pool_workers = self.parse_int(
            d,
            "max_thread_pool_workers",
            env_var="FIFTYONE_MAX_THREAD_POOL_WORKERS",
            default=None,
        )
        self.max_process_pool_workers = self.parse_int(
            d,
            "max_process_pool_workers",
            env_var="FIFTYONE_MAX_PROCESS_POOL_WORKERS",
            default=None,
        )

        self._init()

    @property
    def show_progress_bars(self):
        return self._show_progress_bars

    @show_progress_bars.setter
    def show_progress_bars(self, value):
        self._show_progress_bars = value
        try:
            # Keep ETA config in-sync
            eta.config.show_progress_bars = value
        except:
            pass

    def attributes(self):
        # Includes `show_progress_bars`
        return super().custom_attributes(dynamic=True)

    def _init(self):
        if self.default_dataset_dir is None:
            self.default_dataset_dir = os.path.join(
                os.path.expanduser("~"), "fiftyone"
            )

        if self.dataset_zoo_dir is None:
            self.dataset_zoo_dir = self.default_dataset_dir

        if self.model_zoo_dir is None:
            self.model_zoo_dir = os.path.join(
                self.default_dataset_dir, "__models__"
            )

        if self.plugins_dir is None:
            self.plugins_dir = os.path.join(
                self.default_dataset_dir,
                "__plugins__",
            )

        if self.default_ml_backend is None:
            installed_packages = _get_installed_packages()

            if "torch" in installed_packages:
                self.default_ml_backend = "torch"
            elif "tensorflow" in installed_packages:
                self.default_ml_backend = "tensorflow"

        if self.default_ml_backend is not None:
            self.default_ml_backend = self.default_ml_backend.lower()

        if self.module_path is not None:
            for idx, module_name in enumerate(self.module_path):
                try:
                    __import__(module_name)
                except ImportError as e:
                    logger.warning(
                        "Failed to import fiftyone.config.module_path[%d]: %s",
                        idx,
                        e,
                    )

        if self.timezone and self.timezone.lower() not in {"local", "utc"}:
            try:
                pytz.timezone(self.timezone)
            except:
                logger.warning("Ignoring invalid timezone '%s'", self.timezone)
                self.timezone = None


class FiftyOneConfigError(etac.EnvConfigError):
    """Exception raised when a FiftyOne configuration issue is encountered."""

    pass


class AppConfig(EnvConfig):
    """FiftyOne App configuration settings."""

    def __init__(self, d=None):
        if d is None:
            d = {}

        self.color_by = self.parse_string(
            d,
            "color_by",
            env_var="FIFTYONE_APP_COLOR_BY",
            default="field",
        )
        self.color_pool = self.parse_string_array(
            d,
            "color_pool",
            env_var="FIFTYONE_APP_COLOR_POOL",
            default=foc.DEFAULT_APP_COLOR_POOL,
        )
        self.colorscale = self.parse_string(
            d,
            "colorscale",
            env_var="FIFTYONE_APP_COLORSCALE",
            default="viridis",
        )
        self.grid_zoom = self.parse_int(
            d, "grid_zoom", env_var="FIFTYONE_APP_GRID_ZOOM", default=5
        )
        self.lightning_threshold = self.parse_int(
            d,
            "lightning_threshold",
            env_var="FIFTYONE_APP_LIGHTNING_THRESHOLD",
            default=None,
        )
        self.loop_videos = self.parse_bool(
            d,
            "loop_videos",
            env_var="FIFTYONE_APP_LOOP_VIDEOS",
            default=False,
        )
        self.multicolor_keypoints = self.parse_bool(
            d,
            "multicolor_keypoints",
            env_var="FIFTYONE_APP_MULTICOLOR_KEYPOINTS",
            default=False,
        )
        self.notebook_height = self.parse_int(
            d,
            "notebook_height",
            env_var="FIFTYONE_APP_NOTEBOOK_HEIGHT",
            default=800,
        )
        self.proxy_url = self.parse_string(
            d,
            "proxy_url",
            env_var="FIFTYONE_APP_PROXY_URL",
            default=None,
        )
        self.show_confidence = self.parse_bool(
            d,
            "show_confidence",
            env_var="FIFTYONE_APP_SHOW_CONFIDENCE",
            default=True,
        )
        self.show_index = self.parse_bool(
            d,
            "show_index",
            env_var="FIFTYONE_APP_SHOW_INDEX",
            default=True,
        )
        self.show_label = self.parse_bool(
            d,
            "show_label",
            env_var="FIFTYONE_APP_SHOW_LABEL",
            default=True,
        )
        self.show_skeletons = self.parse_bool(
            d,
            "show_skeletons",
            env_var="FIFTYONE_APP_SHOW_SKELETONS",
            default=True,
        )
        self.show_tooltip = self.parse_bool(
            d,
            "show_tooltip",
            env_var="FIFTYONE_APP_SHOW_TOOLTIP",
            default=True,
        )
        self.sidebar_mode = self.parse_string(
            d,
            "sidebar_mode",
            env_var="FIFTYONE_APP_SIDEBAR_MODE",
            default="fast",
        )
        self.theme = self.parse_string(
            d,
            "theme",
            env_var="FIFTYONE_APP_THEME",
            default="browser",
        )
        self.use_frame_number = self.parse_bool(
            d,
            "use_frame_number",
            env_var="FIFTYONE_APP_USE_FRAME_NUMBER",
            default=False,
        )
        self.plugins = d.get("plugins", {})

        self._init()

    def get_colormap(self, colorscale=None, n=256, hex_strs=False):
        """Generates a continuous colormap with the specified number of colors
        from the given colorscale.

        The provided ``colorscale`` can be any of the following:

        -   The string name of any colorscale recognized by plotly. See
            https://plotly.com/python/colorscales for possible options

        -   A manually-defined colorscale like the following::

                [
                    [0.000, "rgb(165,0,38)"],
                    [0.111, "rgb(215,48,39)"],
                    [0.222, "rgb(244,109,67)"],
                    [0.333, "rgb(253,174,97)"],
                    [0.444, "rgb(254,224,144)"],
                    [0.555, "rgb(224,243,248)"],
                    [0.666, "rgb(171,217,233)"],
                    [0.777, "rgb(116,173,209)"],
                    [0.888, "rgb(69,117,180)"],
                    [1.000, "rgb(49,54,149)"],
                ]

        The colorscale will be sampled evenly at the required resolution in
        order to generate the colormap.

        Args:
            colorscale (None): a valid colorscale. See above for possible
                options. By default, :attr:`colorscale` is used
            n (256): the desired number of colors
            hex_strs (False): whether to return ``#RRGGBB`` hex strings rather
                than ``(R, G, B)`` tuples

        Returns:
            a list of ``(R, G, B)`` tuples in `[0, 255]`, or, if ``hex_strs``
            is True, a list of `#RRGGBB` strings
        """
        if colorscale is None:
            colorscale = self.colorscale

        return fop.get_colormap(colorscale, n=n, hex_strs=hex_strs)

    def _init(self):
        supported_color_bys = {"field", "instance", "value"}
        default_color_by = "field"
        if self.color_by not in supported_color_bys:
            logger.warning(
                "Invalid color_by=%s. Must be one of %s. Defaulting to '%s'",
                self.color_by,
                supported_color_bys,
                default_color_by,
            )
            self.color_by = default_color_by

        supported_sidebar_modes = {"all", "best", "fast"}
        default_sidebar_mode = "best"
        if self.sidebar_mode not in supported_sidebar_modes:
            logger.warning(
                "Invalid sidebar_mode=%s. Must be one of %s. Defaulting to '%s'",
                self.sidebar_mode,
                supported_sidebar_modes,
                default_sidebar_mode,
            )
            self.sidebar_mode = default_sidebar_mode

        supported_themes = {"browser", "dark", "light"}
        default_theme = "browser"
        if self.theme not in supported_themes:
            logger.warning(
                "Invalid theme=%s. Must be one of %s. Defaulting to '%s'",
                self.theme,
                supported_themes,
                default_theme,
            )
            self.theme = default_theme

        if self.grid_zoom < 0 or self.grid_zoom > 10:
            logger.warning(
                "`grid_zoom` must be in [0, 10]; found %d", self.grid_zoom
            )
            self.grid_zoom = 5

        if "MAPBOX_TOKEN" in os.environ:
            try:
                _set_nested_dict_value(
                    self.plugins,
                    "map.mapboxAccessToken",
                    os.environ["MAPBOX_TOKEN"],
                )
            except Exception as e:
                logger.warning("Failed to set mapbox token: %s", e)


class AppConfigError(etac.EnvConfigError):
    """Exception raised when an invalid :class:`AppConfig` instance is
    encountered.
    """

    pass


class AnnotationConfig(EnvConfig):
    """FiftyOne annotation configuration settings."""

    _BUILTIN_BACKENDS = {
        "cvat": {
            "config_cls": "fiftyone.utils.cvat.CVATBackendConfig",
            "url": "https://app.cvat.ai",
        },
        "labelbox": {
            "config_cls": "fiftyone.utils.labelbox.LabelboxBackendConfig",
            "url": "https://labelbox.com",
        },
        "labelstudio": {
            "config_cls": "fiftyone.utils.labelstudio.LabelStudioBackendConfig",
            "url": "https://labelstud.io",
        },
    }

    def __init__(self, d=None):
        if d is None:
            d = {}

        self.default_backend = self.parse_string(
            d,
            "default_backend",
            env_var="FIFTYONE_ANNOTATION_DEFAULT_BACKEND",
            default="cvat",
        )

        self.backends = self._parse_backends(d)
        if self.default_backend not in self.backends:
            self.default_backend = next(
                iter(sorted(self.backends.keys())), None
            )

    def _parse_backends(self, d):
        d = d.get("backends", {})
        env_vars = dict(os.environ)

        #
        # `FIFTYONE_ANNOTATION_BACKENDS` can be used to declare which backends
        # are exposed. This may exclude builtin backends and/or declare new
        # backends
        #

        if "FIFTYONE_ANNOTATION_BACKENDS" in env_vars:
            backends = env_vars["FIFTYONE_ANNOTATION_BACKENDS"].split(",")

            # Special syntax to append rather than override default backends
            if "*" in backends:
                backends = set(b for b in backends if b != "*")
                backends |= set(self._BUILTIN_BACKENDS.keys())

            d = {backend: d.get(backend, {}) for backend in backends}
        else:
            for backend in self._BUILTIN_BACKENDS.keys():
                if backend not in d:
                    d[backend] = {}

        #
        # Extract parameters from any environment variables of the form
        # `FIFTYONE_<BACKEND>_<PARAMETER>`
        #

        for backend, d_backend in d.items():
            prefix = "FIFTYONE_%s_" % backend.upper()
            for env_name, env_value in env_vars.items():
                if env_name.startswith(prefix):
                    name = env_name[len(prefix) :].lower()
                    value = _parse_env_value(env_value)
                    d_backend[name] = value

        #
        # Set default parameters for builtin annotation backends
        #

        for backend, defaults in self._BUILTIN_BACKENDS.items():
            if backend not in d:
                continue

            d_backend = d[backend]
            for name, value in defaults.items():
                if name not in d_backend:
                    d_backend[name] = value

        return d


class MediaCacheConfig(EnvConfig):
    """FiftyOne media cache configuration settings."""

    def __init__(self, d=None):
        if d is None:
            d = {}

        self.cache_dir = self.parse_path(
            d,
            "cache_dir",
            env_var="FIFTYONE_MEDIA_CACHE_DIR",
            default=None,
        )
        self.cache_size_bytes = self.parse_int(
            d,
            "cache_size_bytes",
            env_var="FIFTYONE_MEDIA_CACHE_SIZE_BYTES",
            default=32 * 1024**3,  # 32 GB
        )
        self.cache_app_images = self.parse_bool(
            d,
            "cache_app_images",
            env_var="FIFTYONE_MEDIA_CACHE_APP_IMAGES",
            default=False,
        )
        self.num_workers = self.parse_int(
            d,
            "num_workers",
            env_var="FIFTYONE_MEDIA_CACHE_NUM_WORKERS",
            default=None,
        )
        self.gc_sleep_seconds = self.parse_number(
            d,
            "gc_sleep_seconds",
            env_var="FIFTYONE_MEDIA_CACHE_GC_SLEEP_SECONDS",
            default=60,
        )
        self.gc_log = self.parse_bool(
            d,
            "gc_log",
            env_var="FIFTYONE_MEDIA_CACHE_GC_LOG",
            default=False,
        )
        self.gc_log_max_bytes = self.parse_number(
            d,
            "gc_log_max_bytes",
            env_var="FIFTYONE_MEDIA_CACHE_GC_LOG_MAX_BYTES",
            default=512 * 1024**2,  # 512 KB
        )
        self.gc_log_backup_count = self.parse_int(
            d,
            "gc_log_backup_count",
            env_var="FIFTYONE_MEDIA_CACHE_GC_LOG_BACKUP_COUNT",
            default=10,
        )
        self.aws_config_file = self.parse_path(
            d,
            "aws_config_file",
            env_var="AWS_CONFIG_FILE",
            default=None,
        )
        self.aws_profile = self.parse_string(
            d,
            "aws_profile",
            env_var="AWS_PROFILE",
            default=None,
        )
        self.google_application_credentials = self.parse_path(
            d,
            "google_application_credentials",
            env_var="GOOGLE_APPLICATION_CREDENTIALS",
            default=None,
        )
        self.azure_credentials_file = self.parse_path(
            d,
            "azure_credentials_file",
            env_var="AZURE_CREDENTIALS_FILE",
            default=None,
        )
        self.azure_profile = self.parse_string(
            d,
            "azure_profile",
            env_var="AZURE_PROFILE",
            default=None,
        )
        self.minio_config_file = self.parse_path(
            d,
            "minio_config_file",
            env_var="MINIO_CONFIG_FILE",
            default=None,
        )
        self.minio_profile = self.parse_string(
            d,
            "minio_profile",
            env_var="MINIO_PROFILE",
            default=None,
        )

        self._set_defaults()

    def _set_defaults(self):
        if self.cache_dir is None:
            self.cache_dir = os.path.join(
                os.path.expanduser("~"), "fiftyone", "__cache__"
            )

        if self.num_workers is None:
            self.num_workers = multiprocessing.cpu_count()


class EvaluationConfig(EnvConfig):
    """FiftyOne evaluation configuration settings."""

    _BUILTIN_BACKENDS = {
        "regression": {
            "simple": {
                "config_cls": "fiftyone.utils.eval.regression.SimpleEvaluationConfig",
            },
        },
        "classification": {
            "simple": {
                "config_cls": "fiftyone.utils.eval.classification.SimpleEvaluationConfig",
            },
            "binary": {
                "config_cls": "fiftyone.utils.eval.classification.BinaryEvaluationConfig",
            },
            "top-k": {
                "config_cls": "fiftyone.utils.eval.classification.TopKEvaluationConfig",
            },
        },
        "detection": {
            "activitynet": {
                "config_cls": "fiftyone.utils.eval.activitynet.ActivityNetEvaluationConfig",
            },
            "coco": {
                "config_cls": "fiftyone.utils.eval.coco.COCOEvaluationConfig",
            },
            "open-images": {
                "config_cls": "fiftyone.utils.eval.openimages.OpenImagesEvaluationConfig",
            },
        },
        "segmentation": {
            "simple": {
                "config_cls": "fiftyone.utils.eval.segmentation.SimpleEvaluationConfig",
            },
        },
    }

    def __init__(self, d=None):
        if d is None:
            d = {}

        self.default_regression_backend = self.parse_string(
            d,
            "default_regression_backend",
            env_var="FIFTYONE_DEFAULT_REGRESSION_BACKEND",
            default="simple",
        )
        self.default_classification_backend = self.parse_string(
            d,
            "default_classification_backend",
            env_var="DEFAULT_FIFTYONE_CLASSIFICATION_BACKEND",
            default="simple",
        )
        self.default_detection_backend = self.parse_string(
            d,
            "default_detection_backend",
            env_var="DEFAULT_FIFTYONE_DETECTION_BACKEND",
            default="coco",
        )
        self.default_segmentation_backend = self.parse_string(
            d,
            "default_segmentation_backend",
            env_var="DEFAULT_FIFTYONE_SEGMENTATION_BACKEND",
            default="simple",
        )

        self.regression_backends = self._parse_backends(d, "regression")
        self.classification_backends = self._parse_backends(
            d, "classification"
        )
        self.detection_backends = self._parse_backends(d, "detection")
        self.segmentation_backends = self._parse_backends(d, "segmentation")

    def _parse_backends(self, d, type):
        TYPE = type.upper()

        d = d.get(f"{type}_backends", {})
        env_vars = dict(os.environ)

        #
        # `FIFTYONE_{TYPE}_BACKENDS` can be used to declare which backends
        # are exposed. This may exclude builtin backends and/or declare new
        # backends
        #

        if f"FIFTYONE_{TYPE}_BACKENDS" in env_vars:
            backends = env_vars[f"FIFTYONE_{TYPE}_BACKENDS"].split(",")

            # Declare new backends and omit any others not in `backends`
            d = {backend: d.get(backend, {}) for backend in backends}
        else:
            backends = sorted(self._BUILTIN_BACKENDS[type].keys())

            # Declare builtin backends if necessary
            for backend in backends:
                if backend not in d:
                    d[backend] = {}

        #
        # Extract parameters from any environment variables of the form
        # `FIFTYONE_{TYPE}_{BACKEND}_{PARAMETER}`
        #

        for backend, parameters in d.items():
            BACKEND = backend.upper()
            prefix = f"FIFTYONE_{TYPE}_{BACKEND}_"
            for env_name, env_value in env_vars.items():
                if env_name.startswith(prefix):
                    type = env_name[len(prefix) :].lower()
                    value = _parse_env_value(env_value)
                    parameters[type] = value

        #
        # Set default parameters for builtin similarity backends
        #

        for backend, defaults in self._BUILTIN_BACKENDS[type].items():
            if backend not in d:
                continue

            d_backend = d[backend]
            for type, value in defaults.items():
                if type not in d_backend:
                    d_backend[type] = value

        return d


def locate_config():
    """Returns the path to the :class:`FiftyOneConfig` on disk.

    The default location is ``~/.fiftyone/config.json``, but you can override
    this path by setting the ``FIFTYONE_CONFIG_PATH`` environment variable.

    Note that a config file may not actually exist on disk.

    Returns:
        the path to the :class:`FiftyOneConfig` on disk
    """
    if "FIFTYONE_CONFIG_PATH" not in os.environ:
        return foc.FIFTYONE_CONFIG_PATH

    return os.environ["FIFTYONE_CONFIG_PATH"]


def locate_app_config():
    """Returns the path to the :class:`AppConfig` on disk.

    The default location is ``~/.fiftyone/app_config.json``, but you can
    override this path by setting the ``FIFTYONE_APP_CONFIG_PATH`` environment
    variable.

    Note that the file may not actually exist.

    Returns:
        the path to the :class:`AppConfig` on disk
    """
    if "FIFTYONE_APP_CONFIG_PATH" not in os.environ:
        return foc.FIFTYONE_APP_CONFIG_PATH

    return os.environ["FIFTYONE_APP_CONFIG_PATH"]


def locate_annotation_config():
    """Returns the path to the :class:`AnnotationConfig` on disk.

    The default location is ``~/.fiftyone/annotation_config.json``, but you can
    override this path by setting the ``FIFTYONE_ANNOTATION_CONFIG_PATH``
    environment variable.

    Note that a config file may not actually exist on disk.

    Returns:
        the path to the :class:`AnnotationConfig` on disk
    """
    if "FIFTYONE_ANNOTATION_CONFIG_PATH" not in os.environ:
        return foc.FIFTYONE_ANNOTATION_CONFIG_PATH

    return os.environ["FIFTYONE_ANNOTATION_CONFIG_PATH"]


def locate_media_cache_config():
    """Returns the path to the :class:`MediaCacheConfig` on disk.

    The default location is ``~/.fiftyone/media_cache_config.json``, but you
    can override this path by setting the ``FIFTYONE_MEDIA_CACHE_CONFIG_PATH``
    environment variable.

    Note that a config file may not actually exist on disk in the default
    location, in which case the default config settings will be used.

    Returns:
        the path to the :class:`MediaCacheConfig` on disk

    Raises:
        OSError: if the media cache config path has been customized but the
            file does not exist on disk
    """
    if "FIFTYONE_MEDIA_CACHE_CONFIG_PATH" not in os.environ:
        return foc.FIFTYONE_MEDIA_CACHE_CONFIG_PATH

    config_path = os.environ["FIFTYONE_MEDIA_CACHE_CONFIG_PATH"]
    if not os.path.isfile(config_path):
        raise OSError("Media cache config file '%s' not found" % config_path)

    return config_path


def locate_evaluation_config():
    """Returns the path to the :class:`EvaluationConfig` on disk.

    The default location is ``~/.fiftyone/evaluation_config.json``, but you can
    override this path by setting the ``FIFTYONE_EVALUATION_CONFIG_PATH``
    environment variable.

    Note that a config file may not actually exist on disk.

    Returns:
        the path to the :class:`EvaluationConfig` on disk
    """
    if "FIFTYONE_EVALUATION_CONFIG_PATH" not in os.environ:
        return foc.FIFTYONE_EVALUATION_CONFIG_PATH

    return os.environ["FIFTYONE_EVALUATION_CONFIG_PATH"]


def load_config():
    """Loads the FiftyOne config.

    Returns:
        a :class:`FiftyOneConfig` instance
    """
    config_path = locate_config()
    if os.path.isfile(config_path):
        return FiftyOneConfig.from_json(config_path)

    return FiftyOneConfig()


def load_app_config():
    """Loads the FiftyOne App config.

    Returns:
        an :class:`AppConfig` instance
    """
    app_config_path = locate_app_config()
    if os.path.isfile(app_config_path):
        return AppConfig.from_json(app_config_path)

    return AppConfig()


def load_annotation_config():
    """Loads the FiftyOne annotation config.

    Returns:
        an :class:`AnnotationConfig` instance
    """
    annotation_config_path = locate_annotation_config()
    if os.path.isfile(annotation_config_path):
        return AnnotationConfig.from_json(annotation_config_path)

    return AnnotationConfig()


def load_media_cache_config():
    """Loads the FiftyOne media cache config.

    Returns:
        an :class:`MediaCacheConfig` instance
    """
    media_cache_config_path = locate_media_cache_config()
    if os.path.isfile(media_cache_config_path):
        return MediaCacheConfig.from_json(media_cache_config_path)

    return MediaCacheConfig()


class HTTPRetryConfig(object):
    """Values used to configure the behavior of the retry logic of HTTP calls
    made throughout the library.

    NOTE: calls made directly through storage clients (GCS, S3) use their own
    internal retry logic implementation and may not perfectly match this
    configuration. This configuration is for direct HTTP requests.
    """

    # HTTP codes that should trigger a retry
    RETRY_CODES = {408, 429, 500, 502, 503, 504, 509}

    # Exponential backoff factor
    # See https://github.com/litl/backoff/blob/master/backoff/_wait_gen.py#L17
    FACTOR = 0.1

    # Maximum number of times to execute a retry before throwing an exception
    MAX_TRIES = 10


def load_evaluation_config():
    """Loads the FiftyOne evaluation config.

    Returns:
        an :class:`EvaluationConfig` instance
    """
    evaluation_config_path = locate_evaluation_config()
    if os.path.isfile(evaluation_config_path):
        return EvaluationConfig.from_json(evaluation_config_path)

    return EvaluationConfig()


def _parse_env_value(value):
    try:
        return int(value)
    except:
        pass

    try:
        return float(value)
    except:
        pass

    if value in ("True", "true"):
        return True

    if value in ("False", "false"):
        return False

    if value in ("None", ""):
        return None

    if "," in value:
        return [_parse_env_value(v) for v in value.split(",")]

    return value


def _get_installed_packages():
    try:
        return set(
            d.metadata["Name"] for d in importlib_metadata.distributions()
        )
    except:
        logger.debug("Failed to get installed packages")
        return set()


def _set_nested_dict_value(d, path, value):
    keys = path.split(".")

    for key in keys[:-1]:
        if key not in d:
            d[key] = {}

        d = d[key]

    d[keys[-1]] = value<|MERGE_RESOLUTION|>--- conflicted
+++ resolved
@@ -161,16 +161,6 @@
             env_var="FIFTYONE_DEFAULT_BATCH_SIZE",
             default=None,
         )
-<<<<<<< HEAD
-        self.bulk_write_batch_size = self.parse_int(
-            d,
-            "bulk_write_batch_size",
-            env_var="FIFTYONE_BULK_WRITE_BATCH_SIZE",
-            # 100k is mongodb limit - use less for URI connection
-            default=100_000 if self.api_uri is None else 10_000,
-        )
-=======
->>>>>>> e54f0f2e
         self.default_batcher = self.parse_string(
             d,
             "default_batcher",
