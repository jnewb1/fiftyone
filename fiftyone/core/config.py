"""
FiftyOne config.

| Copyright 2017-2023, Voxel51, Inc.
| `voxel51.com <https://voxel51.com/>`_
|
"""
import logging
import multiprocessing
import os

try:
    from importlib import metadata as importlib_metadata  # Python 3.8
except ImportError:
    import importlib_metadata  # Python < 3.8

import pytz

import eta
import eta.core.config as etac

import fiftyone.constants as foc
import fiftyone.core.utils as fou

fop = fou.lazy_import("fiftyone.core.plots.plotly")


logger = logging.getLogger(__name__)


class Config(etac.Config):
    """Base class for JSON serializable config classes."""

    def __repr__(self):
        return self.__str__()


class Configurable(etac.Configurable):
    """Base class for classes that can be initialized with a :class:`Config`
    instance that configures their behavior.

    :class:`Configurable` subclasses must obey the following rules:

        (a) Configurable class ``Foo`` has an associated Config class
            ``FooConfig`` that is importable from the same namespace as ``Foo``

        (b) Configurable class ``Foo`` must be initializable via the syntax
            ``Foo(config)``, where config is a ``FooConfig`` instance

    Args:
        config: a :class:`Config`
    """

    def __init__(self, config):
        self.validate(config)
        self.config = config


class EnvConfig(etac.EnvConfig):
    def __repr__(self):
        return self.__str__()


class FiftyOneConfig(EnvConfig):
    """FiftyOne configuration settings."""

    def __init__(self, d=None):
        if d is None:
            d = {}

        self.api_key = self.parse_string(
            d, "api_key", env_var="FIFTYONE_API_KEY", default=None
        )
        self.api_uri = self.parse_string(
            d, "api_uri", env_var="FIFTYONE_API_URI", default=None
        )
        self.database_uri = self.parse_string(
            d, "database_uri", env_var="FIFTYONE_DATABASE_URI", default=None
        )
        self.database_validation = self.parse_bool(
            d,
            "database_validation",
            env_var="FIFTYONE_DATABASE_VALIDATION",
            default=True,
        )
        self.database_admin = self.parse_bool(
            d,
            "database_admin",
            env_var="FIFTYONE_DATABASE_ADMIN",
            default=False,  # Teams clients can't migrate by default
        )
        self.database_dir = self.parse_path(
            d,
            "database_dir",
            env_var="FIFTYONE_DATABASE_DIR",
            default=foc.DEFAULT_DB_DIR,
        )
        self.database_name = self.parse_string(
            d,
            "database_name",
            env_var="FIFTYONE_DATABASE_NAME",
            default="fiftyone",
        )
        self.dataset_zoo_dir = self.parse_path(
            d,
            "dataset_zoo_dir",
            env_var="FIFTYONE_DATASET_ZOO_DIR",
            default=None,
        )
        self.model_zoo_dir = self.parse_path(
            d, "model_zoo_dir", env_var="FIFTYONE_MODEL_ZOO_DIR", default=None
        )
        self.module_path = self.parse_string_array(
            d,
            "module_path",
            env_var="FIFTYONE_MODULE_PATH",
            default=None,
        )
        self.plugins_dir = self.parse_string(
            d, "plugins_dir", env_var="FIFTYONE_PLUGINS_DIR", default=None
        )
        self.plugins_cache_enabled = self.parse_bool(
            d,
            "plugins_cache_enabled",
            env_var="FIFTYONE_PLUGINS_CACHE_ENABLED",
            default=False,
        )
        self.operator_timeout = self.parse_int(
            d,
            "operator_timeout",
            env_var="FIFTYONE_OPERATOR_TIMEOUT",
            default=600,  # 600 seconds (10 minutes)
        )
        self.dataset_zoo_manifest_paths = self.parse_path_array(
            d,
            "dataset_zoo_manifest_paths",
            env_var="FIFTYONE_DATASET_ZOO_MANIFEST_PATHS",
            default=None,
        )
        self.model_zoo_manifest_paths = self.parse_path_array(
            d,
            "model_zoo_manifest_paths",
            env_var="FIFTYONE_MODEL_ZOO_MANIFEST_PATHS",
            default=None,
        )
        self.default_dataset_dir = self.parse_path(
            d,
            "default_dataset_dir",
            env_var="FIFTYONE_DEFAULT_DATASET_DIR",
            default=None,
        )
        self.default_ml_backend = self.parse_string(
            d,
            "default_ml_backend",
            env_var="FIFTYONE_DEFAULT_ML_BACKEND",
            default=None,
        )
        self.default_batch_size = self.parse_int(
            d,
            "default_batch_size",
            env_var="FIFTYONE_DEFAULT_BATCH_SIZE",
            default=None,
        )
        self.default_sequence_idx = self.parse_string(
            d,
            "default_sequence_idx",
            env_var="FIFTYONE_DEFAULT_SEQUENCE_IDX",
            default="%06d",
        )
        self.default_image_ext = self.parse_string(
            d,
            "default_image_ext",
            env_var="FIFTYONE_DEFAULT_IMAGE_EXT",
            default=".jpg",
        )
        self.default_video_ext = self.parse_string(
            d,
            "default_video_ext",
            env_var="FIFTYONE_DEFAULT_VIDEO_EXT",
            default=".mp4",
        )
        self.default_app_port = self.parse_int(
            d,
            "default_app_port",
            env_var="FIFTYONE_DEFAULT_APP_PORT",
            default=5151,
        )
        self.default_app_address = self.parse_string(
            d,
            "default_app_address",
            env_var="FIFTYONE_DEFAULT_APP_ADDRESS",
            default="localhost",
        )
        self.desktop_app = self.parse_bool(
            d,
            "desktop_app",
            env_var="FIFTYONE_DESKTOP_APP",
            default=False,
        )
        self.logging_level = self.parse_string(
            d,
            "logging_level",
            env_var="FIFTYONE_LOGGING_LEVEL",
            default="INFO",
        )
        self._show_progress_bars = None  # declare
        self.show_progress_bars = self.parse_bool(
            d,
            "show_progress_bars",
            env_var="FIFTYONE_SHOW_PROGRESS_BARS",
            default=True,
        )
        self.do_not_track = self.parse_bool(
            d,
            "do_not_track",
            env_var="FIFTYONE_DO_NOT_TRACK",
            default=False,
        )
        self.requirement_error_level = self.parse_int(
            d,
            "requirement_error_level",
            env_var="FIFTYONE_REQUIREMENT_ERROR_LEVEL",
            default=0,
        )
        self.timezone = self.parse_string(
            d, "timezone", env_var="FIFTYONE_TIMEZONE", default=None
        )
        self.max_thread_pool_workers = self.parse_int(
            d,
            "max_thread_pool_workers",
            env_var="FIFTYONE_MAX_THREAD_POOL_WORKERS",
            default=None,
        )
        self.max_process_pool_workers = self.parse_int(
            d,
            "max_process_pool_workers",
            env_var="FIFTYONE_MAX_PROCESS_POOL_WORKERS",
            default=None,
        )

        self._init()

    @property
    def show_progress_bars(self):
        return self._show_progress_bars

    @show_progress_bars.setter
    def show_progress_bars(self, value):
        self._show_progress_bars = value
        try:
            # Keep ETA config in-sync
            eta.config.show_progress_bars = value
        except:
            pass

    def attributes(self):
        # Includes `show_progress_bars`
        return super().custom_attributes(dynamic=True)

    def _init(self):
        if self.default_dataset_dir is None:
            self.default_dataset_dir = os.path.join(
                os.path.expanduser("~"), "fiftyone"
            )

        if self.dataset_zoo_dir is None:
            self.dataset_zoo_dir = self.default_dataset_dir

        if self.model_zoo_dir is None:
            self.model_zoo_dir = os.path.join(
                self.default_dataset_dir, "__models__"
            )

        if self.plugins_dir is None:
            self.plugins_dir = os.path.join(
                self.default_dataset_dir,
                "__plugins__",
            )

        if self.default_ml_backend is None:
            installed_packages = _get_installed_packages()

            if "torch" in installed_packages:
                self.default_ml_backend = "torch"
            elif "tensorflow" in installed_packages:
                self.default_ml_backend = "tensorflow"

        if self.default_ml_backend is not None:
            self.default_ml_backend = self.default_ml_backend.lower()

        if self.module_path is not None:
            for idx, module_name in enumerate(self.module_path):
                try:
                    __import__(module_name)
                except ImportError as e:
                    logger.warning(
                        "Failed to import fiftyone.config.module_path[%d]: %s",
                        idx,
                        e,
                    )

        if self.timezone and self.timezone.lower() not in {"local", "utc"}:
            try:
                pytz.timezone(self.timezone)
            except:
                logger.warning("Ignoring invalid timezone '%s'", self.timezone)
                self.timezone = None


class FiftyOneConfigError(etac.EnvConfigError):
    """Exception raised when a FiftyOne configuration issue is encountered."""

    pass


class AppConfig(EnvConfig):
    """FiftyOne App configuration settings."""

    def __init__(self, d=None):
        if d is None:
            d = {}

        self.color_by = self.parse_string(
            d,
            "color_by",
            env_var="FIFTYONE_APP_COLOR_BY",
            default="field",
        )
        self.color_pool = self.parse_string_array(
            d,
            "color_pool",
            env_var="FIFTYONE_APP_COLOR_POOL",
            default=foc.DEFAULT_APP_COLOR_POOL,
        )
        self.colorscale = self.parse_string(
            d,
            "colorscale",
            env_var="FIFTYONE_APP_COLORSCALE",
            default="viridis",
        )
        self.grid_zoom = self.parse_int(
            d, "grid_zoom", env_var="FIFTYONE_APP_GRID_ZOOM", default=5
        )
        self.lightning_threshold = self.parse_int(
            d,
            "lightning_threshold",
            env_var="FIFTYONE_APP_LIGHTNING_THRESHOLD",
<<<<<<< HEAD
            default=100,
=======
            default=None,
>>>>>>> 5c744407
        )
        self.loop_videos = self.parse_bool(
            d,
            "loop_videos",
            env_var="FIFTYONE_APP_LOOP_VIDEOS",
            default=False,
        )
        self.multicolor_keypoints = self.parse_bool(
            d,
            "multicolor_keypoints",
            env_var="FIFTYONE_APP_MULTICOLOR_KEYPOINTS",
            default=False,
        )
        self.notebook_height = self.parse_int(
            d,
            "notebook_height",
            env_var="FIFTYONE_APP_NOTEBOOK_HEIGHT",
            default=800,
        )
        self.proxy_url = self.parse_string(
            d,
            "proxy_url",
            env_var="FIFTYONE_APP_PROXY_URL",
            default=None,
        )
        self.show_confidence = self.parse_bool(
            d,
            "show_confidence",
            env_var="FIFTYONE_APP_SHOW_CONFIDENCE",
            default=True,
        )
        self.show_index = self.parse_bool(
            d,
            "show_index",
            env_var="FIFTYONE_APP_SHOW_INDEX",
            default=True,
        )
        self.show_label = self.parse_bool(
            d,
            "show_label",
            env_var="FIFTYONE_APP_SHOW_LABEL",
            default=True,
        )
        self.show_skeletons = self.parse_bool(
            d,
            "show_skeletons",
            env_var="FIFTYONE_APP_SHOW_SKELETONS",
            default=True,
        )
        self.show_tooltip = self.parse_bool(
            d,
            "show_tooltip",
            env_var="FIFTYONE_APP_SHOW_TOOLTIP",
            default=True,
        )
        self.sidebar_mode = self.parse_string(
            d,
            "sidebar_mode",
            env_var="FIFTYONE_APP_SIDEBAR_MODE",
            default="fast",
        )
        self.theme = self.parse_string(
            d,
            "theme",
            env_var="FIFTYONE_APP_THEME",
            default="browser",
        )
        self.use_frame_number = self.parse_bool(
            d,
            "use_frame_number",
            env_var="FIFTYONE_APP_USE_FRAME_NUMBER",
            default=False,
        )
        self.plugins = d.get("plugins", {})

        self._init()

    def get_colormap(self, colorscale=None, n=256, hex_strs=False):
        """Generates a continuous colormap with the specified number of colors
        from the given colorscale.

        The provided ``colorscale`` can be any of the following:

        -   The string name of any colorscale recognized by plotly. See
            https://plotly.com/python/colorscales for possible options

        -   A manually-defined colorscale like the following::

                [
                    [0.000, "rgb(165,0,38)"],
                    [0.111, "rgb(215,48,39)"],
                    [0.222, "rgb(244,109,67)"],
                    [0.333, "rgb(253,174,97)"],
                    [0.444, "rgb(254,224,144)"],
                    [0.555, "rgb(224,243,248)"],
                    [0.666, "rgb(171,217,233)"],
                    [0.777, "rgb(116,173,209)"],
                    [0.888, "rgb(69,117,180)"],
                    [1.000, "rgb(49,54,149)"],
                ]

        The colorscale will be sampled evenly at the required resolution in
        order to generate the colormap.

        Args:
            colorscale (None): a valid colorscale. See above for possible
                options. By default, :attr:`colorscale` is used
            n (256): the desired number of colors
            hex_strs (False): whether to return ``#RRGGBB`` hex strings rather
                than ``(R, G, B)`` tuples

        Returns:
            a list of ``(R, G, B)`` tuples in `[0, 255]`, or, if ``hex_strs``
            is True, a list of `#RRGGBB` strings
        """
        if colorscale is None:
            colorscale = self.colorscale

        return fop.get_colormap(colorscale, n=n, hex_strs=hex_strs)

    def _init(self):
        supported_color_bys = {"field", "instance", "value"}
        default_color_by = "field"
        if self.color_by not in supported_color_bys:
            logger.warning(
                "Invalid color_by=%s. Must be one of %s. Defaulting to '%s'",
                self.color_by,
                supported_color_bys,
                default_color_by,
            )
            self.color_by = default_color_by

        supported_sidebar_modes = {"all", "best", "fast"}
        default_sidebar_mode = "best"
        if self.sidebar_mode not in supported_sidebar_modes:
            logger.warning(
                "Invalid sidebar_mode=%s. Must be one of %s. Defaulting to '%s'",
                self.sidebar_mode,
                supported_sidebar_modes,
                default_sidebar_mode,
            )
            self.sidebar_mode = default_sidebar_mode

        supported_themes = {"browser", "dark", "light"}
        default_theme = "browser"
        if self.theme not in supported_themes:
            logger.warning(
                "Invalid theme=%s. Must be one of %s. Defaulting to '%s'",
                self.theme,
                supported_themes,
                default_theme,
            )
            self.theme = default_theme

        if self.grid_zoom < 0 or self.grid_zoom > 10:
            logger.warning(
                "`grid_zoom` must be in [0, 10]; found %d", self.grid_zoom
            )
            self.grid_zoom = 5

        if "MAPBOX_TOKEN" in os.environ:
            try:
                _set_nested_dict_value(
                    self.plugins,
                    "map.mapboxAccessToken",
                    os.environ["MAPBOX_TOKEN"],
                )
            except Exception as e:
                logger.warning("Failed to set mapbox token: %s", e)


class AppConfigError(etac.EnvConfigError):
    """Exception raised when an invalid :class:`AppConfig` instance is
    encountered.
    """

    pass


class AnnotationConfig(EnvConfig):
    """FiftyOne annotation configuration settings."""

    _BUILTIN_BACKENDS = {
        "cvat": {
            "config_cls": "fiftyone.utils.cvat.CVATBackendConfig",
            "url": "https://app.cvat.ai",
        },
        "labelbox": {
            "config_cls": "fiftyone.utils.labelbox.LabelboxBackendConfig",
            "url": "https://labelbox.com",
        },
        "labelstudio": {
            "config_cls": "fiftyone.utils.labelstudio.LabelStudioBackendConfig",
            "url": "https://labelstud.io",
        },
    }

    def __init__(self, d=None):
        if d is None:
            d = {}

        self.default_backend = self.parse_string(
            d,
            "default_backend",
            env_var="FIFTYONE_ANNOTATION_DEFAULT_BACKEND",
            default="cvat",
        )

        self.backends = self._parse_backends(d)
        if self.default_backend not in self.backends:
            self.default_backend = next(
                iter(sorted(self.backends.keys())), None
            )

    def _parse_backends(self, d):
        d = d.get("backends", {})
        env_vars = dict(os.environ)

        #
        # `FIFTYONE_ANNOTATION_BACKENDS` can be used to declare which backends
        # are exposed. This may exclude builtin backends and/or declare new
        # backends
        #

        if "FIFTYONE_ANNOTATION_BACKENDS" in env_vars:
            backends = env_vars["FIFTYONE_ANNOTATION_BACKENDS"].split(",")

            # Special syntax to append rather than override default backends
            if "*" in backends:
                backends = set(b for b in backends if b != "*")
                backends |= set(self._BUILTIN_BACKENDS.keys())

            d = {backend: d.get(backend, {}) for backend in backends}
        else:
            for backend in self._BUILTIN_BACKENDS.keys():
                if backend not in d:
                    d[backend] = {}

        #
        # Extract parameters from any environment variables of the form
        # `FIFTYONE_<BACKEND>_<PARAMETER>`
        #

        for backend, d_backend in d.items():
            prefix = "FIFTYONE_%s_" % backend.upper()
            for env_name, env_value in env_vars.items():
                if env_name.startswith(prefix):
                    name = env_name[len(prefix) :].lower()
                    value = _parse_env_value(env_value)
                    d_backend[name] = value

        #
        # Set default parameters for builtin annotation backends
        #

        for backend, defaults in self._BUILTIN_BACKENDS.items():
            if backend not in d:
                continue

            d_backend = d[backend]
            for name, value in defaults.items():
                if name not in d_backend:
                    d_backend[name] = value

        return d


class MediaCacheConfig(EnvConfig):
    """FiftyOne media cache configuration settings."""

    def __init__(self, d=None):
        if d is None:
            d = {}

        self.cache_dir = self.parse_path(
            d,
            "cache_dir",
            env_var="FIFTYONE_MEDIA_CACHE_DIR",
            default=None,
        )
        self.cache_size_bytes = self.parse_int(
            d,
            "cache_size_bytes",
            env_var="FIFTYONE_MEDIA_CACHE_SIZE_BYTES",
            default=32 * 1024**3,  # 32 GB
        )
        self.cache_app_images = self.parse_bool(
            d,
            "cache_app_images",
            env_var="FIFTYONE_MEDIA_CACHE_APP_IMAGES",
            default=False,
        )
        self.num_workers = self.parse_int(
            d,
            "num_workers",
            env_var="FIFTYONE_MEDIA_CACHE_NUM_WORKERS",
            default=None,
        )
        self.gc_sleep_seconds = self.parse_number(
            d,
            "gc_sleep_seconds",
            env_var="FIFTYONE_MEDIA_CACHE_GC_SLEEP_SECONDS",
            default=60,
        )
        self.gc_log = self.parse_bool(
            d,
            "gc_log",
            env_var="FIFTYONE_MEDIA_CACHE_GC_LOG",
            default=False,
        )
        self.gc_log_max_bytes = self.parse_number(
            d,
            "gc_log_max_bytes",
            env_var="FIFTYONE_MEDIA_CACHE_GC_LOG_MAX_BYTES",
            default=512 * 1024**2,  # 512 KB
        )
        self.gc_log_backup_count = self.parse_int(
            d,
            "gc_log_backup_count",
            env_var="FIFTYONE_MEDIA_CACHE_GC_LOG_BACKUP_COUNT",
            default=10,
        )
        self.aws_config_file = self.parse_path(
            d,
            "aws_config_file",
            env_var="AWS_CONFIG_FILE",
            default=None,
        )
        self.aws_profile = self.parse_string(
            d,
            "aws_profile",
            env_var="AWS_PROFILE",
            default=None,
        )
        self.google_application_credentials = self.parse_path(
            d,
            "google_application_credentials",
            env_var="GOOGLE_APPLICATION_CREDENTIALS",
            default=None,
        )
        self.azure_credentials_file = self.parse_path(
            d,
            "azure_credentials_file",
            env_var="AZURE_CREDENTIALS_FILE",
            default=None,
        )
        self.azure_profile = self.parse_string(
            d,
            "azure_profile",
            env_var="AZURE_PROFILE",
            default=None,
        )
        self.minio_config_file = self.parse_path(
            d,
            "minio_config_file",
            env_var="MINIO_CONFIG_FILE",
            default=None,
        )
        self.minio_profile = self.parse_string(
            d,
            "minio_profile",
            env_var="MINIO_PROFILE",
            default=None,
        )

        self._set_defaults()

    def _set_defaults(self):
        if self.cache_dir is None:
            self.cache_dir = os.path.join(
                os.path.expanduser("~"), "fiftyone", "__cache__"
            )

        if self.num_workers is None:
            self.num_workers = multiprocessing.cpu_count()


class EvaluationConfig(EnvConfig):
    """FiftyOne evaluation configuration settings."""

    _BUILTIN_BACKENDS = {
        "regression": {
            "simple": {
                "config_cls": "fiftyone.utils.eval.regression.SimpleEvaluationConfig",
            },
        },
        "classification": {
            "simple": {
                "config_cls": "fiftyone.utils.eval.classification.SimpleEvaluationConfig",
            },
            "binary": {
                "config_cls": "fiftyone.utils.eval.classification.BinaryEvaluationConfig",
            },
            "top-k": {
                "config_cls": "fiftyone.utils.eval.classification.TopKEvaluationConfig",
            },
        },
        "detection": {
            "activitynet": {
                "config_cls": "fiftyone.utils.eval.activitynet.ActivityNetEvaluationConfig",
            },
            "coco": {
                "config_cls": "fiftyone.utils.eval.coco.COCOEvaluationConfig",
            },
            "open-images": {
                "config_cls": "fiftyone.utils.eval.openimages.OpenImagesEvaluationConfig",
            },
        },
        "segmentation": {
            "simple": {
                "config_cls": "fiftyone.utils.eval.segmentation.SimpleEvaluationConfig",
            },
        },
    }

    def __init__(self, d=None):
        if d is None:
            d = {}

        self.default_regression_backend = self.parse_string(
            d,
            "default_regression_backend",
            env_var="FIFTYONE_DEFAULT_REGRESSION_BACKEND",
            default="simple",
        )
        self.default_classification_backend = self.parse_string(
            d,
            "default_classification_backend",
            env_var="DEFAULT_FIFTYONE_CLASSIFICATION_BACKEND",
            default="simple",
        )
        self.default_detection_backend = self.parse_string(
            d,
            "default_detection_backend",
            env_var="DEFAULT_FIFTYONE_DETECTION_BACKEND",
            default="coco",
        )
        self.default_segmentation_backend = self.parse_string(
            d,
            "default_segmentation_backend",
            env_var="DEFAULT_FIFTYONE_SEGMENTATION_BACKEND",
            default="simple",
        )

        self.regression_backends = self._parse_backends(d, "regression")
        self.classification_backends = self._parse_backends(
            d, "classification"
        )
        self.detection_backends = self._parse_backends(d, "detection")
        self.segmentation_backends = self._parse_backends(d, "segmentation")

    def _parse_backends(self, d, type):
        TYPE = type.upper()

        d = d.get(f"{type}_backends", {})
        env_vars = dict(os.environ)

        #
        # `FIFTYONE_{TYPE}_BACKENDS` can be used to declare which backends
        # are exposed. This may exclude builtin backends and/or declare new
        # backends
        #

        if f"FIFTYONE_{TYPE}_BACKENDS" in env_vars:
            backends = env_vars[f"FIFTYONE_{TYPE}_BACKENDS"].split(",")

            # Declare new backends and omit any others not in `backends`
            d = {backend: d.get(backend, {}) for backend in backends}
        else:
            backends = sorted(self._BUILTIN_BACKENDS[type].keys())

            # Declare builtin backends if necessary
            for backend in backends:
                if backend not in d:
                    d[backend] = {}

        #
        # Extract parameters from any environment variables of the form
        # `FIFTYONE_{TYPE}_{BACKEND}_{PARAMETER}`
        #

        for backend, parameters in d.items():
            BACKEND = backend.upper()
            prefix = f"FIFTYONE_{TYPE}_{BACKEND}_"
            for env_name, env_value in env_vars.items():
                if env_name.startswith(prefix):
                    type = env_name[len(prefix) :].lower()
                    value = _parse_env_value(env_value)
                    parameters[type] = value

        #
        # Set default parameters for builtin similarity backends
        #

        for backend, defaults in self._BUILTIN_BACKENDS[type].items():
            if backend not in d:
                continue

            d_backend = d[backend]
            for type, value in defaults.items():
                if type not in d_backend:
                    d_backend[type] = value

        return d


def locate_config():
    """Returns the path to the :class:`FiftyOneConfig` on disk.

    The default location is ``~/.fiftyone/config.json``, but you can override
    this path by setting the ``FIFTYONE_CONFIG_PATH`` environment variable.

    Note that a config file may not actually exist on disk.

    Returns:
        the path to the :class:`FiftyOneConfig` on disk
    """
    if "FIFTYONE_CONFIG_PATH" not in os.environ:
        return foc.FIFTYONE_CONFIG_PATH

    return os.environ["FIFTYONE_CONFIG_PATH"]


def locate_app_config():
    """Returns the path to the :class:`AppConfig` on disk.

    The default location is ``~/.fiftyone/app_config.json``, but you can
    override this path by setting the ``FIFTYONE_APP_CONFIG_PATH`` environment
    variable.

    Note that the file may not actually exist.

    Returns:
        the path to the :class:`AppConfig` on disk
    """
    if "FIFTYONE_APP_CONFIG_PATH" not in os.environ:
        return foc.FIFTYONE_APP_CONFIG_PATH

    return os.environ["FIFTYONE_APP_CONFIG_PATH"]


def locate_annotation_config():
    """Returns the path to the :class:`AnnotationConfig` on disk.

    The default location is ``~/.fiftyone/annotation_config.json``, but you can
    override this path by setting the ``FIFTYONE_ANNOTATION_CONFIG_PATH``
    environment variable.

    Note that a config file may not actually exist on disk.

    Returns:
        the path to the :class:`AnnotationConfig` on disk
    """
    if "FIFTYONE_ANNOTATION_CONFIG_PATH" not in os.environ:
        return foc.FIFTYONE_ANNOTATION_CONFIG_PATH

    return os.environ["FIFTYONE_ANNOTATION_CONFIG_PATH"]


def locate_media_cache_config():
    """Returns the path to the :class:`MediaCacheConfig` on disk.

    The default location is ``~/.fiftyone/media_cache_config.json``, but you
    can override this path by setting the ``FIFTYONE_MEDIA_CACHE_CONFIG_PATH``
    environment variable.

    Note that a config file may not actually exist on disk in the default
    location, in which case the default config settings will be used.

    Returns:
        the path to the :class:`MediaCacheConfig` on disk

    Raises:
        OSError: if the media cache config path has been customized but the
            file does not exist on disk
    """
    if "FIFTYONE_MEDIA_CACHE_CONFIG_PATH" not in os.environ:
        return foc.FIFTYONE_MEDIA_CACHE_CONFIG_PATH

    config_path = os.environ["FIFTYONE_MEDIA_CACHE_CONFIG_PATH"]
    if not os.path.isfile(config_path):
        raise OSError("Media cache config file '%s' not found" % config_path)

    return config_path


def locate_evaluation_config():
    """Returns the path to the :class:`EvaluationConfig` on disk.

    The default location is ``~/.fiftyone/evaluation_config.json``, but you can
    override this path by setting the ``FIFTYONE_EVALUATION_CONFIG_PATH``
    environment variable.

    Note that a config file may not actually exist on disk.

    Returns:
        the path to the :class:`EvaluationConfig` on disk
    """
    if "FIFTYONE_EVALUATION_CONFIG_PATH" not in os.environ:
        return foc.FIFTYONE_EVALUATION_CONFIG_PATH

    return os.environ["FIFTYONE_EVALUATION_CONFIG_PATH"]


def load_config():
    """Loads the FiftyOne config.

    Returns:
        a :class:`FiftyOneConfig` instance
    """
    config_path = locate_config()
    if os.path.isfile(config_path):
        return FiftyOneConfig.from_json(config_path)

    return FiftyOneConfig()


def load_app_config():
    """Loads the FiftyOne App config.

    Returns:
        an :class:`AppConfig` instance
    """
    app_config_path = locate_app_config()
    if os.path.isfile(app_config_path):
        return AppConfig.from_json(app_config_path)

    return AppConfig()


def load_annotation_config():
    """Loads the FiftyOne annotation config.

    Returns:
        an :class:`AnnotationConfig` instance
    """
    annotation_config_path = locate_annotation_config()
    if os.path.isfile(annotation_config_path):
        return AnnotationConfig.from_json(annotation_config_path)

    return AnnotationConfig()


def load_media_cache_config():
    """Loads the FiftyOne media cache config.

    Returns:
        an :class:`MediaCacheConfig` instance
    """
    media_cache_config_path = locate_media_cache_config()
    if os.path.isfile(media_cache_config_path):
        return MediaCacheConfig.from_json(media_cache_config_path)

    return MediaCacheConfig()


class HTTPRetryConfig(object):
    """Values used to configure the behavior of the retry logic of HTTP calls
    made throughout the library.

    NOTE: calls made directly through storage clients (GCS, S3) use their own
    internal retry logic implementation and may not perfectly match this
    configuration. This configuration is for direct HTTP requests.
    """

    # HTTP codes that should trigger a retry
    RETRY_CODES = {408, 429, 500, 502, 503, 504, 509}

    # Exponential backoff factor
    # See https://github.com/litl/backoff/blob/master/backoff/_wait_gen.py#L17
    FACTOR = 0.1

    # Maximum number of times to execute a retry before throwing an exception
    MAX_TRIES = 10


def load_evaluation_config():
    """Loads the FiftyOne evaluation config.

    Returns:
        an :class:`EvaluationConfig` instance
    """
    evaluation_config_path = locate_evaluation_config()
    if os.path.isfile(evaluation_config_path):
        return EvaluationConfig.from_json(evaluation_config_path)

    return EvaluationConfig()


def _parse_env_value(value):
    try:
        return int(value)
    except:
        pass

    try:
        return float(value)
    except:
        pass

    if value in ("True", "true"):
        return True

    if value in ("False", "false"):
        return False

    if value in ("None", ""):
        return None

    if "," in value:
        return [_parse_env_value(v) for v in value.split(",")]

    return value


def _get_installed_packages():
    try:
        return set(
            d.metadata["Name"] for d in importlib_metadata.distributions()
        )
    except:
        logger.debug("Failed to get installed packages")
        return set()


def _set_nested_dict_value(d, path, value):
    keys = path.split(".")

    for key in keys[:-1]:
        if key not in d:
            d[key] = {}

        d = d[key]

    d[keys[-1]] = value<|MERGE_RESOLUTION|>--- conflicted
+++ resolved
@@ -345,11 +345,7 @@
             d,
             "lightning_threshold",
             env_var="FIFTYONE_APP_LIGHTNING_THRESHOLD",
-<<<<<<< HEAD
-            default=100,
-=======
-            default=None,
->>>>>>> 5c744407
+            default=None,
         )
         self.loop_videos = self.parse_bool(
             d,
