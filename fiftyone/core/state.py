"""
Defines the shared state between the FiftyOne App and backend.

| Copyright 2017-2024, Voxel51, Inc.
| `voxel51.com <https://voxel51.com/>`_
|
"""

import logging
import typing as t

from dataclasses import asdict
from mongoengine.base import BaseDict, BaseList
import strawberry as gql

import eta.core.serial as etas
import eta.core.utils as etau

import fiftyone as fo
import fiftyone.core.clips as foc
from fiftyone.core.config import AppConfig
import fiftyone.core.dataset as fod
from fiftyone.core.odm.dataset import ColorScheme
from fiftyone.core.odm.workspace import Space
<<<<<<< HEAD
import fiftyone.core.media as fom
=======
>>>>>>> e4207410
import fiftyone.core.odm as foo
import fiftyone.core.utils as fou
import fiftyone.core.view as fov
from fiftyone.server.scalars import JSON


logger = logging.getLogger(__name__)


class StateDescription(etas.Serializable):
    """Class that describes the shared state between the FiftyOne App and
    a corresponding :class:`fiftyone.core.session.Session`.
    Args:
        config (None): an optional :class:`fiftyone.core.config.AppConfig`
        dataset (None): the current :class:`fiftyone.core.dataset.Dataset`
        selected (None): the list of currently selected samples
        selected_labels (None): the list of currently selected labels
        spaces (None): a :class:`fiftyone.core.odm.workspace.Space`
        color_scheme (None): a :class:`fiftyone.core.odm.dataset.ColorScheme`
        view (None): the current :class:`fiftyone.core.view.DatasetView`
        view_name (None): the name of the view if the current view is a
            saved view
    """

    def __init__(
        self,
        config=None,
        dataset=None,
        selected=None,
        selected_labels=None,
        spaces=None,
        color_scheme=None,
        view=None,
        view_name=None,
        field_visibility_stage=None,
        group_slice=None,
    ):
        self.config = config or fo.app_config.copy()
        self.dataset = dataset
        self.selected = selected or []
        self.selected_labels = selected_labels or []
        if dataset is not None:
            dataset.reload()
        self.view = (
            dataset.load_saved_view(view_name)
            if dataset is not None and view_name
            else view
        )
        self.spaces = spaces
        self.color_scheme = color_scheme or build_color_scheme()
        self.field_visibility_stage = field_visibility_stage
        if group_slice is None and view is not None:
            group_slice = view.group_slice
        self.group_slice = group_slice

    def serialize(self, reflective=True):
        with fou.disable_progress_bars():
            d = super().serialize(reflective=reflective)

            if self.dataset is not None:
                d["dataset"] = self.dataset.name
                collection = self.dataset
                if self.view is not None:
                    collection = self.view

                    # @todo update App so this isn't needed?
                    if isinstance(self.view, foc.TrajectoriesView):
                        _view_cls = etau.get_class_name(foc.ClipsView)
                    else:
                        _view_cls = etau.get_class_name(self.view)

                    d["view"] = self.view._serialize()
                    d["view_cls"] = _view_cls

                    d["view_name"] = self.view.name  # None for unsaved views
                    if d.get("view_name") is not None:
                        d["saved_view_slug"] = fou.to_slug(self.view.name)

                d["sample_fields"] = [
                    asdict(field)
                    for field in serialize_fields(
                        collection.get_field_schema(flat=True)
                    )
                ]
                d["frame_fields"] = [
                    asdict(field)
                    for field in serialize_fields(
                        collection.get_frame_field_schema(flat=True)
                    )
                ]

            d["config"]["timezone"] = fo.config.timezone

            if self.config.colorscale:
                d["colorscale"] = self.config.get_colormap()

            if isinstance(self.spaces, Space):
                d["spaces"] = self.spaces.to_dict()

            if isinstance(self.color_scheme, ColorScheme):
                d["color_scheme"] = self.color_scheme.to_dict(False)

            if self.field_visibility_stage:
                d["field_visibility_stage"] = self.field_visibility_stage

            return d

    def attributes(self):
        return list(
            filter(
                lambda a: a not in {"dataset", "view"}, super().attributes()
            )
        )

    @classmethod
    def from_dict(cls, d):
        """Constructs a :class:`StateDescription` from a JSON dictionary.
        Args:
            d: a JSON dictionary
<<<<<<< HEAD
            with_config (None): an existing
                :class:`fiftyone.core.config.AppConfig` to attach and apply
                settings to
=======

>>>>>>> e4207410
        Returns:
            :class:`StateDescription`
        """
        dataset = d.get("dataset", None)
        if dataset is not None:
            dataset = fod.load_dataset(dataset)

        stages = d.get("view", None)
        view = None
        view_name = d.get("view_name", None)
        if dataset is not None:
            if view_name:
                try:
                    view = dataset.load_saved_view(view_name)
                except Exception as e:
                    dataset.reload()
                    view = dataset.load_saved_view(view_name)

            elif stages:
                try:
                    view = fov.DatasetView._build(dataset, stages)
                except:
                    dataset.reload()
                    view = fov.DatasetView._build(dataset, stages)

        config = (
            fo.AppConfig.from_dict(d["config"])
            if d.get("config", None)
            else None
        )

        for field, value in d.get("config", {}).items():
            setattr(config, field, value)

        fo.config.timezone = d.get("config", {}).get("timezone", None)

        spaces = d.get("spaces", None)
        if spaces is not None:
            spaces = Space.from_dict(spaces)

        color_scheme = d.get("color_scheme", None)
        if color_scheme:
            color_scheme = ColorScheme.from_dict(color_scheme)

        return cls(
            config=config,
            dataset=dataset,
            selected=d.get("selected", []),
            selected_labels=d.get("selected_labels", []),
            view=view,
            spaces=spaces,
            color_scheme=color_scheme,
            field_visibility_stage=d.get("field_visibility_stage", None),
            group_slice=d.get("group_slice", None),
        )


@gql.type
class SampleField:
    ftype: str
    path: str
    subfield: t.Optional[str]
    embedded_doc_type: t.Optional[str]
    db_field: t.Optional[str]
    description: t.Optional[str]
    info: t.Optional[JSON]


def serialize_fields(schema: t.Dict) -> t.List[SampleField]:
    data = []

    if schema:
        for path, field in schema.items():
            if isinstance(field, fo.EmbeddedDocumentField):
                embedded_doc_type = etau.get_class_name(field.document_type)
            elif (
                isinstance(field, fo.ListField)
                and field.field
                and isinstance(field.field, fo.EmbeddedDocumentField)
            ):
                embedded_doc_type = etau.get_class_name(
                    field.field.document_type
                )
            else:
                embedded_doc_type = None

            if (
                isinstance(field, (fo.DictField, fo.ListField))
                and field.field is not None
            ):
                subfield = etau.get_class_name(field.field)
            else:
                subfield = None

            data.append(
                SampleField(
                    path=path,
                    db_field=field.db_field,
                    ftype=etau.get_class_name(field),
                    embedded_doc_type=embedded_doc_type,
                    subfield=subfield,
                    description=field.description,
                    info=(
                        _convert_mongoengine_data(field.info)
                        if isinstance(field.info, BaseDict)
                        else field.info
                    ),
                )
            )

    return data


def _convert_mongoengine_data(data):
    if isinstance(data, BaseDict):
        return {k: _convert_mongoengine_data(v) for k, v in data.items()}

    if isinstance(data, BaseList):
        return [_convert_mongoengine_data(v) for v in data]

    return data


def build_color_scheme(
    color_scheme: t.Optional[foo.ColorScheme] = None,
    dataset: t.Optional[fod.Dataset] = None,
    app_config: t.Optional[AppConfig] = None,
) -> foo.ColorScheme:
    if color_scheme is None:
        if dataset is not None and dataset.app_config.color_scheme is not None:
            color_scheme = dataset.app_config.color_scheme.copy()
        else:
            color_scheme = foo.ColorScheme()

    if app_config is None:
        app_config = fo.app_config

    if not color_scheme.color_by:
        color_scheme.color_by = app_config.color_by

    if not color_scheme.color_pool:
        color_scheme.color_pool = app_config.color_pool

    if color_scheme.multicolor_keypoints is None:
        color_scheme.multicolor_keypoints = app_config.multicolor_keypoints

    if color_scheme.opacity is None:
        color_scheme.opacity = 0.7

    if color_scheme.show_skeletons is None:
        color_scheme.show_skeletons = app_config.show_skeletons

    return color_scheme<|MERGE_RESOLUTION|>--- conflicted
+++ resolved
@@ -22,10 +22,6 @@
 import fiftyone.core.dataset as fod
 from fiftyone.core.odm.dataset import ColorScheme
 from fiftyone.core.odm.workspace import Space
-<<<<<<< HEAD
-import fiftyone.core.media as fom
-=======
->>>>>>> e4207410
 import fiftyone.core.odm as foo
 import fiftyone.core.utils as fou
 import fiftyone.core.view as fov
@@ -145,13 +141,7 @@
         """Constructs a :class:`StateDescription` from a JSON dictionary.
         Args:
             d: a JSON dictionary
-<<<<<<< HEAD
-            with_config (None): an existing
-                :class:`fiftyone.core.config.AppConfig` to attach and apply
-                settings to
-=======
-
->>>>>>> e4207410
+
         Returns:
             :class:`StateDescription`
         """
