"""
Labels stored in dataset samples.

| Copyright 2017-2022, Voxel51, Inc.
| `voxel51.com <https://voxel51.com/>`_
|
"""
import itertools
import warnings

from bson import ObjectId
import cv2
import numpy as np

import eta.core.frameutils as etaf
import eta.core.image as etai
import eta.core.utils as etau

import fiftyone.core.cache as foc
from fiftyone.core.odm import DynamicEmbeddedDocument
import fiftyone.core.fields as fof
import fiftyone.core.metadata as fom
import fiftyone.core.storage as fos
import fiftyone.core.utils as fou
import fiftyone.utils.image as foui

foue = fou.lazy_import("fiftyone.utils.eta")
foug = fou.lazy_import("fiftyone.utils.geojson")
sg = fou.lazy_import(
    "shapely.geometry", callback=lambda: fou.ensure_package("shapely")
)


class _NoDefault(object):
    pass


no_default = _NoDefault()


class Label(DynamicEmbeddedDocument):
    """Base class for labels.

    Label instances represent a logical collection of data associated with a
    particular task for a sample or frame in a dataset.
    """

    def iter_attributes(self):
        """Returns an iterator over the custom attributes of the label.

        Returns:
            a generator that emits ``(name, value)`` tuples
        """
        # pylint: disable=no-member
        custom_fields = set(self._fields_ordered) - set(self._fields.keys())

        for field in custom_fields:
            yield field, self.get_attribute_value(field)

    def has_attribute(self, name):
        """Determines whether the label has an attribute with the given name.

        Args:
            name: the attribute name

        Returns:
            True/False
        """
        return hasattr(self, name)

    def get_attribute_value(self, name, default=no_default):
        """Gets the value of the attribute with the given name.

        Args:
            name: the attribute name
            default (no_default): a default value to return if the attribute
                does not exist. Can be ``None``

        Returns:
            the attribute value

        Raises:
            AttributeError: if the attribute does not exist and no default
                value was provided
        """
        try:
            return getattr(self, name)
        except AttributeError:
            pass

        if default is not no_default:
            return default

        raise AttributeError(
            "%s has no attribute '%s'" % (self.__class__.__name__, name)
        )

    def set_attribute_value(self, name, value):
        """Sets the value of the attribute with the given name.

        The attribute will be declared if it does not exist.

        Args:
            name: the attribute name
            value: the value
        """
        setattr(self, name, value)

    def delete_attribute(self, name):
        """Deletes the attribute with the given name.

        Args:
            name: the attribute name

        Raises:
            AttributeError: if the attribute does not exist
        """
        try:
            delattr(self, name)
        except AttributeError:
            raise AttributeError(
                "%s has no attribute '%s'" % (self.__class__.__name__, name)
            )


# @todo remove this in favor of dynamic-only attributes
class Attribute(DynamicEmbeddedDocument):
    """Base class for attributes.

    Attribute instances represent an atomic piece of information, its
    ``value``, usually embedded with a ``name`` within a dict field of another
    :class:`Label` instance.

    Args:
        value (None): the attribute value
    """

    value = fof.Field()


# @todo remove this in favor of dynamic-only attributes
class BooleanAttribute(Attribute):
    """A boolean attribute.

    Args:
        value (None): the attribute value
    """

    value = fof.BooleanField()


# @todo remove this in favor of dynamic-only attributes
class CategoricalAttribute(Attribute):
    """A categorical attribute.

    Args:
        value (None): the attribute value
        confidence (None): a confidence in ``[0, 1]`` for the value
        logits (None): logits associated with the attribute
    """

    value = fof.StringField()
    confidence = fof.FloatField()
    logits = fof.VectorField()


# @todo remove this in favor of dynamic-only attributes
class NumericAttribute(Attribute):
    """A numeric attribute.

    Args:
        value (None): the attribute value
    """

    value = fof.FloatField()


# @todo remove this in favor of dynamic-only attributes
class ListAttribute(Attribute):
    """A list attribute.

    The list can store arbitrary JSON-serialiable values.

    Args:
        value (None): the attribute value
    """

    value = fof.ListField()


# @todo remove this in favor of dynamic-only attributes
class _HasAttributesDict(Label):
    """Mixin for :class:`Label` classes that have an :attr:`attributes` field
    that contains a dict of of :class:`Attribute` instances.
    """

    attributes = fof.DictField(fof.EmbeddedDocumentField(Attribute))

    def iter_attributes(self):
        """Returns an iterator over the custom attributes of the label.

        Attribute may either exist in the :attr:`attributes` dict or as dynamic
        attributes.

        Returns:
            a generator that emits ``(name, value)`` tuples
        """
        # pylint: disable=no-member
        custom_fields = set(self._fields_ordered) - set(self._fields.keys())
        custom_fields.update(self.attributes.keys())

        for field in custom_fields:
            yield field, self.get_attribute_value(field)

    def has_attribute(self, name):
        """Determines whether the label has an attribute with the given name.

        The specified attribute may either exist in the :attr:`attributes` dict
        or as a dynamic attribute.

        Args:
            name: the attribute name

        Returns:
            True/False
        """
        # pylint: disable=unsupported-membership-test
        return name in self.attributes or hasattr(self, name)

    def get_attribute_value(self, name, default=no_default):
        """Gets the value of the attribute with the given name.

        The specified attribute may either exist in the :attr:`attributes` dict
        or as a dynamic attribute.

        Args:
            name: the attribute name
            default (no_default): a default value to return if the attribute
                does not exist. Can be ``None``

        Returns:
            the attribute value

        Raises:
            AttributeError: if the attribute does not exist and no default
                value was provided
        """
        try:
            return getattr(self, name)
        except AttributeError:
            pass

        try:
            # pylint: disable=unsubscriptable-object
            return self.attributes[name].value
        except KeyError:
            pass

        if default is not no_default:
            return default

        raise AttributeError(
            "%s has no attribute '%s'" % (self.__class__.__name__, name)
        )

    def set_attribute_value(self, name, value):
        """Sets the value of the attribute with the given name.

        If the specified attribute already exists in the :attr:`attributes`
        dict, its value is updated there. Otherwise, the attribute is
        set (or created) as a dynamic attribute.

        Args:
            name: the attribute name
            value: the value
        """
        # pylint: disable=unsupported-membership-test
        if name in self.attributes:
            # pylint: disable=unsubscriptable-object
            self.attributes[name].value = value
        else:
            setattr(self, name, value)

    def delete_attribute(self, name):
        """Deletes the attribute with the given name.

        The specified attribute may either exist in the :attr:`attributes` dict
        or as a dynamic attribute.

        Args:
            name: the attribute name

        Raises:
            AttributeError: if the attribute does not exist
        """
        # pylint: disable=unsupported-membership-test
        if name in self.attributes:
            # pylint: disable=unsupported-delete-operation
            try:
                del self.attributes[name]
            except KeyError:
                raise AttributeError(
                    "%s has no attribute '%s'"
                    % (self.__class__.__name__, name)
                )
        else:
            try:
                delattr(self, name)
            except AttributeError:
                raise AttributeError(
                    "%s has no attribute '%s'"
                    % (self.__class__.__name__, name)
                )


class _HasID(Label):
    """Mixin for :class:`Label` classes that expose a UUID via an ``id``
    property, as well as a ``tags`` attribute.
    """

    id = fof.ObjectIdField(
        required=True,
        unique=True,
        default=lambda: str(ObjectId()),
        db_field="_id",
    )
    tags = fof.ListField(fof.StringField())

    @property
    def _id(self):
        return ObjectId(self.id)


class _HasLabelList(object):
    """Mixin for :class:`Label` classes that contain a list of :class:`Label`
    instances.

    The ``_LABEL_LIST_FIELD`` attribute must be defined to specify the name of
    the field that contains the :class:`Label` elements.
    """

    _LABEL_LIST_FIELD = None


class Regression(_HasID, Label):
    """A regression value.

    Args:
        value (None): the regression value
        confidence (None): a confidence in ``[0, 1]`` for the regression
    """

    value = fof.FloatField()
    confidence = fof.FloatField()


class Classification(_HasID, Label):
    """A classification label.

    Args:
        label (None): the label string
        confidence (None): a confidence in ``[0, 1]`` for the classification
        logits (None): logits associated with the labels
    """

    label = fof.StringField()
    confidence = fof.FloatField()
    logits = fof.VectorField()


class Classifications(_HasLabelList, Label):
    """A list of classifications for an image.

    Args:
        classifications (None): a list of :class:`Classification` instances
    """

    _LABEL_LIST_FIELD = "classifications"

    classifications = fof.ListField(fof.EmbeddedDocumentField(Classification))
    logits = fof.VectorField()


class Detection(_HasAttributesDict, _HasID, Label):
    """An object detection.

    Args:
        label (None): the label string
        bounding_box (None): a list of relative bounding box coordinates in
            ``[0, 1]`` in the following format::

            [<top-left-x>, <top-left-y>, <width>, <height>]

        mask (None): an instance segmentation mask for the detection within
            its bounding box, which should be a 2D binary or 0/1 integer numpy
            array
        confidence (None): a confidence in ``[0, 1]`` for the detection
        index (None): an index for the object
        attributes ({}): a dict mapping attribute names to :class:`Attribute`
            instances
    """

    label = fof.StringField()
    bounding_box = fof.ListField(fof.FloatField())
    mask = fof.ArrayField()
    confidence = fof.FloatField()
    index = fof.IntField()

    def to_polyline(self, tolerance=2, filled=True):
        """Returns a :class:`Polyline` representation of this instance.

        If the detection has a mask, the returned polyline will trace the
        boundary of the mask; otherwise, the polyline will trace the bounding
        box itself.

        Args:
            tolerance (2): a tolerance, in pixels, when generating an
                approximate polyline for the instance mask. Typical values are
                1-3 pixels
            filled (True): whether the polyline should be filled

        Returns:
            a :class:`Polyline`
        """
        dobj = foue.to_detected_object(self, extra_attrs=False)
        polyline = etai.convert_object_to_polygon(
            dobj, tolerance=tolerance, filled=filled
        )

        attributes = dict(self.iter_attributes())

        return Polyline(
            label=self.label,
            points=polyline.points,
            confidence=self.confidence,
            index=self.index,
            closed=polyline.closed,
            filled=polyline.filled,
            tags=self.tags,
            **attributes,
        )

    def to_segmentation(self, mask=None, frame_size=None, target=255):
        """Returns a :class:`Segmentation` representation of this instance.

        The detection must have an instance mask, i.e., its :attr:`mask`
        attribute must be populated.

        You must provide either ``mask`` or ``frame_size`` to use this method.

        Args:
            mask (None): an optional 2D integer numpy array to use as an
                initial mask to which to add this object
            frame_size (None): the ``(width, height)`` of the segmentation
                mask to render. This parameter has no effect if a ``mask`` is
                provided
            target (255): the pixel value to use to render the object

        Returns:
            a :class:`Segmentation`
        """
        if self.mask is None:
            raise ValueError(
                "Only detections with their `mask` attributes populated can "
                "be converted to segmentations"
            )

        mask, _ = _parse_to_segmentation_inputs(mask, frame_size, None)
        _render_instance(mask, self, target)
        return Segmentation(mask=mask)

    def to_shapely(self, frame_size=None):
        """Returns a Shapely representation of this instance.

        Args:
            frame_size (None): the ``(width, height)`` of the image. If
                provided, the returned geometry will use absolute coordinates

        Returns:
            a ``shapely.geometry.polygon.Polygon``
        """
        # pylint: disable=unpacking-non-sequence
        x, y, w, h = self.bounding_box

        if frame_size is not None:
            width, height = frame_size
            x *= width
            y *= height
            w *= width
            h *= height

        return sg.box(x, y, x + w, y + h)

    @classmethod
    def from_mask(cls, mask, label, **attributes):
        """Creates a :class:`Detection` instance with its ``mask`` attribute
        populated from the given full image mask.

        The instance mask for the object is extracted by computing the bounding
        rectangle of the non-zero values in the image mask.

        Args:
            mask: a boolean or 0/1 numpy array
            label: the label string
            **attributes: additional attributes for the :class:`Detection`

        Returns:
            a :class:`Detection`
        """
        if mask.ndim > 2:
            mask = mask[:, :, 0]

        bbox, mask = _parse_stuff_instance(mask.astype(bool))

        return cls(label=label, bounding_box=bbox, mask=mask, **attributes)


class Detections(_HasLabelList, Label):
    """A list of object detections in an image.

    Args:
        detections (None): a list of :class:`Detection` instances
    """

    _LABEL_LIST_FIELD = "detections"

    detections = fof.ListField(fof.EmbeddedDocumentField(Detection))

    def to_polylines(self, tolerance=2, filled=True):
        """Returns a :class:`Polylines` representation of this instance.

        For detections with masks, the returned polylines will trace the
        boundaries of the masks; otherwise, the polylines will trace the
        bounding boxes themselves.

        Args:
            tolerance (2): a tolerance, in pixels, when generating approximate
                polylines for the instance masks
            filled (True): whether the polylines should be filled

        Returns:
            a :class:`Polylines`
        """
        # pylint: disable=not-an-iterable
        return Polylines(
            polylines=[
                d.to_polyline(tolerance=tolerance, filled=filled)
                for d in self.detections
            ]
        )

    def to_segmentation(self, mask=None, frame_size=None, mask_targets=None):
        """Returns a :class:`Segmentation` representation of this instance.

        Only detections with instance masks (i.e., their :attr:`mask`
        attributes populated) will be rendered.

        You must provide either ``mask`` or ``frame_size`` to use this method.

        Args:
            mask (None): an optional 2D integer numpy array to use as an
                initial mask to which to add objects
            frame_size (None): the ``(width, height)`` of the segmentation
                mask to render. This parameter has no effect if a ``mask`` is
                provided
            mask_targets (None): a dict mapping integer pixel values to label
                strings defining which object classes to render and which pixel
                values to use for each class. If omitted, all objects are
                rendered with pixel value 255

        Returns:
            a :class:`Segmentation`
        """
        mask, labels_to_targets = _parse_to_segmentation_inputs(
            mask, frame_size, mask_targets
        )

        # pylint: disable=not-an-iterable
        for detection in self.detections:
            if detection.mask is None:
                msg = "Skipping detection(s) with no instance mask"
                warnings.warn(msg)
                continue

            if labels_to_targets is not None:
                target = labels_to_targets.get(detection.label, None)
                if target is None:
                    continue  # skip unknown target
            else:
                target = 255

            _render_instance(mask, detection, target)

        return Segmentation(mask=mask)


class Polyline(_HasAttributesDict, _HasID, Label):
    """A set of semantically related polylines or polygons.

    Args:
        label (None): a label for the polyline
        points (None): a list of lists of ``(x, y)`` points in
            ``[0, 1] x [0, 1]`` describing the vertices of each shape in the
            polyline
        confidence (None): a confidence in ``[0, 1]`` for the polyline
        index (None): an index for the polyline
        closed (False): whether the shapes are closed, i.e., and edge should
            be drawn from the last vertex to the first vertex of each shape
        filled (False): whether the polyline represents polygons, i.e., shapes
            that should be filled when rendering them
        attributes ({}): a dict mapping attribute names to :class:`Attribute`
            instances for the polyline
    """

    label = fof.StringField()
    points = fof.PolylinePointsField()
    confidence = fof.FloatField()
    index = fof.IntField()
    closed = fof.BooleanField(default=False)
    filled = fof.BooleanField(default=False)

    def to_detection(self, mask_size=None, frame_size=None):
        """Returns a :class:`Detection` representation of this instance whose
        bounding box tightly encloses the polyline.

        If a ``mask_size`` is provided, an instance mask of the specified size
        encoding the polyline's shape is included.

        Alternatively, if a ``frame_size`` is provided, the required mask size
        is then computed based off of the polyline points and ``frame_size``.

        Args:
            mask_size (None): an optional ``(width, height)`` at which to
                render an instance mask for the polyline
            frame_size (None): used when no ``mask_size`` is provided.
                an optional ``(width, height)`` of the frame containing this
                polyline that is used to compute the required ``mask_size``

        Returns:
            a :class:`Detection`
        """
        polyline = foue.to_polyline(self, extra_attrs=False)
        if mask_size is not None:
            bbox, mask = etai.render_bounding_box_and_mask(polyline, mask_size)
        else:
            bbox = etai.render_bounding_box(polyline)
            mask = None

        xtl, ytl, xbr, ybr = bbox.to_coords()
        bounding_box = [xtl, ytl, (xbr - xtl), (ybr - ytl)]

        if mask_size is None and frame_size:
            w, h = frame_size
            rel_mask_w = bounding_box[2]
            rel_mask_h = bounding_box[3]
            abs_mask_w = int(round(rel_mask_w * w))
            abs_mask_h = int(round(rel_mask_h * h))
            mask_size = (abs_mask_w, abs_mask_h)
            _, mask = etai.render_bounding_box_and_mask(polyline, mask_size)

        attributes = dict(self.iter_attributes())

        return Detection(
            label=self.label,
            bounding_box=bounding_box,
            confidence=self.confidence,
            mask=mask,
            index=self.index,
            tags=self.tags,
            **attributes,
        )

    def to_segmentation(
        self, mask=None, frame_size=None, target=255, thickness=1
    ):
        """Returns a :class:`Segmentation` representation of this instance.

        You must provide either ``mask`` or ``frame_size`` to use this method.

        Args:
            mask (None): an optional 2D integer numpy array to use as an
                initial mask to which to add objects
            frame_size (None): the ``(width, height)`` of the segmentation
                mask to render. This parameter has no effect if a ``mask`` is
                provided
            target (255): the pixel value to use to render the object
            thickness (1): the thickness, in pixels, at which to render
                (non-filled) polylines

        Returns:
            a :class:`Segmentation`
        """
        mask, _ = _parse_to_segmentation_inputs(mask, frame_size, None)
        _render_polyline(mask, self, target, thickness)
        return Segmentation(mask=mask)

    def to_shapely(self, frame_size=None):
        """Returns a Shapely representation of this instance.

        The type of geometry returned depends on the number of shapes
        (:attr:`points`) and whether they are polygons or lines
        (:attr:`filled`).

        Args:
            frame_size (None): the ``(width, height)`` of the image. If
                provided, the returned geometry will use absolute coordinates

        Returns:
            one of the following:

            -   ``shapely.geometry.polygon.Polygon``: if :attr:`filled` is True
                and :attr:`points` contains a single shape
            -   ``shapely.geometry.multipolygon.MultiPolygon``: if
                :attr:`filled` is True and :attr:`points` contains multiple
                shapes
            -   ``shapely.geometry.linestring.LineString``: if :attr:`filled`
                is False and :attr:`points` contains a single shape
            -   ``shapely.geometry.multilinestring.MultiLineString``: if
                :attr:`filled` is False and :attr:`points` contains multiple
                shapes
        """
        if self.closed:
            points = []
            for shape in self.points:  # pylint: disable=not-an-iterable
                if shape:
                    shape = list(shape) + [shape[0]]

                points.append(shape)
        else:
            points = self.points

        if frame_size is not None:
            w, h = frame_size
            points = [[(x * w, y * h) for x, y in shape] for shape in points]

        if len(points) == 1:
            if self.filled:
                return sg.Polygon(points[0])

            return sg.LineString(points[0])

        if self.filled:
            return sg.MultiPolygon(list(zip(points, itertools.repeat(None))))

        return sg.MultiLineString(points)

    @classmethod
    def from_mask(cls, mask, label, tolerance=2, **attributes):
        """Creates a :class:`Polyline` instance with polygons describing the
        non-zero region(s) of the given full image mask.

        Args:
            mask: a boolean or 0/1 numpy array
            label: the label string
            tolerance (2): a tolerance, in pixels, when generating approximate
                polygons for each region. Typical values are 1-3 pixels
            **attributes: additional attributes for the :class:`Polyline`

        Returns:
            a :class:`Polyline`
        """
        if mask.ndim > 2:
            mask = mask[:, :, 0]

        points = _get_polygons(mask.astype(bool), tolerance)

        return cls(
            label=label, points=points, filled=True, closed=True, **attributes
        )


class Polylines(_HasLabelList, Label):
    """A list of polylines or polygons in an image.

    Args:
        polylines (None): a list of :class:`Polyline` instances
    """

    _LABEL_LIST_FIELD = "polylines"

    polylines = fof.ListField(fof.EmbeddedDocumentField(Polyline))

    def to_detections(self, mask_size=None, frame_size=None):
        """Returns a :class:`Detections` representation of this instance whose
        bounding boxes tightly enclose the polylines.

        If a ``mask_size`` is provided, instance masks of the specified size
        encoding the polyline's shape are included in each :class:`Detection`.

        Alternatively, if a ``frame_size`` is provided, the required mask size
        is then computed based off of the polyline points and ``frame_size``.

        Args:
            mask_size (None): an optional ``(width, height)`` at which to
                render instance masks for the polylines
            frame_size (None): used when no ``mask_size`` is provided.
                an optional ``(width, height)`` of the frame containing these
                polylines that is used to compute the required ``mask_size``

        Returns:
            a :class:`Detections`
        """
        # pylint: disable=not-an-iterable
        return Detections(
            detections=[
                p.to_detection(mask_size=mask_size, frame_size=frame_size)
                for p in self.polylines
            ]
        )

    def to_segmentation(
        self, mask=None, frame_size=None, mask_targets=None, thickness=1
    ):
        """Returns a :class:`Segmentation` representation of this instance.

        You must provide either ``mask`` or ``frame_size`` to use this method.

        Args:
            mask (None): an optional 2D integer numpy array to use as an
                initial mask to which to add objects
            frame_size (None): the ``(width, height)`` of the segmentation
                mask to render. This parameter has no effect if a ``mask`` is
                provided
            mask_targets (None): a dict mapping integer pixel values to label
                strings defining which object classes to render and which
                pixel values to use for each class. If omitted, all objects are
                rendered with pixel value 255
            thickness (1): the thickness, in pixels, at which to render
                (non-filled) polylines

        Returns:
            a :class:`Segmentation`
        """
        mask, labels_to_targets = _parse_to_segmentation_inputs(
            mask, frame_size, mask_targets
        )

        # pylint: disable=not-an-iterable
        for polyline in self.polylines:
            if labels_to_targets is not None:
                target = labels_to_targets.get(polyline.label, None)
                if target is None:
                    continue  # skip unknown target
            else:
                target = 255

            _render_polyline(mask, polyline, target, thickness)

        return Segmentation(mask=mask)


class Keypoint(_HasAttributesDict, _HasID, Label):
    """A list of keypoints in an image.

    Args:
        label (None): a label for the points
        points (None): a list of ``(x, y)`` keypoints in ``[0, 1] x [0, 1]``
        confidence (None): a list of confidences in ``[0, 1]`` for each point
        index (None): an index for the keypoints
        attributes ({}): a dict mapping attribute names to :class:`Attribute`
            instances
    """

    label = fof.StringField()
    points = fof.KeypointsField()
    confidence = fof.ListField(fof.FloatField(), null=True)
    index = fof.IntField()

    def to_shapely(self, frame_size=None):
        """Returns a Shapely representation of this instance.

        Args:
            frame_size (None): the ``(width, height)`` of the image. If
                provided, the returned geometry will use absolute coordinates

        Returns:
            a ``shapely.geometry.multipoint.MultiPoint``
        """
        # pylint: disable=not-an-iterable
        points = self.points

        if frame_size is not None:
            w, h = frame_size
            points = [(x * w, y * h) for x, y in points]

        return sg.MultiPoint(points)


class Keypoints(_HasLabelList, Label):
    """A list of :class:`Keypoint` instances in an image.

    Args:
        keypoints (None): a list of :class:`Keypoint` instances
    """

    _LABEL_LIST_FIELD = "keypoints"

    keypoints = fof.ListField(fof.EmbeddedDocumentField(Keypoint))


class _HasMedia(object):
<<<<<<< HEAD
    """Mixin for :class:`Label` classes that contain a media field that may be
    remote.
    """

    _MEDIA_FIELD = None

    @property
    def local_path(self):
        """The local path to this instance's media.

        Accessing this property will cause remote files to be downloaded to
        FiftyOne's local media cache, if necessary.
        """
        return self.get_local_path()

    @property
    def is_local(self):
        """Determines whether the instance's media is local.

        Returns:
            True/False
        """
        media_path = getattr(self, self._MEDIA_FIELD)
        return foc.media_cache.is_local(media_path)

    @property
    def is_local_or_cached(self):
        """Determines whether this instance's media is either local or a remote
        file that is currently in FiftyOne's local media cache.

        If this method returns True, calling :meth:`local_path` will not cause
        a media download.

        Returns:
            True/False
        """
        media_path = getattr(self, self._MEDIA_FIELD)
        return foc.media_cache.is_local_or_cached(media_path)

    def get_local_path(self, download=True, skip_failures=True):
        """Returns the local path to this instance's media.

        Args:
            download (True): whether to download the remote media to FiftyOne's
                local media cache, if necessary
            skip_failures (True): whether to gracefully continue without
                raising an error if a remote file cannot be downloaded

        Returns:
            the local filepath
        """
        media_path = getattr(self, self._MEDIA_FIELD)
        return foc.media_cache.get_local_path(
            media_path, download=download, skip_failures=skip_failures
        )

=======
    """Mixin for :class:`Label` classes that contain a media field."""

    _MEDIA_FIELD = None

>>>>>>> 8f82d8e9

class Segmentation(_HasID, _HasMedia, Label):
    """A semantic segmentation for an image.

    Provide either the ``mask`` or ``mask_path`` argument to define the
    segmentation.

    Args:
        mask (None): a 2D numpy array with integer values encoding the semantic
            labels
        mask_path (None): the path to the segmentation image on disk
    """

    _MEDIA_FIELD = "mask_path"

    mask = fof.ArrayField()
    mask_path = fof.StringField()

    @property
    def has_mask(self):
        """Whether this instance has a mask."""
        return self.mask is not None or self.mask_path is not None

    def get_mask(self):
        """Returns the segmentation mask for this instance.

        Returns:
            a numpy array, or ``None``
        """
        if self.mask is not None:
            return self.mask

        if self.mask_path is not None:
<<<<<<< HEAD
            return _read_mask(self.local_path)
=======
            return _read_mask(self.mask_path)
>>>>>>> 8f82d8e9

        return None

    def import_mask(self, update=False):
        """Imports this instance's mask from disk to its :attr:`mask`
        attribute.

        Args:
            outpath: the path to write the map
            update (False): whether to clear this instance's :attr:`mask_path`
                attribute after importing
        """
        if self.mask_path is not None:
<<<<<<< HEAD
            self.mask = _read_mask(self.local_path)
=======
            self.mask = _read_mask(self.mask_path)
>>>>>>> 8f82d8e9

            if update:
                self.mask_path = None

    def export_mask(self, outpath, update=False):
        """Exports this instance's mask to the given path.

        Args:
            outpath: the path to write the mask
            update (False): whether to clear this instance's :attr:`mask`
                attribute and set its :attr:`mask_path` attribute when
                exporting in-database segmentations
        """
        if self.mask_path is not None:
<<<<<<< HEAD
            fos.copy_file(self.local_path, outpath)
=======
            etau.copy_file(self.mask_path, outpath)
>>>>>>> 8f82d8e9
        else:
            _write_mask(self.mask, outpath)

            if update:
                self.mask = None
                self.mask_path = outpath

    def to_detections(self, mask_targets=None, mask_types="stuff"):
        """Returns a :class:`Detections` representation of this instance with
        instance masks populated.

        Each ``"stuff"`` class will be converted to a single :class:`Detection`
        whose instance mask spans all region(s) of the class.

        Each ``"thing"`` class will result in one :class:`Detection` instance
        per connected region of that class in the segmentation.

        Args:
            mask_targets (None): a dict mapping integer pixel values to label
                strings defining which classes to generate detections for. If
                omitted, all labels are assigned to the integer pixel values
            mask_types ("stuff"): whether the classes are ``"stuff"``
                (amorphous regions of pixels) or ``"thing"`` (connected
                regions, each representing an instance of the thing). Can be
                any of the following:

                -   ``"stuff"`` if all classes are stuff classes
                -   ``"thing"`` if all classes are thing classes
                -   a dict mapping pixel values to ``"stuff"`` or ``"thing"``
                    for each class

        Returns:
            a :class:`Detections`
        """
        detections = _segmentation_to_detections(
            self, mask_targets, mask_types
        )
        return Detections(detections=detections)

    def to_polylines(self, mask_targets=None, mask_types="stuff", tolerance=2):
        """Returns a :class:`Polylines` representation of this instance.

        Each ``"stuff"`` class will be converted to a single :class:`Polyline`
        that may contain multiple disjoint shapes capturing the class.

        Each ``"thing"`` class will result in one :class:`Polyline` instance
        per connected region of that class.

        Args:
            mask_targets (None): a dict mapping integer pixel values to label
                strings defining which object classes to generate polylines
                for. If omitted, all labels are assigned to the integer pixel
                values
            mask_types ("stuff"): whether the classes are ``"stuff"``
                (amorphous regions of pixels) or ``"thing"`` (connected
                regions, each representing an instance of the thing). Can be
                any of the following:

                -   ``"stuff"`` if all classes are stuff classes
                -   ``"thing"`` if all classes are thing classes
                -   a dict mapping pixel values to ``"stuff"`` or ``"thing"``
                    for each class
            tolerance (2): a tolerance, in pixels, when generating approximate
                polylines for each region. Typical values are 1-3 pixels

        Returns:
            a :class:`Polylines`
        """
        polylines = _segmentation_to_polylines(
            self, mask_targets, mask_types, tolerance
        )
        return Polylines(polylines=polylines)


class Heatmap(_HasID, _HasMedia, Label):
    """A heatmap for an image.

    Provide either the ``map`` or ``map_path`` argument to define the heatmap.

    Args:
        map (None): a 2D numpy array
        map_path (None): the path to the heatmap image on disk
        range (None): an optional ``[min, max]`` range of the map's values. If
            None is provided, ``[0, 1]`` will be assumed if ``map`` contains
            floating point values, ``[0, 255]`` will be assumed if ``map``
            contains integer values, and the dtype of the image will be assumed
            if ``map_path`` is used
    """

    _MEDIA_FIELD = "map_path"

    map = fof.ArrayField()
    map_path = fof.StringField()
    range = fof.HeatmapRangeField()

    @property
    def has_map(self):
        """Whether this instance has a map."""
        return self.map is not None or self.map_path is not None

    def get_map(self):
        """Returns the map array for this instance.

        Returns:
            a numpy array, or ``None``
        """
        if self.map is not None:
            return self.map

        if self.map_path is not None:
<<<<<<< HEAD
            return _read_heatmap(self.local_path)
=======
            return _read_heatmap(self.map_path)
>>>>>>> 8f82d8e9

        return None

    def import_map(self, update=False):
        """Imports this instance's map from disk to its :attr:`map` attribute.

        Args:
            outpath: the path to write the map
            update (False): whether to clear this instance's :attr:`map_path`
                attribute after importing
        """
        if self.map_path is not None:
<<<<<<< HEAD
            self.map = _read_heatmap(self.local_path)
=======
            self.map = _read_heatmap(self.map_path)
>>>>>>> 8f82d8e9

            if update:
                self.map_path = None

    def export_map(self, outpath, update=False):
        """Exports this instance's map to the given path.

        Args:
            outpath: the path to write the map
            update (False): whether to clear this instance's :attr:`map` and
                :attr:`range` attributes and set its :attr:`map_path` attribute
                when exporting in-database heatmaps
        """
        if self.map_path is not None:
<<<<<<< HEAD
            fos.copy_file(self.local_path, outpath)
=======
            etau.copy_file(self.map_path, outpath)
>>>>>>> 8f82d8e9
        else:
            _write_heatmap(self.map, outpath, range=self.range)

            if update:
                self.map = None
                self.map_path = outpath
                self.range = None


class TemporalDetection(_HasID, Label):
    """A temporal detection in a video whose support is defined by a start and
    end frame.

    Args:
        label (None): the label string
        support (None): the ``[first, last]`` frame numbers, inclusive
        confidence (None): a confidence in ``[0, 1]`` for the detection
    """

    label = fof.StringField()
    support = fof.FrameSupportField()
    confidence = fof.FloatField()

    @classmethod
    def from_timestamps(cls, timestamps, sample=None, metadata=None, **kwargs):
        """Creates a :class:`TemporalDetection` instance from ``[start, stop]``
        timestamps for the specified video.

        You must provide either ``sample`` or ``metadata`` to inform the
        conversion.

        Args:
            timestamps: the ``[start, stop]`` timestamps, in seconds or
                "HH:MM:SS.XXX" format
            sample (None): a video :class:`fiftyone.core.sample.Sample` whose
                ``metadata`` field is populated
            metadata (None): a :class:`fiftyone.core.metadata.VideoMetadata`
                instance
            **kwargs: additional arguments for :class:`TemporalDetection`

        Returns:
            a :class:`TemporalDetection`
        """
        start, end = timestamps
        total_frame_count, duration = _parse_video_metadata(sample, metadata)
        support = [
            etaf.timestamp_to_frame_number(start, duration, total_frame_count),
            etaf.timestamp_to_frame_number(end, duration, total_frame_count),
        ]
        return cls(support=support, **kwargs)

    def to_timestamps(self, sample=None, metadata=None):
        """Returns the ``[start, stop]`` timestamps, in seconds, for this
        temporal detection in the given video.

        You must provide either ``sample`` or ``metadata`` to inform the
        conversion.

        Args:
            sample (None): a video :class:`fiftyone.core.sample.Sample` whose
                ``metadata`` field is populated
            metadata (None): a :class:`fiftyone.core.metadata.VideoMetadata`
                instance

        Returns:
            the ``[start, stop]`` timestamps of this detection, in seconds
        """
        first, last = self.support  # pylint: disable=unpacking-non-sequence
        total_frame_count, duration = _parse_video_metadata(sample, metadata)
        return [
            etaf.frame_number_to_timestamp(first, total_frame_count, duration),
            etaf.frame_number_to_timestamp(last, total_frame_count, duration),
        ]


def _parse_video_metadata(sample, metadata):
    if sample is not None:
        metadata = sample.metadata

    if not isinstance(metadata, fom.VideoMetadata):
        raise ValueError(
            "You must provide either `metadata` or a `sample` whose "
            "`metadata` field is populated containing `VideoMetadata`"
        )

    return metadata.total_frame_count, metadata.duration


class TemporalDetections(_HasLabelList, Label):
    """A list of temporal detections for a video.

    Args:
        detections (None): a list of :class:`TemporalDetection`
            instances
    """

    _LABEL_LIST_FIELD = "detections"

    detections = fof.ListField(fof.EmbeddedDocumentField(TemporalDetection))


class GeoLocation(_HasID, Label):
    """Location data in GeoJSON format.

    Args:
        point (None): a ``[longitude, latitude]`` point
        line (None): a line defined by coordinates as shown below::

                [[lon1, lat1], [lon2, lat2], ...]

        polygon (None): a polygon defined by coorindates as shown below::

                [
                    [[lon1, lat1], [lon2, lat2], ...],
                    [[lon1, lat1], [lon2, lat2], ...],
                    ...
                ]

            where the first outer list describes the boundary of the polygon
            and any remaining entries describe holes
    """

    point = fof.GeoPointField(auto_index=False)
    line = fof.GeoLineStringField(auto_index=False)
    polygon = fof.GeoPolygonField(auto_index=False)

    def to_geo_json(self):
        """Returns a GeoJSON ``geometry`` dict for this instance.

        Returns:
            a GeoJSON dict
        """
        return foug.to_geo_json_geometry(self)

    @classmethod
    def from_geo_json(cls, d):
        """Creates a :class:`GeoLocation` from a GeoJSON dictionary.

        Args:
            d: a GeoJSON dict

        Returns:
            a :class:`GeoLocation`
        """
        point, line, polygon = _from_geo_json_single(d)
        return cls(point=point, line=line, polygon=polygon)


class GeoLocations(_HasID, Label):
    """A batch of location data in GeoJSON format.

    The attributes of this class accept lists of data in the format of the
    corresponding attributes of :class:`GeoLocation`.

    Args:
        points (None): a list of points
        lines (None): a list of lines
        polygons (None): a list of polygons
    """

    points = fof.GeoMultiPointField(auto_index=False)
    lines = fof.GeoMultiLineStringField(auto_index=False)
    polygons = fof.GeoMultiPolygonField(auto_index=False)

    def to_geo_json(self):
        """Returns a GeoJSON ``geometry`` dict for this instance.

        Returns:
            a GeoJSON dict
        """
        return foug.to_geo_json_geometry(self)

    @classmethod
    def from_geo_json(cls, d):
        """Creates a :class:`GeoLocation` from a GeoJSON dictionary.

        Args:
            d: a GeoJSON dict

        Returns:
            a :class:`GeoLocation`
        """
        points, lines, polygons = _from_geo_json(d)
        return cls(points=points, lines=lines, polygons=polygons)


_LABEL_LIST_FIELDS = (
    Classifications,
    Detections,
    Keypoints,
    Polylines,
    TemporalDetections,
)

_PATCHES_FIELDS = (
    Detection,
    Detections,
    Polyline,
    Polylines,
)

_SINGLE_LABEL_TO_LIST_MAP = {
    Classification: Classifications,
    Detection: Detections,
    Keypoint: Keypoints,
    Polyline: Polylines,
    TemporalDetection: TemporalDetections,
}

_LABEL_LIST_TO_SINGLE_MAP = {
    Classifications: Classification,
    Detections: Detection,
    Keypoints: Keypoint,
    Polylines: Polyline,
    TemporalDetections: TemporalDetection,
}


def _read_mask(mask_path):
    # pylint: disable=no-member
<<<<<<< HEAD
    return foui.read(mask_path, flag=cv2.IMREAD_UNCHANGED)
=======
    return etai.read(mask_path, flag=cv2.IMREAD_UNCHANGED)
>>>>>>> 8f82d8e9


def _write_mask(mask, mask_path):
    mask = _mask_to_image(mask)
<<<<<<< HEAD
    foui.write(mask, mask_path)
=======
    etai.write(mask, mask_path)
>>>>>>> 8f82d8e9


def _mask_to_image(mask):
    if mask.dtype in (np.uint8, np.uint16):
        return mask

    # Masks should contain integer values, so cast to the closest suitable
    # unsigned type
    if mask.max() <= 255:
        return mask.astype(np.uint8)

    return mask.astype(np.uint16)


def _read_heatmap(map_path):
    # pylint: disable=no-member
<<<<<<< HEAD
    return foui.read(map_path, flag=cv2.IMREAD_UNCHANGED)
=======
    return etai.read(map_path, flag=cv2.IMREAD_UNCHANGED)
>>>>>>> 8f82d8e9


def _write_heatmap(map, map_path, range):
    map = _heatmap_to_image(map, range)
<<<<<<< HEAD
    foui.write(map, map_path)
=======
    etai.write(map, map_path)
>>>>>>> 8f82d8e9


def _heatmap_to_image(map, range):
    if range is None:
        if map.dtype in (np.uint8, np.uint16):
            return map

        range = (map.min(), map.max())
    else:
        range = tuple(range)

    if map.dtype == np.uint8 and range == (0, 255):
        return map

    if map.dtype == np.uint16 and range == (0, 65535):
        return map

    map = (255.0 / (range[1] - range[0])) * ((map - range[0]))
    return map.astype(np.uint8)


def _parse_to_segmentation_inputs(mask, frame_size, mask_targets):
    if mask is None:
        if frame_size is None:
            raise ValueError("Either `mask` or `frame_size` must be provided")

        if mask_targets is not None and max(mask_targets) > 255:
            dtype = np.int
        else:
            dtype = np.uint8

        width, height = frame_size
        mask = np.zeros((height, width), dtype=dtype)
    else:
        height, width = mask.shape[:2]

    if mask_targets is not None:
        labels_to_targets = {label: idx for idx, label in mask_targets.items()}
    else:
        labels_to_targets = None

    return mask, labels_to_targets


def _render_instance(mask, detection, target):
    dobj = foue.to_detected_object(detection, extra_attrs=False)
    obj_mask, offset = etai.render_instance_mask(
        dobj.mask, dobj.bounding_box, img=mask
    )

    x0, y0 = offset
    dh, dw = obj_mask.shape

    patch = mask[y0 : (y0 + dh), x0 : (x0 + dw)]
    patch[obj_mask] = target
    mask[y0 : (y0 + dh), x0 : (x0 + dw)] = patch


def _render_polyline(mask, polyline, target, thickness):
    points = foue.to_polyline(polyline, extra_attrs=False).coords_in(img=mask)
    points = [np.array(shape, dtype=np.int32) for shape in points]

    if polyline.filled:
        # pylint: disable=no-member
        cv2.fillPoly(mask, points, target)
    else:
        cv2.polylines(  # pylint: disable=no-member
            mask, points, polyline.closed, target, thickness=thickness
        )


def _segmentation_to_detections(segmentation, mask_targets, mask_types):
    if isinstance(mask_types, dict):
        default = None
    else:
        default = mask_types
        mask_types = {}

    mask = segmentation.get_mask()

    detections = []
    for target in np.unique(mask):
        if target == 0:
            continue  # skip background

        if mask_targets is not None:
            label = mask_targets.get(target, None)
            if label is None:
                continue  # skip unknown target
        else:
            label = str(target)

        label_type = mask_types.get(target, None)
        if label_type is None:
            if default is None:
                continue  # skip unknown type

            label_type = default

        label_mask = mask == target

        if label_type == "stuff":
            instances = [_parse_stuff_instance(label_mask)]
        elif label_type == "thing":
            instances = _parse_thing_instances(label_mask)
        else:
            raise ValueError(
                "Unsupported mask type '%s'. Supported values are "
                "('stuff', 'thing')"
            )

        for bbox, instance_mask in instances:
            detections.append(
                Detection(label=label, bounding_box=bbox, mask=instance_mask)
            )

    return detections


def _segmentation_to_polylines(
    segmentation, mask_targets, mask_types, tolerance
):
    if isinstance(mask_types, dict):
        default = None
    else:
        default = mask_types
        mask_types = {}

    mask = segmentation.get_mask()

    polylines = []
    for target in np.unique(mask):
        if target == 0:
            continue  # skip background

        if mask_targets is not None:
            label = mask_targets.get(target, None)
            if label is None:
                continue  # skip unknown target
        else:
            label = str(target)

        label_type = mask_types.get(target, None)
        if label_type is None:
            if default is None:
                continue  # skip unknown type

            label_type = default

        label_mask = mask == target

        polygons = _get_polygons(label_mask, tolerance)

        if label_type == "stuff":
            polygons = [polygons]
        elif label_type == "thing":
            polygons = [[p] for p in polygons]
        else:
            raise ValueError(
                "Unsupported mask type '%s'. Supported values are "
                "('stuff', 'thing')"
            )

        for points in polygons:
            polyline = Polyline(
                label=label, points=points, filled=True, closed=True
            )
            polylines.append(polyline)

    return polylines


def _parse_stuff_instance(mask):
    cols = np.any(mask, axis=0)
    rows = np.any(mask, axis=1)
    xmin, xmax = np.where(cols)[0][[0, -1]]
    ymin, ymax = np.where(rows)[0][[0, -1]]

    height, width = mask.shape
    x = xmin / width
    y = ymin / height
    w = (xmax - xmin + 1) / width
    h = (ymax - ymin + 1) / height

    bbox = [x, y, w, h]
    instance_mask = mask[ymin:ymax, xmin:xmax]

    return bbox, instance_mask


def _parse_thing_instances(mask):
    height, width = mask.shape
    polygons = _get_polygons(mask, 2, abs_coords=True)

    instances = []
    for p in polygons:
        p = np.array(p)
        xmin, ymin = np.floor(p.min(axis=0)).astype(int)
        xmax, ymax = np.ceil(p.max(axis=0)).astype(int)

        xmax = max(xmin + 1, xmax)
        ymax = max(ymin + 1, ymax)

        x = xmin / width
        y = ymin / height
        w = (xmax - xmin) / width
        h = (ymax - ymin) / height

        bbox = [x, y, w, h]
        instance_mask = mask[ymin:ymax, xmin:xmax]

        instances.append((bbox, instance_mask))

    return instances


def _get_polygons(mask, tolerance, abs_coords=False):
    polygons = etai._mask_to_polygons(mask, tolerance=tolerance)
    if abs_coords:
        return polygons

    height, width = mask.shape
    return [[(x / width, y / height) for x, y in p] for p in polygons]


def _from_geo_json_single(d):
    points, lines, polygons = _from_geo_json(d)

    if not points:
        point = None
    elif len(points) == 1:
        point = points[0]
    else:
        raise ValueError(
            "%s can contain only one point. Use %s to store multiple "
            "points" % (GeoLocation, GeoLocations)
        )

    if not lines:
        line = None
    elif len(lines) == 1:
        line = lines[0]
    else:
        raise ValueError(
            "%s can contain only one line. Use %s to store multiple lines"
            % (GeoLocation, GeoLocations)
        )

    if not polygons:
        polygon = None
    elif len(polygons) == 1:
        polygon = polygons[0]
    else:
        raise ValueError(
            "%s can contain only one polygon. Use %s to store multiple "
            "polygons" % (GeoLocation, GeoLocations)
        )

    return point, line, polygon


def _from_geo_json(d):
    points, lines, polygons = foug.extract_coordinates(d)

    if not points:
        points = None

    if not lines:
        lines = None

    if not polygons:
        polygons = None

    return points, lines, polygons<|MERGE_RESOLUTION|>--- conflicted
+++ resolved
@@ -899,7 +899,6 @@
 
 
 class _HasMedia(object):
-<<<<<<< HEAD
     """Mixin for :class:`Label` classes that contain a media field that may be
     remote.
     """
@@ -956,12 +955,6 @@
             media_path, download=download, skip_failures=skip_failures
         )
 
-=======
-    """Mixin for :class:`Label` classes that contain a media field."""
-
-    _MEDIA_FIELD = None
-
->>>>>>> 8f82d8e9
 
 class Segmentation(_HasID, _HasMedia, Label):
     """A semantic segmentation for an image.
@@ -995,11 +988,7 @@
             return self.mask
 
         if self.mask_path is not None:
-<<<<<<< HEAD
             return _read_mask(self.local_path)
-=======
-            return _read_mask(self.mask_path)
->>>>>>> 8f82d8e9
 
         return None
 
@@ -1013,11 +1002,7 @@
                 attribute after importing
         """
         if self.mask_path is not None:
-<<<<<<< HEAD
             self.mask = _read_mask(self.local_path)
-=======
-            self.mask = _read_mask(self.mask_path)
->>>>>>> 8f82d8e9
 
             if update:
                 self.mask_path = None
@@ -1032,11 +1017,7 @@
                 exporting in-database segmentations
         """
         if self.mask_path is not None:
-<<<<<<< HEAD
             fos.copy_file(self.local_path, outpath)
-=======
-            etau.copy_file(self.mask_path, outpath)
->>>>>>> 8f82d8e9
         else:
             _write_mask(self.mask, outpath)
 
@@ -1147,11 +1128,7 @@
             return self.map
 
         if self.map_path is not None:
-<<<<<<< HEAD
             return _read_heatmap(self.local_path)
-=======
-            return _read_heatmap(self.map_path)
->>>>>>> 8f82d8e9
 
         return None
 
@@ -1164,11 +1141,7 @@
                 attribute after importing
         """
         if self.map_path is not None:
-<<<<<<< HEAD
             self.map = _read_heatmap(self.local_path)
-=======
-            self.map = _read_heatmap(self.map_path)
->>>>>>> 8f82d8e9
 
             if update:
                 self.map_path = None
@@ -1183,11 +1156,7 @@
                 when exporting in-database heatmaps
         """
         if self.map_path is not None:
-<<<<<<< HEAD
             fos.copy_file(self.local_path, outpath)
-=======
-            etau.copy_file(self.map_path, outpath)
->>>>>>> 8f82d8e9
         else:
             _write_heatmap(self.map, outpath, range=self.range)
 
@@ -1408,20 +1377,12 @@
 
 def _read_mask(mask_path):
     # pylint: disable=no-member
-<<<<<<< HEAD
     return foui.read(mask_path, flag=cv2.IMREAD_UNCHANGED)
-=======
-    return etai.read(mask_path, flag=cv2.IMREAD_UNCHANGED)
->>>>>>> 8f82d8e9
 
 
 def _write_mask(mask, mask_path):
     mask = _mask_to_image(mask)
-<<<<<<< HEAD
     foui.write(mask, mask_path)
-=======
-    etai.write(mask, mask_path)
->>>>>>> 8f82d8e9
 
 
 def _mask_to_image(mask):
@@ -1438,20 +1399,12 @@
 
 def _read_heatmap(map_path):
     # pylint: disable=no-member
-<<<<<<< HEAD
     return foui.read(map_path, flag=cv2.IMREAD_UNCHANGED)
-=======
-    return etai.read(map_path, flag=cv2.IMREAD_UNCHANGED)
->>>>>>> 8f82d8e9
 
 
 def _write_heatmap(map, map_path, range):
     map = _heatmap_to_image(map, range)
-<<<<<<< HEAD
     foui.write(map, map_path)
-=======
-    etai.write(map, map_path)
->>>>>>> 8f82d8e9
 
 
 def _heatmap_to_image(map, range):
