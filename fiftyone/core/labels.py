"""
Labels stored in dataset samples.

| Copyright 2017-2021, Voxel51, Inc.
| `voxel51.com <https://voxel51.com/>`_
|
"""
import itertools
import warnings

from bson import ObjectId
import cv2
import numpy as np

import eta.core.data as etad
import eta.core.geometry as etag
import eta.core.keypoints as etak
import eta.core.image as etai
import eta.core.objects as etao
import eta.core.polylines as etap
import eta.core.utils as etau

from fiftyone.core.odm.document import DynamicEmbeddedDocument
import fiftyone.core.fields as fof
import fiftyone.core.utils as fou

foug = fou.lazy_import("fiftyone.utils.geojson")
sg = fou.lazy_import(
    "shapely.geometry", callback=lambda: fou.ensure_package("shapely")
)


class _NoDefault(object):
    pass


no_default = _NoDefault()


class Label(DynamicEmbeddedDocument):
    """Base class for labels.

    Label instances represent a logical collection of labels associated with a
    sample in a dataset. Label instances may represent concrete tasks such as
    image classification (:class:`Classification`) or image object detection
    (:class:`Detections`), or they may represent higher-level constructs such
    as a collection of labels for a particular sample (:class:`ImageLabels`).
    """

    meta = {"allow_inheritance": True}


class Attribute(DynamicEmbeddedDocument):
    """Base class for attributes.

    Attribute instances represent an atomic piece of information, its
    ``value``, usually embedded with a ``name`` within a dict field of another
    :class:`Label` instance.

    Args:
        value (None): the attribute value
    """

    meta = {"allow_inheritance": True}

    value = fof.Field()


class BooleanAttribute(Attribute):
    """A boolean attribute.

    Args:
        value (None): the attribute value
    """

    value = fof.BooleanField()


class CategoricalAttribute(Attribute):
    """A categorical attribute.

    Args:
        value (None): the attribute value
        confidence (None): a confidence in ``[0, 1]`` for the value
        logits (None): logits associated with the attribute
    """

    value = fof.StringField()
    confidence = fof.FloatField()
    logits = fof.VectorField()


class NumericAttribute(Attribute):
    """A numeric attribute.

    Args:
        value (None): the attribute value
    """

    value = fof.FloatField()


class ListAttribute(Attribute):
    """A list attribute.

    The list can store arbitrary JSON-serialiable values.

    Args:
        value (None): the attribute value
    """

    value = fof.ListField()


class _HasAttributes(Label):
    """Mixin for :class:`Label` classes that have an :attr:`attributes` field
    that contains a dict of of :class:`Attribute` instances.
    """

    meta = {"allow_inheritance": True}

    attributes = fof.DictField(fof.EmbeddedDocumentField(Attribute))

    def iter_attributes(self):
        """Returns an iterator over the custom attributes of the label.

        Returns:
            a generator that emits ``(name, value)`` tuples
        """
        # pylint: disable=no-member
        custom_fields = set(self._fields_ordered) - set(self._fields.keys())
        custom_fields.update(self.attributes.keys())

        for field in custom_fields:
            yield field, self.get_attribute_value(field)

    def has_attribute(self, name):
        """Determines whether the detection has an attribute with the given
        name.

        The specified attribute may either exist in the :attr:`attributes` dict
        or as a dynamic instance attribute.

        Args:
            name: the attribute name

        Returns:
            True/False
        """
        # pylint: disable=unsupported-membership-test
        return name in self.attributes or hasattr(self, name)

    def get_attribute_value(self, name, default=no_default):
        """Gets the value of the attribute with the given name.

        The specified attribute may either exist in the :attr:`attributes` dict
        or as a dynamic instance attribute.

        Args:
            name: the attribute name
            default (no_default): the default value to return if the attribute
                does not exist. Can be ``None``

        Returns:
            the attribute value

        Raises:
            AttributeError: if the attribute does not exist and no default
                value was provided
        """
        try:
            return getattr(self, name)
        except AttributeError:
            pass

        try:
            # pylint: disable=unsubscriptable-object
            return self.attributes[name].value
        except KeyError:
            pass

        if default is not no_default:
            return default

        raise AttributeError(
            "%s has no attribute '%s'" % (self.__class__.__name__, name)
        )


class _HasID(Label):
    """Mixin for :class:`Label` classes that expose a UUID via an ``id``
    property, as well as a ``tags`` attribute.
    """

    meta = {"allow_inheritance": True}

    _id = fof.ObjectIdField(default=ObjectId, required=True, unique=True)
    tags = fof.ListField(fof.StringField())

    @property
    def id(self):
        """The ID of the label."""
        return str(self._id)

    def _get_repr_fields(self):
        # pylint: disable=no-member
        return ("id",) + self._fields_ordered


class _HasLabelList(object):
    """Mixin for :class:`Label` classes that contain a list of :class:`Label`
    instances.

    The ``_LABEL_LIST_FIELD`` attribute must be defined to specify the name of
    the field that contains the :class:`Label` elements.
    """

    _LABEL_LIST_FIELD = None


class ImageLabel(Label):
    """Base class for labels associated with images."""

    meta = {"allow_inheritance": True}

    def to_image_labels(self, name=None):
        """Returns an ``eta.core.image.ImageLabels`` representation of this
        instance.

        Args:
            name (None): the name of the label field

        Returns:
            an ``eta.core.image.ImageLabels``
        """
        raise NotImplementedError("Subclass must implement to_image_labels()")


class Classification(ImageLabel, _HasID):
    """A classification label.

    Args:
        label (None): the label string
        confidence (None): a confidence in ``[0, 1]`` for the classification
        logits (None): logits associated with the labels
    """

    meta = {"allow_inheritance": True}

    label = fof.StringField()
    confidence = fof.FloatField()
    logits = fof.VectorField()

    def to_image_labels(self, name=None):
        """Returns an ``eta.core.image.ImageLabels`` representation of this
        instance.

        Args:
            name (None): the name of the label field

        Returns:
            an ``eta.core.image.ImageLabels``
        """
        image_labels = etai.ImageLabels()
        image_labels.add_attribute(
            etad.CategoricalAttribute(
                name, self.label, confidence=self.confidence, tags=self.tags
            )
        )
        return image_labels

    @classmethod
    def from_attribute(cls, attr):
        """Creates a :class:`Classification` instance from an attribute.

        The attribute value is cast to a string, if necessary.

        Args:
            attr: an :class:`Attribute` or ``eta.core.data.Attribute``

        Returns:
            a :class:`Classification`
        """
        classification = cls(label=str(attr.value))

        try:
            classification.confidence = attr.confidence
        except:
            pass

        return classification


class Classifications(ImageLabel, _HasLabelList):
    """A list of classifications (typically from a multilabel model) in an
    image.

    Args:
        classifications (None): a list of :class:`Classification` instances
    """

    _LABEL_LIST_FIELD = "classifications"

    meta = {"allow_inheritance": True}

    classifications = fof.ListField(fof.EmbeddedDocumentField(Classification))
    logits = fof.VectorField()

    def to_image_labels(self, name=None):
        """Returns an ``eta.core.image.ImageLabels`` representation of this
        instance.

        Args:
            name (None): the name of the label field

        Returns:
            an ``eta.core.image.ImageLabels``
        """
        image_labels = etai.ImageLabels()

        # pylint: disable=not-an-iterable
        for classification in self.classifications:
            image_labels.add_attribute(
                etad.CategoricalAttribute(
                    name,
                    classification.label,
                    confidence=classification.confidence,
                    tags=classification.tags,
                )
            )

        return image_labels

    @classmethod
    def from_attributes(cls, attrs, skip_non_categorical=False):
        """Creates a :class:`Classifications` instance from a list of
        attributes.

        Args:
            attrs: an iterable of :class:`Attribute` or
                ``eta.core.data.Attribute`` instances
            skip_non_categorical (False): whether to skip non-categorical
                attributes (True) or cast all attribute values to strings
                (False)

        Returns:
            a :class:`Classifications`
        """
        classifications = []
        for attr in attrs:
            if skip_non_categorical and not etau.is_str(attr.value):
                continue

            classifications.append(Classification.from_attribute(attr))

        return cls(classifications=classifications)


class Detection(ImageLabel, _HasID, _HasAttributes):
    """An object detection.

    Args:
        label (None): the label string
        bounding_box (None): a list of relative bounding box coordinates in
            ``[0, 1]`` in the following format::

            [<top-left-x>, <top-left-y>, <width>, <height>]

        mask (None): an instance segmentation mask for the detection within
            its bounding box, which should be a 2D binary or 0/1 integer NumPy
            array
        confidence (None): a confidence in ``[0, 1]`` for the detection
        index (None): an index for the object
        attributes ({}): a dict mapping attribute names to :class:`Attribute`
            instances
    """

    meta = {"allow_inheritance": True}

    label = fof.StringField()
    bounding_box = fof.ListField(fof.FloatField())
    mask = fof.ArrayField()
    confidence = fof.FloatField()
    index = fof.IntField()

    def to_polyline(self, tolerance=2, filled=True):
        """Returns a :class:`Polyline` representation of this instance.

        If the detection has a mask, the returned polyline will trace the
        boundary of the mask; otherwise, the polyline will trace the bounding
        box itself.

        Args:
            tolerance (2): a tolerance, in pixels, when generating an
                approximate polyline for the instance mask. Typical values are
                1-3 pixels
            filled (True): whether the polyline should be filled

        Returns:
            a :class:`Polyline`
        """
        dobj = self.to_detected_object()
        polyline = etai.convert_object_to_polygon(
            dobj, tolerance=tolerance, filled=filled
        )
        return Polyline.from_eta_polyline(polyline)

    def to_segmentation(self, mask=None, frame_size=None, target=255):
        """Returns a :class:`Segmentation` representation of this instance.

        The detection must have an instance mask, i.e., its :attr:`mask`
        attribute must be populated.

        You must provide either ``mask`` or ``frame_size`` to use this method.

        Args:
            mask (None): an optional 2D integer numpy array to use as an
                initial mask to which to add this object
            frame_size (None): the ``(width, height)`` of the segmentation
                mask to render. This parameter has no effect if a ``mask`` is
                provided
            target (255): the pixel value to use to render the object

        Returns:
            a :class:`Segmentation`
        """
        if self.mask is None:
            raise ValueError(
                "Only detections with their `mask` attributes populated can "
                "be converted to segmentations"
            )

        mask, _ = _parse_to_segmentation_inputs(mask, frame_size, None)
        _render_instance(mask, self, target)
        return Segmentation(mask=mask)

    def to_shapely(self, frame_size=None):
        """Returns a Shapely representation of this instance.

        Args:
            frame_size (None): the ``(width, height)`` of the image. If
                provided, the returned geometry will use absolute coordinates

        Returns:
            a ``shapely.geometry.polygon.Polygon``
        """
        # pylint: disable=unpacking-non-sequence
        x, y, w, h = self.bounding_box

        if frame_size is not None:
            width, height = frame_size
            x *= width
            y *= height
            w *= width
            h *= height

        return sg.box(x, y, x + w, y + h)

    def to_detected_object(self, name=None):
        """Returns an ``eta.core.objects.DetectedObject`` representation of
        this instance.

        Args:
            name (None): the name of the label field

        Returns:
            an ``eta.core.objects.DetectedObject``
        """
        label = self.label
        index = self.index

        # pylint: disable=unpacking-non-sequence
        tlx, tly, w, h = self.bounding_box
        brx = tlx + w
        bry = tly + h
        bounding_box = etag.BoundingBox.from_coords(tlx, tly, brx, bry)

        mask = self.mask
        confidence = self.confidence

        attrs = _to_eta_attributes(self)

        return etao.DetectedObject(
            label=label,
            index=index,
            bounding_box=bounding_box,
            mask=mask,
            confidence=confidence,
            name=name,
            attrs=attrs,
            tags=self.tags,
        )

    def to_image_labels(self, name=None):
        """Returns an ``eta.core.image.ImageLabels`` representation of this
        instance.

        Args:
            name (None): the name of the label field

        Returns:
            an ``eta.core.image.ImageLabels``
        """
        image_labels = etai.ImageLabels()
        image_labels.add_object(self.to_detected_object(name=name))
        return image_labels

    @classmethod
    def from_detected_object(cls, dobj):
        """Creates a :class:`Detection` instance from an
        ``eta.core.objects.DetectedObject``.

        Args:
            dobj: a ``eta.core.objects.DetectedObject``

        Returns:
            a :class:`Detection`
        """
        xtl, ytl, xbr, ybr = dobj.bounding_box.to_coords()
        bounding_box = [xtl, ytl, (xbr - xtl), (ybr - ytl)]

        attributes = _from_eta_attributes(dobj.attrs)

        return cls(
            label=dobj.label,
            bounding_box=bounding_box,
            confidence=dobj.confidence,
            index=dobj.index,
            mask=dobj.mask,
            tags=dobj.tags,
            **attributes,
        )


class Detections(ImageLabel, _HasLabelList):
    """A list of object detections in an image.

    Args:
        detections (None): a list of :class:`Detection` instances
    """

    _LABEL_LIST_FIELD = "detections"

    meta = {"allow_inheritance": True}

    detections = fof.ListField(fof.EmbeddedDocumentField(Detection))

    def to_polylines(self, tolerance=2, filled=True):
        """Returns a :class:`Polylines` representation of this instance.

        For detections with masks, the returned polylines will trace the
        boundaries of the masks; otherwise, the polylines will trace the
        bounding boxes themselves.

        Args:
            tolerance (2): a tolerance, in pixels, when generating approximate
                polylines for the instance masks
            filled (True): whether the polylines should be filled

        Returns:
            a :class:`Polylines`
        """
        # pylint: disable=not-an-iterable
        return Polylines(
            polylines=[
                d.to_polyline(tolerance=tolerance, filled=filled)
                for d in self.detections
            ]
        )

    def to_segmentation(self, mask=None, frame_size=None, mask_targets=None):
        """Returns a :class:`Segmentation` representation of this instance.

        Only detections with instance masks (i.e., their :attr:`mask`
        attributes populated) will be rendered.

        You must provide either ``mask`` or ``frame_size`` to use this method.

        Args:
            mask (None): an optional 2D integer numpy array to use as an
                initial mask to which to add objects
            frame_size (None): the ``(width, height)`` of the segmentation
                mask to render. This parameter has no effect if a ``mask`` is
                provided
            mask_targets (None): a dict mapping integer pixel values in
                ``[0, 255]`` to label strings defining which object classes to
                render and which pixel values to use for each class. If
                omitted, all objects are rendered with pixel value 255

        Returns:
            a :class:`Segmentation`
        """
        mask, labels_to_targets = _parse_to_segmentation_inputs(
            mask, frame_size, mask_targets
        )

        # pylint: disable=not-an-iterable
        for detection in self.detections:
            if detection.mask is None:
                msg = "Skipping detection(s) with no instance mask"
                warnings.warn(msg)
                continue

            if labels_to_targets is not None:
                target = labels_to_targets.get(detection.label, None)
                if target is None:
                    continue
            else:
                target = 255

            _render_instance(mask, detection, target)

        return Segmentation(mask=mask)

    def to_image_labels(self, name=None):
        """Returns an ``eta.core.image.ImageLabels`` representation of this
        instance.

        Args:
            name (None): the name of the label field

        Returns:
            an ``eta.core.image.ImageLabels``
        """
        image_labels = etai.ImageLabels()

        # pylint: disable=not-an-iterable
        for detection in self.detections:
            image_labels.add_object(detection.to_detected_object(name=name))

        return image_labels

    @classmethod
    def from_detected_objects(cls, objects):
        """Creates a :class:`Detections` instance from an
        ``eta.core.objects.DetectedObjectContainer``.

        Args:
            objects: a ``eta.core.objects.DetectedObjectContainer``

        Returns:
            a :class:`Detections`
        """
        return cls(
            detections=[
                Detection.from_detected_object(dobj) for dobj in objects
            ]
        )


class Polyline(ImageLabel, _HasID, _HasAttributes):
    """A set of semantically related polylines or polygons.

    Args:
        label (None): a label for the polyline
        points (None): a list of lists of ``(x, y)`` points in
            ``[0, 1] x [0, 1]`` describing the vertices of each shape in the
            polyline
        confidence (None): a confidence in ``[0, 1]`` for the polyline
        index (None): an index for the polyline
        closed (False): whether the shapes are closed, i.e., and edge should
            be drawn from the last vertex to the first vertex of each shape
        filled (False): whether the polyline represents polygons, i.e., shapes
            that should be filled when rendering them
        attributes ({}): a dict mapping attribute names to :class:`Attribute`
            instances for the polyline
    """

    meta = {"allow_inheritance": True}

    label = fof.StringField()
    points = fof.PolylinePointsField()
    confidence = fof.FloatField()
    index = fof.IntField()
    closed = fof.BooleanField(default=False)
    filled = fof.BooleanField(default=False)

    def to_detection(self, mask_size=None, frame_size=None):
        """Returns a :class:`Detection` representation of this instance whose
        bounding box tightly encloses the polyline.

        If a ``mask_size`` is provided, an instance mask of the specified size
        encoding the polyline's shape is included.

        Alternatively, if a ``frame_size`` is provided, the required mask size
            is then computed based off of the polyline points and
            ``frame_size``

        Args:
            mask_size (None): an optional ``(width, height)`` at which to
                render an instance mask for the polyline
            frame_size (None): used when no ``mask_size`` is provided.
                an optional ``(width, height)`` of the frame containing this
                polyline that is used to compute the required ``mask_size``

        Returns:
            a :class:`Detection`
        """
        polyline = self.to_eta_polyline()
        if mask_size is not None:
            bbox, mask = etai.render_bounding_box_and_mask(polyline, mask_size)
        else:
            bbox = etai.render_bounding_box(polyline)
            mask = None

        xtl, ytl, xbr, ybr = bbox.to_coords()
        bounding_box = [xtl, ytl, (xbr - xtl), (ybr - ytl)]

<<<<<<< HEAD
        if mask_size is None and frame_size:
            w, h = frame_size
            rel_mask_w = bounding_box[2]
            rel_mask_h = bounding_box[3]
            abs_mask_w = int(round(rel_mask_w * w))
            abs_mask_h = int(round(rel_mask_h * h))
            mask_size = (abs_mask_w, abs_mask_h)
            _, mask = etai.render_bounding_box_and_mask(polyline, mask_size)
=======
        attributes = dict(self.iter_attributes())
>>>>>>> e26490db

        return Detection(
            label=self.label,
            bounding_box=bounding_box,
            confidence=self.confidence,
            mask=mask,
            index=self.index,
            tags=self.tags,
            **attributes,
        )

    def to_segmentation(
        self, mask=None, frame_size=None, target=255, thickness=1
    ):
        """Returns a :class:`Segmentation` representation of this instance.

        You must provide either ``mask`` or ``frame_size`` to use this method.

        Args:
            mask (None): an optional 2D integer numpy array to use as an
                initial mask to which to add objects
            frame_size (None): the ``(width, height)`` of the segmentation
                mask to render. This parameter has no effect if a ``mask`` is
                provided
            target (255): the pixel value to use to render the object
            thickness (1): the thickness, in pixels, at which to render
                (non-filled) polylines

        Returns:
            a :class:`Segmentation`
        """
        mask, _ = _parse_to_segmentation_inputs(mask, frame_size, None)
        _render_polyline(mask, self, target, thickness)
        return Segmentation(mask=mask)

    def to_shapely(self, frame_size=None):
        """Returns a Shapely representation of this instance.

        The type of geometry returned depends on the number of shapes
        (:attr:`points`) and whether they are polygons or lines
        (:attr:`filled`).

        Args:
            frame_size (None): the ``(width, height)`` of the image. If
                provided, the returned geometry will use absolute coordinates

        Returns:
            one of the following:

            -   ``shapely.geometry.polygon.Polygon``: if :attr:`filled` is True
                and :attr:`points` contains a single shape
            -   ``shapely.geometry.multipolygon.MultiPolygon``: if
                :attr:`filled` is True and :attr:`points` contains multiple
                shapes
            -   ``shapely.geometry.linestring.LineString``: if :attr:`filled`
                is False and :attr:`points` contains a single shape
            -   ``shapely.geometry.multilinestring.MultiLineString``: if
                :attr:`filled` is False and :attr:`points` contains multiple
                shapes
        """
        if self.closed:
            points = []
            for shape in self.points:  # pylint: disable=not-an-iterable
                if shape:
                    shape = list(shape) + [shape[0]]

                points.append(shape)
        else:
            points = self.points

        if frame_size is not None:
            w, h = frame_size
            points = [[(x * w, y * h) for x, y in shape] for shape in points]

        if len(points) == 1:
            if self.filled:
                return sg.Polygon(points[0])

            return sg.LineString(points[0])

        if self.filled:
            return sg.MultiPolygon(list(zip(points, itertools.repeat(None))))

        return sg.MultiLineString(points)

    def to_eta_polyline(self, name=None):
        """Returns an ``eta.core.polylines.Polyline`` representation of this
        instance.

        Args:
            name (None): the name of the label field

        Returns:
            an ``eta.core.polylines.Polyline``
        """
        attrs = _to_eta_attributes(self)

        return etap.Polyline(
            label=self.label,
            confidence=self.confidence,
            index=self.index,
            name=name,
            points=self.points,
            closed=self.closed,
            filled=self.filled,
            attrs=attrs,
            tags=self.tags,
        )

    def to_image_labels(self, name=None):
        """Returns an ``eta.core.image.ImageLabels`` representation of this
        instance.

        Args:
            name (None): the name of the label field

        Returns:
            an ``eta.core.image.ImageLabels``
        """
        image_labels = etai.ImageLabels()
        image_labels.add_polyline(self.to_eta_polyline(name=name))
        return image_labels

    @classmethod
    def from_eta_polyline(cls, polyline):
        """Creates a :class:`Polyline` instance from an
        ``eta.core.polylines.Polyline``.

        Args:
            polyline: an ``eta.core.polylines.Polyline``

        Returns:
            a :class:`Polyline`
        """
        attributes = _from_eta_attributes(polyline.attrs)

        return cls(
            label=polyline.label,
            points=polyline.points,
            confidence=polyline.confidence,
            index=polyline.index,
            closed=polyline.closed,
            filled=polyline.filled,
            tags=polyline.tags,
            **attributes,
        )


class Polylines(ImageLabel, _HasLabelList):
    """A list of polylines or polygons in an image.

    Args:
        polylines (None): a list of :class:`Polyline` instances
    """

    _LABEL_LIST_FIELD = "polylines"

    meta = {"allow_inheritance": True}

    polylines = fof.ListField(fof.EmbeddedDocumentField(Polyline))

    def to_detections(self, mask_size=None, frame_size=None):
        """Returns a :class:`Detections` representation of this instance whose
        bounding boxes tightly enclose the polylines.

        If a ``mask_size`` is provided, instance masks of the specified size
        encoding the polyline's shape are included in each :class:`Detection`.

        Alternatively, if a ``frame_size`` is provided, the required mask size
        is then computed based off of the polyline points and ``frame_size``


        Args:
            mask_size (None): an optional ``(width, height)`` at which to
                render instance masks for the polylines
            frame_size (None): used when no ``mask_size`` is provided.
                an optional ``(width, height)`` of the frame containing these
                polylines that is used to compute the required ``mask_size``


        Returns:
            a :class:`Detections`
        """
        # pylint: disable=not-an-iterable
        return Detections(
            detections=[
                p.to_detection(mask_size=mask_size, frame_size=frame_size)
                for p in self.polylines
            ]
        )

    def to_segmentation(
        self, mask=None, frame_size=None, mask_targets=None, thickness=1
    ):
        """Returns a :class:`Segmentation` representation of this instance.

        You must provide either ``mask`` or ``frame_size`` to use this method.

        Args:
            mask (None): an optional 2D integer numpy array to use as an
                initial mask to which to add objects
            frame_size (None): the ``(width, height)`` of the segmentation
                mask to render. This parameter has no effect if a ``mask`` is
                provided
            mask_targets (None): a dict mapping integer pixel values in
                ``[0, 255]`` to label strings defining which object classes to
                render and which pixel values to use for each class. If
                omitted, all objects are rendered with pixel value 255
            thickness (1): the thickness, in pixels, at which to render
                (non-filled) polylines

        Returns:
            a :class:`Segmentation`
        """
        mask, labels_to_targets = _parse_to_segmentation_inputs(
            mask, frame_size, mask_targets
        )

        # pylint: disable=not-an-iterable
        for polyline in self.polylines:
            if labels_to_targets is not None:
                target = labels_to_targets.get(polyline.label, None)
                if target is None:
                    continue
            else:
                target = 255

            _render_polyline(mask, polyline, target, thickness)

        return Segmentation(mask=mask)

    def to_image_labels(self, name=None):
        """Returns an ``eta.core.image.ImageLabels`` representation of this
        instance.

        Args:
            name (None): the name of the label field

        Returns:
            an ``eta.core.image.ImageLabels``
        """
        image_labels = etai.ImageLabels()

        # pylint: disable=not-an-iterable
        for polyline in self.polylines:
            image_labels.add_polyline(polyline.to_eta_polyline(name=name))

        return image_labels

    @classmethod
    def from_eta_polylines(cls, polylines):
        """Creates a :class:`Polylines` instance from an
        ``eta.core.polylines.PolylineContainer``.

        Args:
            polylines: an ``eta.core.polylines.PolylineContainer``

        Returns:
            a :class:`Polylines`
        """
        return cls(
            polylines=[Polyline.from_eta_polyline(p) for p in polylines]
        )


class Keypoint(ImageLabel, _HasID, _HasAttributes):
    """A list of keypoints in an image.

    Args:
        label (None): a label for the points
        points (None): a list of ``(x, y)`` keypoints in ``[0, 1] x [0, 1]``
        confidence (None): a confidence in ``[0, 1]`` for the points
        index (None): an index for the keypoints
        attributes ({}): a dict mapping attribute names to :class:`Attribute`
            instances
    """

    meta = {"allow_inheritance": True}

    label = fof.StringField()
    points = fof.KeypointsField()
    confidence = fof.FloatField()
    index = fof.IntField()

    def to_shapely(self, frame_size=None):
        """Returns a Shapely representation of this instance.

        Args:
            frame_size (None): the ``(width, height)`` of the image. If
                provided, the returned geometry will use absolute coordinates

        Returns:
            a ``shapely.geometry.multipoint.MultiPoint``
        """
        # pylint: disable=not-an-iterable
        points = self.points

        if frame_size is not None:
            w, h = frame_size
            points = [(x * w, y * h) for x, y in points]

        return sg.MultiPoint(points)

    def to_eta_keypoints(self, name=None):
        """Returns an ``eta.core.keypoints.Keypoints`` representation of this
        instance.

        Args:
            name (None): the name of the label field

        Returns:
            an ``eta.core.keypoints.Keypoints``
        """
        attrs = _to_eta_attributes(self)

        return etak.Keypoints(
            name=name,
            label=self.label,
            confidence=self.confidence,
            index=self.index,
            points=self.points,
            attrs=attrs,
            tags=self.tags,
        )

    def to_image_labels(self, name=None):
        """Returns an ``eta.core.image.ImageLabels`` representation of this
        instance.

        Args:
            name (None): the name of the label field

        Returns:
            an ``eta.core.image.ImageLabels``
        """
        image_labels = etai.ImageLabels()
        image_labels.add_keypoints(self.to_eta_keypoints(name=name))
        return image_labels

    @classmethod
    def from_eta_keypoints(cls, keypoints):
        """Creates a :class:`Keypoint` instance from an
        ``eta.core.keypoints.Keypoints``.

        Args:
            keypoints: an ``eta.core.keypoints.Keypoints``

        Returns:
            a :class:`Keypoint`
        """
        attributes = _from_eta_attributes(keypoints.attrs)

        return cls(
            label=keypoints.label,
            points=keypoints.points,
            confidence=keypoints.confidence,
            index=keypoints.index,
            tags=keypoints.tags,
            **attributes,
        )


class Keypoints(ImageLabel, _HasLabelList):
    """A list of :class:`Keypoint` instances in an image.

    Args:
        keypoints (None): a list of :class:`Keypoint` instances
    """

    _LABEL_LIST_FIELD = "keypoints"

    meta = {"allow_inheritance": True}

    keypoints = fof.ListField(fof.EmbeddedDocumentField(Keypoint))

    def to_image_labels(self, name=None):
        """Returns an ``eta.core.image.ImageLabels`` representation of this
        instance.

        Args:
            name (None): the name of the label field

        Returns:
            an ``eta.core.image.ImageLabels``
        """
        image_labels = etai.ImageLabels()

        # pylint: disable=not-an-iterable
        for keypoint in self.keypoints:
            image_labels.add_keypoints(keypoint.to_eta_keypoints(name=name))

        return image_labels

    @classmethod
    def from_eta_keypoints(cls, keypoints):
        """Creates a :class:`Keypoints` instance from an
        ``eta.core.keypoints.KeypointsContainer``.

        Args:
            keypoints: an ``eta.core.keypoints.KeypointsContainer``

        Returns:
            a :class:`Keypoints`
        """
        return cls(
            keypoints=[Keypoint.from_eta_keypoints(k) for k in keypoints]
        )


class Segmentation(ImageLabel, _HasID):
    """A semantic segmentation mask for an image.

    Args:
        mask (None): a semantic segmentation mask, which should be a NumPy
            array with integer values encoding the semantic labels
    """

    meta = {"allow_inheritance": True}

    mask = fof.ArrayField()

    def to_image_labels(self, name=None):
        """Returns an ``eta.core.image.ImageLabels`` representation of this
        instance.

        Args:
            name (None): the name of the label field

        Returns:
            an ``eta.core.image.ImageLabels``
        """
        return etai.ImageLabels(mask=self.mask, tags=self.tags)

    @classmethod
    def from_mask(cls, mask):
        """Creates a :class:`Segmentation` instance from a mask.

        Args:
            mask: a semantic segmentation mask

        Returns:
            a :class:`Segmentation`
        """
        return cls(mask=mask)


class GeoLocation(ImageLabel, _HasID):
    """Location data in GeoJSON format.

    Args:
        point (None): a ``[longitude, latitude]`` point
        line (None): a line defined by coordinates as shown below::

                [[lon1, lat1], [lon2, lat2], ...]

        polygon (None): a polygon defined by coorindates as shown below::

                [
                    [[lon1, lat1], [lon2, lat2], ...],
                    [[lon1, lat1], [lon2, lat2], ...],
                    ...
                ]

            where the first outer list describes the boundary of the polygon
            and any remaining entries describe holes
    """

    meta = {"allow_inheritance": True}

    point = fof.GeoPointField(auto_index=False)
    line = fof.GeoLineStringField(auto_index=False)
    polygon = fof.GeoPolygonField(auto_index=False)

    def to_geo_json(self):
        """Returns a GeoJSON ``geometry`` dict for this instance.

        Returns:
            a GeoJSON dict
        """
        return foug.to_geo_json_geometry(self)

    @classmethod
    def from_geo_json(cls, d):
        """Creates a :class:`GeoLocation` from a GeoJSON dictionary.

        Args:
            d: a GeoJSON dict

        Returns:
            a :class:`GeoLocation`
        """
        point, line, polygon = _from_geo_json_single(d)
        return cls(point=point, line=line, polygon=polygon)


class GeoLocations(ImageLabel, _HasID):
    """A batch of location data in GeoJSON format.

    The attributes of this class accept lists of data in the format of the
    corresponding attributes of :class:`GeoLocation`.

    Args:
        points (None): a list of points
        lines (None): a list of lines
        polygons (None): a list of polygons
    """

    meta = {"allow_inheritance": True}

    points = fof.GeoMultiPointField(auto_index=False)
    lines = fof.GeoMultiLineStringField(auto_index=False)
    polygons = fof.GeoMultiPolygonField(auto_index=False)

    def to_geo_json(self):
        """Returns a GeoJSON ``geometry`` dict for this instance.

        Returns:
            a GeoJSON dict
        """
        return foug.to_geo_json_geometry(self)

    @classmethod
    def from_geo_json(cls, d):
        """Creates a :class:`GeoLocation` from a GeoJSON dictionary.

        Args:
            d: a GeoJSON dict

        Returns:
            a :class:`GeoLocation`
        """
        points, lines, polygons = _from_geo_json(d)
        return cls(points=points, lines=lines, polygons=polygons)


_SINGLE_LABEL_FIELDS = (
    Classification,
    Detection,
    GeoLocation,
    Keypoint,
    Polyline,
    Segmentation,
)

_LABEL_LIST_FIELDS = (
    Classifications,
    Detections,
    Keypoints,
    Polylines,
)

_LABEL_FIELDS = _SINGLE_LABEL_FIELDS + _LABEL_LIST_FIELDS

_PATCHES_FIELDS = (
    Detection,
    Detections,
    Polyline,
    Polylines,
)

_LABEL_LIST_TO_SINGLE_MAP = {
    Classifications: Classification,
    Detections: Detection,
    Keypoints: Keypoint,
    Polylines: Polyline,
}


def _parse_to_segmentation_inputs(mask, frame_size, mask_targets):
    if mask is None:
        if frame_size is None:
            raise ValueError("Either `mask` or `frame_size` must be provided")

        width, height = frame_size
        mask = np.zeros((height, width), dtype=np.uint8)
    else:
        height, width = mask.shape[:2]

    if mask_targets is not None:
        labels_to_targets = {label: idx for idx, label in mask_targets.items()}
    else:
        labels_to_targets = None

    return mask, labels_to_targets


def _render_instance(mask, detection, target):
    dobj = detection.to_detected_object()
    obj_mask, offset = etai.render_instance_mask(
        dobj.mask, dobj.bounding_box, img=mask
    )

    x0, y0 = offset
    dh, dw = obj_mask.shape

    patch = mask[y0 : (y0 + dh), x0 : (x0 + dw)]
    patch[obj_mask] = target
    mask[y0 : (y0 + dh), x0 : (x0 + dw)] = patch


def _render_polyline(mask, polyline, target, thickness):
    points = polyline.to_eta_polyline().coords_in(img=mask)
    points = [np.array(shape, dtype=np.int32) for shape in points]

    if polyline.filled:
        # pylint: disable=no-member
        mask = cv2.fillPoly(mask, points, target)
    else:
        mask = cv2.polylines(  # pylint: disable=no-member
            mask, points, polyline.closed, target, thickness=thickness
        )


def _from_geo_json_single(d):
    points, lines, polygons = _from_geo_json(d)

    if not points:
        point = None
    elif len(points) == 1:
        point = points[0]
    else:
        raise ValueError(
            "%s can contain only one point. Use %s to store multiple "
            "points" % (GeoLocation, GeoLocations)
        )

    if not lines:
        line = None
    elif len(lines) == 1:
        line = lines[0]
    else:
        raise ValueError(
            "%s can contain only one line. Use %s to store multiple lines"
            % (GeoLocation, GeoLocations)
        )

    if not polygons:
        polygon = None
    elif len(polygons) == 1:
        polygon = polygons[0]
    else:
        raise ValueError(
            "%s can contain only one polygon. Use %s to store multiple "
            "polygons" % (GeoLocation, GeoLocations)
        )

    return point, line, polygon


def _from_geo_json(d):
    points, lines, polygons = foug.extract_coordinates(d)

    if not points:
        points = None

    if not lines:
        lines = None

    if not polygons:
        polygons = None

    return points, lines, polygons


def _from_eta_attributes(attrs):
    return {a.name: a.value for a in attrs}


def _to_eta_attributes(label):
    attrs = etad.AttributeContainer()
    for name, value in label.iter_attributes():
        if etau.is_str(value):
            _attr = etad.CategoricalAttribute(name, value)
        elif etau.is_numeric(value):
            _attr = etad.NumericAttribute(name, value)
        elif isinstance(value, bool):
            _attr = etad.BooleanAttribute(name, value)
        else:
            msg = "Ignoring unsupported attribute type '%s'" % type(value)
            warnings.warn(msg)
            continue

        attrs.add(_attr)

    return attrs<|MERGE_RESOLUTION|>--- conflicted
+++ resolved
@@ -706,7 +706,6 @@
         xtl, ytl, xbr, ybr = bbox.to_coords()
         bounding_box = [xtl, ytl, (xbr - xtl), (ybr - ytl)]
 
-<<<<<<< HEAD
         if mask_size is None and frame_size:
             w, h = frame_size
             rel_mask_w = bounding_box[2]
@@ -715,9 +714,8 @@
             abs_mask_h = int(round(rel_mask_h * h))
             mask_size = (abs_mask_w, abs_mask_h)
             _, mask = etai.render_bounding_box_and_mask(polyline, mask_size)
-=======
+
         attributes = dict(self.iter_attributes())
->>>>>>> e26490db
 
         return Detection(
             label=self.label,
