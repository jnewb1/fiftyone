"""
Dataset sample fields.

| Copyright 2017-2022, Voxel51, Inc.
| `voxel51.com <https://voxel51.com/>`_
|
"""
from datetime import date, datetime
import numbers

from bson import ObjectId, SON
from bson.binary import Binary
import mongoengine.fields
import numpy as np
import pytz

import eta.core.utils as etau

import fiftyone.core.frame_utils as fofu
import fiftyone.core.utils as fou

foo = fou.lazy_import("fiftyone.core.odm")


def parse_field_str(field_str):
    """Parses the string representation of a :class:`Field` generated by
    ``str(field)`` into components that can be passed to
    :meth:`fiftyone.core.dataset.Dataset.add_sample_field`.

    Returns:
        a tuple of

        -   ftype: the :class:`fiftyone.core.fields.Field` class
        -   embedded_doc_type: the
                :class:`fiftyone.core.odm.BaseEmbeddedDocument` type of the
                field, or ``None``
        -   subfield: the :class:`fiftyone.core.fields.Field` class of the
                subfield, or ``None``
    """
    chunks = field_str.strip().split("(", 1)
    ftype = etau.get_class(chunks[0])
    embedded_doc_type = None
    subfield = None
    if len(chunks) > 1:
        param = etau.get_class(chunks[1][:-1])  # remove trailing ")"
        if issubclass(ftype, EmbeddedDocumentField):
            embedded_doc_type = param
        elif issubclass(ftype, (ListField, DictField)):
            subfield = param
        else:
            raise ValueError("Failed to parse field string '%s'" % field_str)

    return ftype, embedded_doc_type, subfield


class Field(mongoengine.fields.BaseField):
    """Base class for :class:`fiftyone.core.sample.Sample` fields."""

    def __str__(self):
        return etau.get_class_name(self)


class IntField(mongoengine.fields.IntField, Field):
    """A 32 bit integer field."""

    def to_mongo(self, value):
        if value is None:
            return None

        return int(value)


class ObjectIdField(mongoengine.fields.ObjectIdField, Field):
    """An Object ID field."""

    def to_mongo(self, value):
        if value is None:
            return None

        return ObjectId(value)

    def to_python(self, value):
        if value is None:
            return None

        return str(value)


class UUIDField(mongoengine.fields.UUIDField, Field):
    """A UUID field."""

    pass


class BooleanField(mongoengine.fields.BooleanField, Field):
    """A boolean field."""

    pass


class DateField(mongoengine.fields.DateField, Field):
    """A date field."""

    def to_mongo(self, value):
        if value is None:
            return None

        return datetime(value.year, value.month, value.day, tzinfo=pytz.utc)

    def to_python(self, value):
        if value is None:
            return None

        # Explicitly converting to UTC is important here because PyMongo loads
        # everything as `datetime`, which will respect `fo.config.timezone`,
        # but we always need UTC here for the conversion back to `date`
        return value.astimezone(pytz.utc).date()

    def validate(self, value):
        if not isinstance(value, date):
            self.error("Date fields must have `date` values")


class DateTimeField(mongoengine.fields.DateTimeField, Field):
    """A datetime field."""

    def validate(self, value):
        if not isinstance(value, datetime):
            self.error("Datetime fields must have `datetime` values")


class FloatField(mongoengine.fields.FloatField, Field):
    """A floating point number field."""

    def to_mongo(self, value):
        if value is None:
            return None

        return float(value)

    def validate(self, value):
        try:
            value = float(value)
        except OverflowError:
            self.error("The value is too large to be converted to float")
        except (TypeError, ValueError):
            self.error("%s could not be converted to float" % value)

        if self.min_value is not None and value < self.min_value:
            self.error("Float value is too small")

        if self.max_value is not None and value > self.max_value:
            self.error("Float value is too large")


class StringField(mongoengine.fields.StringField, Field):
    """A unicode string field."""

    pass


class ListField(mongoengine.fields.ListField, Field):
    """A list field that wraps a standard :class:`Field`, allowing multiple
    instances of the field to be stored as a list in the database.

    If this field is not set, its default value is ``[]``.

    Args:
        field (None): an optional :class:`Field` instance describing the
            type of the list elements
    """

    def __init__(self, field=None, **kwargs):
        if field is not None:
            if not isinstance(field, Field):
                raise ValueError(
                    "Invalid field type '%s'; must be a subclass of %s"
                    % (type(field), Field)
                )

        super().__init__(field=field, **kwargs)

    def __str__(self):
        if self.field is not None:
            return "%s(%s)" % (
                etau.get_class_name(self),
                etau.get_class_name(self.field),
            )

        return etau.get_class_name(self)

    def validate(self, value):
        if isinstance(self.field, EmbeddedDocumentField):
            for v in value:
                self.field.validate(v, clean=False, expand=True)
        else:
            super().validate(value)

    def to_python(self, value, detached=False):
        if detached and isinstance(self.field, EmbeddedDocumentField):
            return [self.field.to_python(v, detached=True) for v in value]

        return super().to_python(value)


class HeatmapRangeField(ListField):
    """A ``[min, max]`` range of the values in a
    :class:`fiftyone.core.labels.Heatmap`.
    """

    def __init__(self, **kwargs):
        if "null" not in kwargs:
            kwargs["null"] = True

        if "field" not in kwargs:
            kwargs["field"] = FloatField()

        super().__init__(**kwargs)

    def __str__(self):
        return etau.get_class_name(self)

    def validate(self, value):
        if (
            not isinstance(value, (list, tuple))
            or len(value) != 2
            or not value[0] <= value[1]
        ):
            self.error("Heatmap range fields must contain `[min, max]` ranges")


class DictField(mongoengine.fields.DictField, Field):
    """A dictionary field that wraps a standard Python dictionary.

    If this field is not set, its default value is ``{}``.

    Args:
        field (None): an optional :class:`Field` instance describing the type
            of the values in the dict
    """

    def __init__(self, field=None, **kwargs):
        if field is not None:
            if not isinstance(field, Field):
                raise ValueError(
                    "Invalid field type '%s'; must be a subclass of %s"
                    % (type(field), Field)
                )

        super().__init__(field=field, **kwargs)

    def __str__(self):
        if self.field is not None:
            return "%s(%s)" % (
                etau.get_class_name(self),
                etau.get_class_name(self.field),
            )

        return etau.get_class_name(self)

    def validate(self, value):
        if not all(map(lambda k: etau.is_str(k), value)):
            self.error("Dict fields must have string keys")

        if self.field is not None:
            for _value in value.values():
                self.field.validate(_value)

        if value is not None and not isinstance(value, dict):
            self.error("Value must be a dict")

<<<<<<< HEAD
    def to_python(self, value, detached=False):
        if detached and isinstance(self.field, EmbeddedDocumentField):
            return {
                k: v in self.field.to_python(v, detached=True)
                for k, v in value.items()
            }

        return super().to_python(value)

=======
>>>>>>> 3a52d6f8

class IntDictField(DictField):
    """A :class:`DictField` whose keys are integers.

    If this field is not set, its default value is ``{}``.

    Args:
        field (None): an optional :class:`Field` instance describing the type
            of the values in the dict
    """

    def to_mongo(self, value):
        if value is None:
            return None

        value = {str(k): v for k, v in value.items()}
        return super().to_mongo(value)

    def to_python(self, value):
        if value is None:
            return None

        return {int(k): v for k, v in value.items()}

    def validate(self, value):
        if not isinstance(value, dict):
            self.error("Value must be a dict")

        if not all(map(lambda k: isinstance(k, numbers.Integral), value)):
            self.error("Int dict fields must have integer keys")

        if self.field is not None:
            for _value in value.values():
                self.field.validate(_value)


class KeypointsField(ListField):
    """A list of ``(x, y)`` coordinate pairs.

    If this field is not set, its default value is ``[]``.
    """

    def __init__(self, **kwargs):
        super().__init__(field=None, **kwargs)

    def __str__(self):
        return etau.get_class_name(self)

    def validate(self, value):
        # Only validate value[0], for efficiency
        if not isinstance(value, (list, tuple)) or (
            value
            and (not isinstance(value[0], (list, tuple)) or len(value[0]) != 2)
        ):
            self.error("Keypoints fields must contain a list of (x, y) pairs")


class PolylinePointsField(ListField):
    """A list of lists of ``(x, y)`` coordinate pairs.

    If this field is not set, its default value is ``[]``.
    """

    def __init__(self, **kwargs):
        super().__init__(field=None, **kwargs)

    def __str__(self):
        return etau.get_class_name(self)

    def validate(self, value):
        # Only validate value[0] and value[0][0], for efficiency
        if (
            not isinstance(value, (list, tuple))
            or (value and not isinstance(value[0], (list, tuple)))
            or (
                value
                and value[0]
                and (
                    not isinstance(value[0][0], (list, tuple))
                    or len(value[0][0]) != 2
                )
            )
        ):
            self.error(
                "Polyline points fields must contain a list of lists of "
                "(x, y) pairs"
            )


class _GeoField(Field):
    """Base class for GeoJSON fields."""

    # The GeoJSON type of the field. Subclasses must implement this
    _TYPE = None

    def to_mongo(self, value):
        if isinstance(value, dict):
            return value

        return SON([("type", self._TYPE), ("coordinates", value)])

    def to_python(self, value):
        if isinstance(value, dict):
            return value["coordinates"]

        return value


class GeoPointField(_GeoField, mongoengine.fields.PointField):
    """A GeoJSON field storing a longitude and latitude coordinate point.

    The data is stored as ``[longitude, latitude]``.
    """

    _TYPE = "Point"

    def validate(self, value):
        if isinstance(value, dict):
            self.error("Geo fields expect coordinate lists, but found dict")

        super().validate(value)


class GeoLineStringField(_GeoField, mongoengine.fields.LineStringField):
    """A GeoJSON field storing a line of longitude and latitude coordinates.

    The data is stored as follow::

        [[lon1, lat1], [lon2, lat2], ...]
    """

    _TYPE = "LineString"

    def validate(self, value):
        if isinstance(value, dict):
            self.error("Geo fields expect coordinate lists, but found dict")

        super().validate(value)


class GeoPolygonField(_GeoField, mongoengine.fields.PolygonField):
    """A GeoJSON field storing a polygon of longitude and latitude coordinates.

    The data is stored as follows::

        [
            [[lon1, lat1], [lon2, lat2], ...],
            [[lon1, lat1], [lon2, lat2], ...],
            ...
        ]

    where the first element describes the boundary of the polygon and any
    remaining entries describe holes.
    """

    _TYPE = "Polygon"

    def validate(self, value):
        if isinstance(value, dict):
            self.error("Geo fields expect coordinate lists, but found dict")

        super().validate(value)


class GeoMultiPointField(_GeoField, mongoengine.fields.MultiPointField):
    """A GeoJSON field storing a list of points.

    The data is stored as follows::

        [[lon1, lat1], [lon2, lat2], ...]
    """

    _TYPE = "MultiPoint"

    def validate(self, value):
        if isinstance(value, dict):
            self.error("Geo fields expect coordinate lists, but found dict")

        super().validate(value)


class GeoMultiLineStringField(
    _GeoField, mongoengine.fields.MultiLineStringField
):
    """A GeoJSON field storing a list of lines.

    The data is stored as follows::

        [
            [[lon1, lat1], [lon2, lat2], ...],
            [[lon1, lat1], [lon2, lat2], ...],
            ...
        ]
    """

    _TYPE = "MultiLineString"

    def validate(self, value):
        if isinstance(value, dict):
            self.error("Geo fields expect coordinate lists, but found dict")

        super().validate(value)


class GeoMultiPolygonField(_GeoField, mongoengine.fields.MultiPolygonField):
    """A GeoJSON field storing a list of polygons.

    The data is stored as follows::

        [
            [
                [[lon1, lat1], [lon2, lat2], ...],
                [[lon1, lat1], [lon2, lat2], ...],
                ...
            ],
            [
                [[lon1, lat1], [lon2, lat2], ...],
                [[lon1, lat1], [lon2, lat2], ...],
                ...
            ],
            ...
        ]
    """

    _TYPE = "MultiPolygon"

    def validate(self, value):
        if isinstance(value, dict):
            self.error("Geo fields expect coordinate lists, but found dict")

        super().validate(value)


class VectorField(mongoengine.fields.BinaryField, Field):
    """A one-dimensional array field.

    :class:`VectorField` instances accept numeric lists, tuples, and 1D numpy
    array values. The underlying data is serialized and stored in the database
    as zlib-compressed bytes generated by ``numpy.save`` and always retrieved
    as a numpy array.
    """

    def to_mongo(self, value):
        if value is None:
            return None

        bytes = fou.serialize_numpy_array(value)
        return super().to_mongo(bytes)

    def to_python(self, value):
        if value is None or isinstance(value, np.ndarray):
            return value

        return fou.deserialize_numpy_array(value)

    def validate(self, value):
        if isinstance(value, np.ndarray):
            if value.ndim > 1:
                self.error("Only 1D arrays may be used in a vector field")
        elif not isinstance(value, (list, tuple, Binary)):
            self.error(
                "Only numpy arrays, lists, and tuples may be used in a "
                "vector field"
            )


class ArrayField(mongoengine.fields.BinaryField, Field):
    """An n-dimensional array field.

    :class:`ArrayField` instances accept numpy array values. The underlying
    data is serialized and stored in the database as zlib-compressed bytes
    generated by ``numpy.save`` and always retrieved as a numpy array.
    """

    def to_mongo(self, value):
        if value is None:
            return None

        bytes = fou.serialize_numpy_array(value)
        return super().to_mongo(bytes)

    def to_python(self, value):
        if value is None or isinstance(value, np.ndarray):
            return value

        return fou.deserialize_numpy_array(value)

    def validate(self, value):
        if not isinstance(value, (np.ndarray, Binary)):
            self.error("Only numpy arrays may be used in an array field")


class FrameNumberField(IntField):
    """A video frame number field."""

    def validate(self, value):
        try:
            fofu.validate_frame_number(value)
        except fofu.FrameError as e:
            self.error(str(e))


class FrameSupportField(ListField):
    """A ``[first, last]`` frame support in a video."""

    def __init__(self, **kwargs):
        if "field" not in kwargs:
            kwargs["field"] = IntField()

        super().__init__(**kwargs)

    def __str__(self):
        return etau.get_class_name(self)

    def validate(self, value):
        if (
            not isinstance(value, (list, tuple))
            or len(value) != 2
            or not (1 <= value[0] <= value[1])
        ):
            self.error(
                "Frame support fields must contain `[first, last]` frame "
                "numbers"
            )


class ClassesField(ListField):
    """A :class:`ListField` that stores class label strings.

    If this field is not set, its default value is ``[]``.
    """

    def __init__(self, **kwargs):
        super().__init__(field=StringField(), **kwargs)

    def __str__(self):
        return etau.get_class_name(self)


class TargetsField(IntDictField):
    """A :class:`DictField` that stores mapping between integer keys and string
    targets.

    If this field is not set, its default value is ``{}``.
    """

    def __init__(self, **kwargs):
        super().__init__(field=StringField(), **kwargs)

    def __str__(self):
        return etau.get_class_name(self)


class EmbeddedDocumentField(mongoengine.fields.EmbeddedDocumentField, Field):
    """A field that stores instances of a given type of
    :class:`fiftyone.core.odm.BaseEmbeddedDocument` object.

    Args:
        document_type: the :class:`fiftyone.core.odm.BaseEmbeddedDocument` type
            stored in this field
    """

    def __init__(self, document_type, **kwargs):
        super().__init__(document_type, **kwargs)
        self._parent = None

        self.fields = kwargs.get("fields", [])
        self._validation_schema = None

    def __str__(self):
        return "%s(%s)" % (
            etau.get_class_name(self),
            etau.get_class_name(self.document_type),
        )

<<<<<<< HEAD
    def validate(self, value, clean=True, expand=False):
        self._validation_schema = self.get_field_schema()
        schema = self._validation_schema
        for name in value._fields_ordered:
            field = None
            field_value = value.get_field(name)
            if field_value is None:
                continue

            if name.startswith("_"):
                continue

            field = schema.get(name, None)
            if field is None and expand:
                field_kwargs = foo.get_implied_field_kwargs(field_value)
                field = foo.create_field(name, **field_kwargs)
                self._save_field(field, [name])
            elif field is None:
                self.error("field does not have field '%s' declared" % name)
            elif isinstance(field, EmbeddedDocumentField):
                field.validate(field_value, clean=False, expand=expand)
            else:
                field.validate(field_value)

        super().validate(value, clean)

=======
>>>>>>> 3a52d6f8
    def get_field_schema(
        self, ftype=None, embedded_doc_type=None, include_private=False
    ):
        """Returns a schema dictionary describing the fields of the embedded
        document field.

        Args:
            ftype (None): an optional field type to which to restrict the
                returned schema. Must be a subclass of
                :class:`fiftyone.core.fields.Field`
            embedded_doc_type (None): an optional embedded document type to
                which to restrict the returned schema. Must be a subclass of
                :class:`fiftyone.core.odm.BaseEmbeddedDocument`
            include_private (False): whether to include fields that start with
                ``_`` in the returned schema

        Returns:
             an ``OrderedDict`` mapping field names to field types
        """
<<<<<<< HEAD
        fields = {
            name: field for name, field in self.document_type._fields.items()
        }
        fields.update({field.name: field for field in self.fields})

        filtered_fields = {}

        for name, field in fields.items():
=======
        fields = {}

        for name, field in self.document_type._fields.items():
>>>>>>> 3a52d6f8
            if not include_private and name.startswith("_"):
                continue

            if ftype and not isinstance(field, ftype):
                continue

            if embedded_doc_type and (
                not isinstance(field, EmbeddedDocumentField)
                or embedded_doc_type != field.document_type
            ):
                continue

<<<<<<< HEAD
            filtered_fields[name] = field

        return filtered_fields

    def to_python(self, value, detached=False):
        if detached:
            value.pop("_cls", None)
            _id = value.pop("_id", None)
            for k, v in value.items():
                if k in self.document_type._fields:
                    if isinstance(
                        self.document_type._fields[k],
                        (EmbeddedDocumentField, ListField, DictField),
                    ):
                        value[k] = self.document_type._fields[k].to_python(
                            v, detached=True
                        )
                    elif v is not None:

                        value[k] = self.document_type._fields[k].to_python(v)

            if _id:
                value["id"] = _id
            doc = self.document_type(**value)

            return doc

        doc = super().to_python(value)

        if isinstance(doc, foo.DynamicEmbeddedDocument):
            doc._set_parent(self)

        return doc

    def _save_field(self, field, keys):
        self.fields = [f for f in self.fields if f.name != keys[0]] + [field]
        self._validation_schema = self.get_field_schema()

        if self._parent:
            self._parent._save_field(field, [self.name] + keys)

    def _set_parent(self, parent):
        self._parent = parent
        if parent is not None:
            for field_name, field in self.get_field_schema().items():
                if isinstance(field, (ListField)):
                    field = field.field

                if isinstance(field, EmbeddedDocumentField):
                    field._set_parent(self)
                    field.name = field_name
=======
            fields[name] = field

        return fields
>>>>>>> 3a52d6f8


class EmbeddedDocumentListField(
    mongoengine.fields.EmbeddedDocumentListField, Field
):
    """A field that stores a list of a given type of
    :class:`fiftyone.core.odm.BaseEmbeddedDocument` objects.

    Args:
        document_type: the :class:`fiftyone.core.odm.BaseEmbeddedDocument` type
            stored in this field
    """

    def __str__(self):
        # pylint: disable=no-member
        return "%s(%s)" % (
            etau.get_class_name(self),
            etau.get_class_name(self.document_type),
        )


_ARRAY_FIELDS = (VectorField, ArrayField)

# Fields whose values can be used without parsing when loaded from MongoDB
_PRIMITIVE_FIELDS = (
    BooleanField,
    DateTimeField,
    FloatField,
    IntField,
    ObjectIdField,
    StringField,
)<|MERGE_RESOLUTION|>--- conflicted
+++ resolved
@@ -189,19 +189,6 @@
 
         return etau.get_class_name(self)
 
-    def validate(self, value):
-        if isinstance(self.field, EmbeddedDocumentField):
-            for v in value:
-                self.field.validate(v, clean=False, expand=True)
-        else:
-            super().validate(value)
-
-    def to_python(self, value, detached=False):
-        if detached and isinstance(self.field, EmbeddedDocumentField):
-            return [self.field.to_python(v, detached=True) for v in value]
-
-        return super().to_python(value)
-
 
 class HeatmapRangeField(ListField):
     """A ``[min, max]`` range of the values in a
@@ -269,18 +256,6 @@
         if value is not None and not isinstance(value, dict):
             self.error("Value must be a dict")
 
-<<<<<<< HEAD
-    def to_python(self, value, detached=False):
-        if detached and isinstance(self.field, EmbeddedDocumentField):
-            return {
-                k: v in self.field.to_python(v, detached=True)
-                for k, v in value.items()
-            }
-
-        return super().to_python(value)
-
-=======
->>>>>>> 3a52d6f8
 
 class IntDictField(DictField):
     """A :class:`DictField` whose keys are integers.
@@ -656,35 +631,6 @@
             etau.get_class_name(self.document_type),
         )
 
-<<<<<<< HEAD
-    def validate(self, value, clean=True, expand=False):
-        self._validation_schema = self.get_field_schema()
-        schema = self._validation_schema
-        for name in value._fields_ordered:
-            field = None
-            field_value = value.get_field(name)
-            if field_value is None:
-                continue
-
-            if name.startswith("_"):
-                continue
-
-            field = schema.get(name, None)
-            if field is None and expand:
-                field_kwargs = foo.get_implied_field_kwargs(field_value)
-                field = foo.create_field(name, **field_kwargs)
-                self._save_field(field, [name])
-            elif field is None:
-                self.error("field does not have field '%s' declared" % name)
-            elif isinstance(field, EmbeddedDocumentField):
-                field.validate(field_value, clean=False, expand=expand)
-            else:
-                field.validate(field_value)
-
-        super().validate(value, clean)
-
-=======
->>>>>>> 3a52d6f8
     def get_field_schema(
         self, ftype=None, embedded_doc_type=None, include_private=False
     ):
@@ -704,20 +650,9 @@
         Returns:
              an ``OrderedDict`` mapping field names to field types
         """
-<<<<<<< HEAD
-        fields = {
-            name: field for name, field in self.document_type._fields.items()
-        }
-        fields.update({field.name: field for field in self.fields})
-
-        filtered_fields = {}
-
-        for name, field in fields.items():
-=======
         fields = {}
 
         for name, field in self.document_type._fields.items():
->>>>>>> 3a52d6f8
             if not include_private and name.startswith("_"):
                 continue
 
@@ -730,63 +665,9 @@
             ):
                 continue
 
-<<<<<<< HEAD
-            filtered_fields[name] = field
-
-        return filtered_fields
-
-    def to_python(self, value, detached=False):
-        if detached:
-            value.pop("_cls", None)
-            _id = value.pop("_id", None)
-            for k, v in value.items():
-                if k in self.document_type._fields:
-                    if isinstance(
-                        self.document_type._fields[k],
-                        (EmbeddedDocumentField, ListField, DictField),
-                    ):
-                        value[k] = self.document_type._fields[k].to_python(
-                            v, detached=True
-                        )
-                    elif v is not None:
-
-                        value[k] = self.document_type._fields[k].to_python(v)
-
-            if _id:
-                value["id"] = _id
-            doc = self.document_type(**value)
-
-            return doc
-
-        doc = super().to_python(value)
-
-        if isinstance(doc, foo.DynamicEmbeddedDocument):
-            doc._set_parent(self)
-
-        return doc
-
-    def _save_field(self, field, keys):
-        self.fields = [f for f in self.fields if f.name != keys[0]] + [field]
-        self._validation_schema = self.get_field_schema()
-
-        if self._parent:
-            self._parent._save_field(field, [self.name] + keys)
-
-    def _set_parent(self, parent):
-        self._parent = parent
-        if parent is not None:
-            for field_name, field in self.get_field_schema().items():
-                if isinstance(field, (ListField)):
-                    field = field.field
-
-                if isinstance(field, EmbeddedDocumentField):
-                    field._set_parent(self)
-                    field.name = field_name
-=======
             fields[name] = field
 
         return fields
->>>>>>> 3a52d6f8
 
 
 class EmbeddedDocumentListField(
