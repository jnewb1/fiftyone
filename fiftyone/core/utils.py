"""
Core utilities.

| Copyright 2017-2023, Voxel51, Inc.
| `voxel51.com <https://voxel51.com/>`_
|
"""
import atexit
from base64 import b64encode, b64decode
from collections import defaultdict
from contextlib import contextmanager
from copy import deepcopy
from datetime import date, datetime
import glob
import hashlib
import importlib
import inspect
import io
import itertools
import logging
import multiprocessing
import os
import platform
import re
import signal
import string
import struct
import subprocess
import sys
import timeit
import types
from xml.parsers.expat import ExpatError
import zlib

try:
    import pprintpp as _pprint
    from mongoengine.base.datastructures import BaseDict, BaseList

    # Monkey patch to prevent sorting keys
    # https://stackoverflow.com/a/25688431
    _pprint._sorted = lambda x: x

    try:
        # Monkey patch to render `BaseList` as `list` and `BaseDict` as `dict`
        _d = _pprint.PrettyPrinter._open_close_empty
        _d[BaseList] = (BaseList, "list", "[", "]", "[]")
        _d[BaseDict] = (BaseDict, "dict", "{", "}", "{}")
    except:
        pass
except:
    import pprint as _pprint

import numpy as np
import pytz
import xmltodict

import eta
import eta.core.utils as etau

import fiftyone as fo
import fiftyone.core.context as foc


logger = logging.getLogger(__name__)


_REQUIREMENT_ERROR_SUFFIX = (
    "If you think this error is inaccurate, you can set "
    "`fiftyone.config.requirement_error_level` to 1 (warning) or 2 (ignore).\n"
    "See https://docs.voxel51.com/user_guide/config.html for details."
)


def extract_kwargs_for_class(cls, kwargs):
    """Extracts keyword arguments for the given class's constructor from the
    given kwargs.

    Args:
        cls: a class
        kwargs: a dictionary of keyword arguments

    Returns:
        a tuple of

        -   **class_kwargs**: a dictionary of keyword arguments for ``cls``
        -   **other_kwargs**: a dictionary containing the remaining ``kwargs``
    """
    return _extract_kwargs(cls, kwargs)


def extract_kwargs_for_function(fcn, kwargs):
    """Extracts keyword arguments for the given function from the given kwargs.

    Args:
        fcn: a function
        kwargs: a dictionary of keyword arguments

    Returns:
        a tuple of

        -   **fcn_kwargs**: a dictionary of keyword arguments for ``fcn``
        -   **other_kwargs**: a dictionary containing the remaining ``kwargs``
    """
    return _extract_kwargs(fcn, kwargs)


def _extract_kwargs(cls_or_fcn, kwargs):
    this_kwargs = {}
    other_kwargs = {}
    spec = inspect.getfullargspec(cls_or_fcn)
    for k, v in kwargs.items():
        if k in spec.args:
            this_kwargs[k] = v
        else:
            other_kwargs[k] = v

    return this_kwargs, other_kwargs


def pprint(obj, stream=None, indent=4, width=80, depth=None):
    """Pretty-prints the Python object.

    Args:
        obj: the Python object
        stream (None): the stream to write to. The default is ``sys.stdout``
        indent (4): the number of spaces to use when indenting
        width (80): the max width of each line in the pretty representation
        depth (None): the maximum depth at which to pretty render nested dicts
    """
    return _pprint.pprint(
        obj, stream=stream, indent=indent, width=width, depth=depth
    )


def pformat(obj, indent=4, width=80, depth=None):
    """Returns a pretty string representation of the Python object.

    Args:
        obj: the Python object
        indent (4): the number of spaces to use when indenting
        width (80): the max width of each line in the pretty representation
        depth (None): the maximum depth at which to pretty render nested dicts

    Returns:
        the pretty-formatted string
    """
    return _pprint.pformat(obj, indent=indent, width=width, depth=depth)


def split_frame_fields(fields):
    """Splits the given fields into sample and frame fields.

    Frame fields are those prefixed by ``"frames."``, and this prefix is
    removed from the returned frame fields.

    Args:
        fields: a field, iterable of fields, or dict mapping field names to new
            field names

    Returns:
        a tuple of

        -   **sample_fields**: a list or dict of sample fields
        -   **frame_fields**: a list or dict of frame fields
    """
    if isinstance(fields, dict):
        return _split_frame_fields_dict(fields)

    if etau.is_str(fields):
        fields = [fields]

    frames_prefix = "frames."
    n = len(frames_prefix)

    sample_fields = []
    frame_fields = []
    for field in fields:
        if field.startswith(frames_prefix):
            frame_fields.append(field[n:])
        else:
            sample_fields.append(field)

    return sample_fields, frame_fields


def _split_frame_fields_dict(fields):
    frames_prefix = "frames."
    n = len(frames_prefix)

    sample_fields = {}
    frame_fields = {}
    for src_field, dst_field in fields.items():
        if src_field.startswith(frames_prefix):
            frame_fields[src_field[n:]] = dst_field[n:]
        else:
            sample_fields[src_field] = dst_field

    return sample_fields, frame_fields


def stream_objects(objects):
    """Streams the iterable of objects to stdout via ``less``.

    The output can be interactively traversed via scrolling and can be
    terminated via keyboard interrupt.

    Args:
        objects: an iterable of objects that can be printed via ``str(obj)``
    """
    # @todo support Windows and other environments without `less`
    # Look at pydoc.pager() for inspiration?
    p = subprocess.Popen(
        ["less", "-F", "-R", "-S", "-X", "-K"],
        shell=True,
        stdin=subprocess.PIPE,
    )

    try:
        with io.TextIOWrapper(p.stdin, errors="backslashreplace") as pipe:
            for obj in objects:
                pipe.write(str(obj) + "\n")

        p.wait()
    except (KeyboardInterrupt, OSError):
        pass


def indent_lines(s, indent=4, skip=0):
    """Indents the lines in the given string.

    Args:
        s: the string
        indent (4): the number of spaces to indent
        skip (0): the number of lines to skip before indenting

    Returns:
        the indented string
    """
    lines = s.split("\n")

    skipped_lines = lines[:skip]
    if skipped_lines:
        skipped = "\n".join(skipped_lines)
    else:
        skipped = None

    indent_lines = lines[skip:]
    if indent_lines:
        indented = "\n".join((" " * indent) + l for l in indent_lines)
    else:
        indented = None

    if skipped is not None and indented is not None:
        return skipped + "\n" + indented

    if skipped is not None:
        return skipped

    if indented is not None:
        return indented

    return s


def justify_headings(elements, width=None):
    """Justifies the headings in a list of ``(heading, content)`` string tuples
    by appending whitespace as necessary to each ``heading``.

    Args:
        elements: a list of ``(heading, content)`` tuples
        width (None): an optional justification width. By default, the maximum
            heading length is used

    Returns:
        a list of justified ``(heading, content)`` tuples
    """
    if width is None:
        width = max(len(e[0]) for e in elements)

    fmt = "%%-%ds" % width
    return [(fmt % e[0], e[1]) for e in elements]


def available_patterns():
    """Returns the available patterns that can be used by
    :meth:`fill_patterns`.

    Returns:
        a dict mapping patterns to their replacements
    """
    return deepcopy(eta.config.patterns)


def fill_patterns(string):
    """Fills the patterns in in the given string.

    Use :meth:`available_patterns` to see the available patterns that can be
    used.

    Args:
        string: a string

    Returns:
        a copy of string with any patterns replaced
    """
    return etau.fill_patterns(string, available_patterns())


<<<<<<< HEAD
=======
def find_files(root_dir, patt, max_depth=1):
    """Finds all files in the given root directory whose filename matches the
    given glob pattern(s).

    Both ``root_dir`` and ``patt`` may contain glob patterns.

    Exammples::

        import fiftyone.core.utils as fou

        # Find .txt files in `/tmp`
        fou.find_files("/tmp", "*.txt")

        # Find .txt files in subdirectories of `/tmp` that begin with `foo-`
        fou.find_files("/tmp/foo-*", "*.txt")

        # Find .txt files in `/tmp` or its subdirectories
        fou.find_files("/tmp", "*.txt", max_depth=2)

    Args:
        root_dir: the root directory
        patt: a glob pattern or list of patterns
        max_depth (1): a maximum depth to search. 1 means ``root_dir`` only,
            2 means ``root_dir`` and its immediate subdirectories, etc

    Returns:
        a list of matching paths
    """
    if etau.is_str(patt):
        patt = [patt]

    paths = []
    for i in range(max_depth):
        root = os.path.join(root_dir, *list("*" * i))
        for p in patt:
            paths += glob.glob(os.path.join(root, p))

    return paths


def normpath(path):
    """Normalizes the given path by converting all slashes to forward slashes
    on Unix and backslashes on Windows and removing duplicate slashes.

    Use this function when you need a version of ``os.path.normpath`` that
    converts ``\\`` to ``/`` on Unix.

    Args:
        path: a path

    Returns:
        the normalized path
    """
    if os.name == "nt":
        return ntpath.normpath(path)

    return posixpath.normpath(path.replace("\\", "/"))


def normalize_path(path):
    """Normalizes the given path by converting it to an absolute path and
    expanding the user directory, if necessary.

    Args:
        path: a path

    Returns:
        the normalized path
    """
    return os.path.abspath(os.path.expanduser(path))


>>>>>>> d850070c
def ensure_package(
    requirement_str, error_level=None, error_msg=None, log_success=False
):
    """Verifies that the given package is installed.

    This function uses ``importlib.metadata`` to locate the package
    by its pip name and does not actually import the module.

    Therefore, unlike :meth:`ensure_import`, ``requirement_str`` should refer
    to the package name (e.g., "tensorflow-gpu"), not the module name
    (e.g., "tensorflow").

    Args:
        requirement_str: a PEP 440 compliant package requirement, like
            "tensorflow", "tensorflow<2", "tensorflow==2.3.0", or
            "tensorflow>=1.13,<1.15". This can also be an iterable of multiple
            requirements, all of which must be installed, or this can be a
            single "|"-delimited string specifying multiple requirements, at
            least one of which must be installed
        error_level (None): the error level to use, defined as:

            -   0: raise error if requirement is not satisfied
            -   1: log warning if requirement is not satisifed
            -   2: ignore unsatisifed requirements

            By default, ``fiftyone.config.requirement_error_level`` is used
        error_msg (None): an optional custom error message to use
        log_success (False): whether to generate a log message if the
            requirement is satisifed

    Returns:
        True/False whether the requirement is satisifed
    """
    if error_level is None:
        error_level = fo.config.requirement_error_level

    return etau.ensure_package(
        requirement_str,
        error_level=error_level,
        error_msg=error_msg,
        error_suffix=_REQUIREMENT_ERROR_SUFFIX,
        log_success=log_success,
    )


def ensure_import(
    requirement_str, error_level=None, error_msg=None, log_success=False
):
    """Verifies that the given requirement is installed and importable.

    This function imports the specified module and optionally enforces any
    version requirements included in ``requirement_str``.

    Therefore, unlike :meth:`ensure_package`, ``requirement_str`` should refer
    to the module name (e.g., "tensorflow"), not the package name (e.g.,
    "tensorflow-gpu").

    Args:
        requirement_str: a PEP 440-like module requirement, like "tensorflow",
            "tensorflow<2", "tensorflow==2.3.0", or "tensorflow>=1.13,<1.15".
            This can also be an iterable of multiple requirements, all of which
            must be installed, or this can be a single "|"-delimited string
            specifying multiple requirements, at least one of which must be
            installed
        error_level (None): the error level to use, defined as:

            -   0: raise error if requirement is not satisfied
            -   1: log warning if requirement is not satisifed
            -   2: ignore unsatisifed requirements

            By default, ``fiftyone.config.requirement_error_level`` is used
        error_msg (None): an optional custom error message to use
        log_success (False): whether to generate a log message if the
            requirement is satisifed

    Returns:
        True/False whether the requirement is satisifed
    """
    if error_level is None:
        error_level = fo.config.requirement_error_level

    return etau.ensure_import(
        requirement_str,
        error_level=error_level,
        error_msg=error_msg,
        error_suffix=_REQUIREMENT_ERROR_SUFFIX,
        log_success=log_success,
    )


def ensure_tf(eager=False, error_level=None, error_msg=None):
    """Verifies that ``tensorflow`` is installed and importable.

    Args:
        eager (False): whether to require that TF is executing eagerly. If
            True and TF is not currently executing eagerly, this method will
            attempt to enable it
        error_level (None): the error level to use, defined as:

            -   0: raise error if requirement is not satisfied
            -   1: log warning if requirement is not satisifed
            -   2: ignore unsatisifed requirements

            By default, ``fiftyone.config.requirement_error_level`` is used
        error_msg (None): an optional custom error message to print

    Returns:
        True/False whether the requirement is satisifed
    """
    if error_level is None:
        error_level = fo.config.requirement_error_level

    success = ensure_import(
        "tensorflow", error_level=error_level, error_msg=error_msg
    )

    if not success or not eager:
        return success

    try:
        import tensorflow as tf

        if not tf.executing_eagerly():
            try:
                # pylint: disable=no-member
                tf.compat.v1.enable_eager_execution()
            except AttributeError:
                # pylint: disable=no-member
                tf.enable_eager_execution()
    except Exception as e:
        if error_msg is None:
            error_msg = (
                "The requested operation requires that TensorFlow's eager "
                "execution mode is activated. We tried to enable it but "
                "encountered an error."
            )

        error_msg += "\n\n" + _REQUIREMENT_ERROR_SUFFIX

        handle_error(ValueError(error_msg), error_level, base_error=e)

        return False

    return True


def ensure_tfds(error_level=None, error_msg=None):
    """Verifies that ``tensorflow_datasets`` is installed and importable.

    Args:
        error_level (None): the error level to use, defined as:

            -   0: raise error if requirement is not satisfied
            -   1: log warning if requirement is not satisifed
            -   2: ignore unsatisifed requirements

            By default, ``fiftyone.config.requirement_error_level`` is used
        error_msg (None): an optional custom error message to print

    Returns:
        True/False whether the requirement is satisifed
    """
    if error_level is None:
        error_level = fo.config.requirement_error_level

    success1 = ensure_import(
        "tensorflow>=1.15", error_level=error_level, error_msg=error_msg
    )
    success2 = ensure_import(
        "tensorflow_datasets", error_level=error_level, error_msg=error_msg
    )

    return success1 & success2


def ensure_torch(error_level=None, error_msg=None):
    """Verifies that ``torch`` and ``torchvision`` are installed and
    importable.

    Args:
        error_level (None): the error level to use, defined as:

            -   0: raise error if requirement is not satisfied
            -   1: log warning if requirement is not satisifed
            -   2: ignore unsatisifed requirements

            By default, ``fiftyone.config.requirement_error_level`` is used
        error_msg (None): an optional custom error message to print

    Returns:
        True/False whether the requirement is satisifed
    """
    if error_level is None:
        error_level = fo.config.requirement_error_level

    success1 = ensure_import(
        "torch", error_level=error_level, error_msg=error_msg
    )
    success2 = ensure_import(
        "torchvision", error_level=error_level, error_msg=error_msg
    )

    return success1 & success2


def handle_error(error, error_level, base_error=None):
    """Handles the error at the specified error level.

    Args:
        error: an Exception instance
        error_level: the error level to use, defined as:

        -   0: raise the error
        -   1: log the error as a warning
        -   2: ignore the error

        base_error: (optional) a base Exception from which to raise ``error``
    """
    etau.handle_error(error, error_level, base_error=base_error)


class LoggingLevel(object):
    """Context manager that allows for a temporary change to the level of a
    ``logging.Logger``.

    Example::

        import logging
        import fiftyone.core.utils as fou

        with fou.LoggingLevel(logging.CRITICAL):
            # do things with all logging at CRITICAL

        with fou.LoggingLevel(logging.ERROR, logger="fiftyone"):
            # do things with FiftyOne logging at ERROR

     Args:
        level: the logging level to use, e.g., ``logging.ERROR``
        logger (None): a ``logging.Logger`` or the name of a logger. By
            default, the root logger is used
    """

    def __init__(self, level, logger=None):
        if logger is None or etau.is_str(logger):
            logger = logging.getLogger(logger)

        if level is None:
            level = logging.NOTSET

        self._logger = logger
        self._level = level
        self._level_orig = None

    def __enter__(self):
        self._level_orig = self._logger.level
        self._logger.setLevel(self._level)
        return self

    def __exit__(self, *args):
        self._logger.setLevel(self._level_orig)


def lazy_import(module_name, callback=None):
    """Returns a proxy module object that will lazily import the given module
    the first time it is used.

    Example usage::

        # Lazy version of `import tensorflow as tf`
        tf = lazy_import("tensorflow")

        # Other commands

        # Now the module is loaded
        tf.__version__

    Args:
        module_name: the fully-qualified module name to import
        callback (None): a callback function to call before importing the
            module

    Returns:
        a proxy module object that will be lazily imported when first used
    """
    return LazyModule(module_name, callback=callback)


class LazyModule(types.ModuleType):
    """Proxy module that lazily imports the underlying module the first time it
    is actually used.

    Args:
        module_name: the fully-qualified module name to import
        callback (None): a callback function to call before importing the
            module
    """

    def __init__(self, module_name, callback=None):
        super().__init__(module_name)
        self._module = None
        self._callback = callback

    def __getattr__(self, item):
        if self._module is None:
            self._import_module()

        return getattr(self._module, item)

    def __dir__(self):
        if self._module is None:
            self._import_module()

        return dir(self._module)

    def _import_module(self):
        # Execute callback, if any
        if self._callback is not None:
            self._callback()

        # Actually import the module
        module = importlib.import_module(self.__name__)
        self._module = module

        # Update this object's dict so that attribute references are efficient
        # (__getattr__ is only called on lookups that fail)
        self.__dict__.update(module.__dict__)


def load_xml_as_json_dict(xml_path):
    """Loads the XML file as a JSON dictionary.

    Args:
        xml_path: the path to the XML file

    Returns:
        a JSON dict
    """
    try:
        with fos.open_file(xml_path, "rb") as f:
            return xmltodict.parse(f.read())
    except ExpatError as ex:
        raise ExpatError(f"Failed to read {xml_path}: {ex}")


def parse_serializable(obj, cls):
    """Parses the given object as an instance of the given
    ``eta.core.serial.Serializable`` class.

    Args:
        obj: an instance of ``cls``, or a serialized string or dictionary
            representation of one
        cls: a ``eta.core.serial.Serializable`` class

    Returns:
        an instance of ``cls``
    """
    if isinstance(obj, cls):
        return obj

    if etau.is_str(obj):
        return cls.from_str(obj)

    if isinstance(obj, dict):
        return cls.from_dict(obj)

    raise ValueError(
        "Unable to load '%s' as an instance of '%s'"
        % (obj, etau.get_class_name(cls))
    )


def set_resource_limit(limit, soft=None, hard=None, warn_on_failure=False):
    """Uses the ``resource`` package to change a resource limit for the current
    process.

    If the ``resource`` package cannot be imported, this command does nothing.

    Args:
        limit: the name of the resource to limit. Must be the name of a
            constant in the ``resource`` module starting with ``RLIMIT``. See
            the documentation of the ``resource`` module for supported values
        soft (None): a new soft limit to apply, which cannot exceed the hard
            limit. If omitted, the current soft limit is maintained
        hard (None): a new hard limit to apply. If omitted, the current hard
            limit is maintained
        warn_on_failure (False): whether to issue a warning rather than an
            error if the resource limit change is not successful
    """
    try:
        import resource
    except ImportError as e:
        if warn_on_failure:
            logger.warning(e)
        else:
            return

    try:
        _limit = getattr(resource, limit)
        soft_orig, hard_orig = resource.getrlimit(_limit)
        soft = soft or soft_orig
        hard = hard or hard_orig
        resource.setrlimit(_limit, (soft, hard))
    except ValueError as e:
        if warn_on_failure:
            logger.warning(e)
        else:
            raise


class ResourceLimit(object):
    """Context manager that allows for a temporary change to a resource limit
    exposed by the ``resource`` package.

    Example::

        import resource
        import fiftyone.core.utils as fou

        with fou.ResourceLimit(resource.RLIMIT_NOFILE, soft=4096):
            # temporarily do things with up to 4096 open files

     Args:
        limit: the name of the resource to limit. Must be the name of a
            constant in the ``resource`` module starting with ``RLIMIT``. See
            the documentation of the ``resource`` module for supported values
        soft (None): a new soft limit to apply, which cannot exceed the hard
            limit. If omitted, the current soft limit is maintained
        hard (None): a new hard limit to apply. If omitted, the current hard
            limit is maintained
        warn_on_failure (False): whether to issue a warning rather than an
            error if the resource limit change is not successful
    """

    def __init__(self, limit, soft=None, hard=None, warn_on_failure=False):
        try:
            import resource  # pylint: disable=unused-import

            self._supported_platform = True
        except ImportError as e:
            self._supported_platform = False
            if warn_on_failure:
                logger.warning(e)

        self._limit = limit
        self._soft = soft
        self._hard = hard
        self._soft_orig = None
        self._hard_orig = None
        self._warn_on_failure = warn_on_failure

    def __enter__(self):
        if not self._supported_platform:
            return

        import resource

        limit = getattr(resource, self._limit)
        self._soft_orig, self._hard_orig = resource.getrlimit(limit)

        set_resource_limit(
            self._limit,
            soft=(self._soft or self._soft_orig),
            hard=(self._hard or self._hard_orig),
            warn_on_failure=self._warn_on_failure,
        )

        return self

    def __exit__(self, *args):
        if not self._supported_platform:
            return

        set_resource_limit(
            self._limit,
            soft=self._soft_orig,
            hard=self._hard_orig,
            warn_on_failure=self._warn_on_failure,
        )


class ProgressBar(etau.ProgressBar):
    """.. autoclass:: eta.core.utils.ProgressBar"""

    def __init__(self, *args, **kwargs):
        if "quiet" not in kwargs:
            kwargs["quiet"] = not fo.config.show_progress_bars

        if "iters_str" not in kwargs:
            kwargs["iters_str"] = "samples"

        # For progress bars in notebooks, use a fixed size so that they will
        # read well across browsers, in HTML format, etc
        if foc.is_notebook_context() and "max_width" not in kwargs:
            kwargs["max_width"] = 90

        super().__init__(*args, **kwargs)


class DynamicBatcher(object):
    """Class for iterating over the elements of an iterable with a dynamic
    batch size to achieve a desired latency.

    The batch sizes emitted when iterating over this object are dynamically
    scaled such that the latency between ``next()`` calls is as close as
    possible to a specified target latency.

    This class is often used in conjunction with a :class:`ProgressBar` to keep
    the user appraised on the status of a long-running task.

    Example usage::

        import fiftyone.core.utils as fou

        elements = range(int(1e7))

        batcher = fou.DynamicBatcher(
            elements, target_latency=0.1, max_batch_beta=2.0
        )

        for batch in batcher:
            print("batch size: %d" % len(batch))

        batcher = fou.DynamicBatcher(
            elements,
            target_latency=0.1,
            max_batch_beta=2.0,
            progress=True,
        )

        with batcher:
            for batch in batcher:
                print("batch size: %d" % len(batch))

    Args:
        iterable: an iterable
        target_latency (0.2): the target latency between ``next()``
            calls, in seconds
        init_batch_size (1): the initial batch size to use
        min_batch_size (1): the minimum allowed batch size
        max_batch_size (None): an optional maximum allowed batch size
        max_batch_beta (None): an optional lower/upper bound on the ratio
            between successive batch sizes
        return_views (False): whether to return each batch as a
            :class:`fiftyone.core.view.DatasetView`. Only applicable when the
            iterable is a :class:`fiftyone.core.collections.SampleCollection`
        progress (False): whether to render a progress bar tracking the
            consumption of the batches
        total (None): the length of ``iterable``. Only applicable when
            ``progress=True``. If not provided, it is computed via
            ``len(iterable)``, if possible
    """

    def __init__(
        self,
        iterable,
        target_latency=0.2,
        init_batch_size=1,
        min_batch_size=1,
        max_batch_size=None,
        max_batch_beta=None,
        return_views=False,
        progress=False,
        total=None,
    ):
        import fiftyone.core.collections as foc

        if not isinstance(iterable, foc.SampleCollection):
            return_views = False

        self.iterable = iterable
        self.target_latency = target_latency
        self.init_batch_size = init_batch_size
        self.min_batch_size = min_batch_size
        self.max_batch_size = max_batch_size
        self.max_batch_beta = max_batch_beta
        self.return_views = return_views
        self.progress = progress
        self.total = total

        self._iter = None
        self._last_time = None
        self._last_batch_size = None
        self._pb = None
        self._in_context = False
        self._last_offset = None
        self._num_samples = None

    def __enter__(self):
        self._in_context = True
        return self

    def __exit__(self, *args):
        self._in_context = False

        if self.progress:
            if self._last_batch_size is not None:
                self._pb.update(count=self._last_batch_size)

            self._pb.__exit__(*args)

    def __iter__(self):
        if self.return_views:
            self._last_offset = 0
            self._num_samples = len(self.iterable)
        else:
            self._iter = iter(self.iterable)

        if self.progress:
            if self._in_context:
                total = self.total
                if total is None:
                    try:
                        total = len(self.iterable)
                    except:
                        pass

                self._pb = ProgressBar(total=total)
                self._pb.__enter__()
            else:
                logger.warning(
                    "DynamicBatcher must be invoked as a context manager in "
                    "order to print progress"
                )
                self.progress = False

        return self

    def __next__(self):
        if self.progress and self._last_batch_size is not None:
            self._pb.update(count=self._last_batch_size)

        batch_size = self._compute_batch_size()

        if self.return_views:
            if self._last_offset >= self._num_samples:
                raise StopIteration

            offset = self._last_offset
            self._last_offset += batch_size

            return self.iterable[offset : (offset + batch_size)]

        batch = []
        idx = 0

        try:
            while idx < batch_size:
                batch.append(next(self._iter))
                idx += 1

        except StopIteration:
            self._last_batch_size = len(batch)

            if not batch:
                raise StopIteration

        self._last_batch_size = len(batch)

        return batch

    def _compute_batch_size(self):
        current_time = timeit.default_timer()

        if self._last_batch_size is None:
            batch_size = self.init_batch_size
        else:
            # Compute optimal batch size
            try:
                beta = self.target_latency / (current_time - self._last_time)
            except ZeroDivisionError:
                beta = 1e6

            if self.max_batch_beta is not None:
                if beta >= 1:
                    beta = min(beta, self.max_batch_beta)
                else:
                    beta = max(beta, 1 / self.max_batch_beta)

            batch_size = int(round(beta * self._last_batch_size))

            if self.min_batch_size is not None:
                batch_size = max(batch_size, self.min_batch_size)

            if self.max_batch_size is not None:
                batch_size = min(batch_size, self.max_batch_size)

        self._last_batch_size = batch_size
        self._last_time = current_time

        return batch_size


@contextmanager
def disable_progress_bars():
    """Context manager that temporarily disables all progress bars."""
    prev_show_progress_bars = fo.config.show_progress_bars
    try:
        fo.config.show_progress_bars = False
        yield
    finally:
        fo.config.show_progress_bars = prev_show_progress_bars


class UniqueFilenameMaker(object):
    """A class that generates unique output paths in a directory.

    This class provides a :meth:`get_output_path` method that generates unique
    filenames in the specified output directory.

    If an input path is provided, its filename is maintained, unless a name
    conflict in ``output_dir`` would occur, in which case an index of the form
    ``"-%d" % count`` is appended to the filename.

    If no input filename is provided, an output filename of the form
    ``<output_dir>/<count><default_ext>`` is generated, where ``count`` is the
    number of files in ``output_dir``.

    If no ``output_dir`` is provided, then unique filenames with no base
    directory are generated.

    If a ``rel_dir`` is provided, then this path will be stripped from each
    input path to generate the identifier of each file (rather than just its
    basename). This argument allows for populating nested subdirectories in
    ``output_dir`` that match the shape of the input paths.

    If ``alt_dir`` is provided, you can use :meth:`get_alt_path` to retrieve
    the equivalent path rooted in this directory rather than ``output_dir``.

    Args:
        output_dir (None): a directory in which to generate output paths
        rel_dir (None): an optional relative directory to strip from each path.
            The path is converted to an absolute path (if necessary) via
            :func:`fiftyone.core.storage.normalize_path`
        alt_dir (None): an optional alternate directory in which to generate
            paths when :meth:`get_alt_path` is called
        default_ext (None): the file extension to use when generating default
            output paths
        ignore_exts (False): whether to omit file extensions when checking for
            duplicate filenames
        ignore_existing (False): whether to ignore existing files in
            ``output_dir`` for output filename generation purposes
        idempotent (True): whether to return the same output path when the same
            input path is provided multiple times (True) or to generate new
            output paths (False)
    """

    def __init__(
        self,
        output_dir=None,
        rel_dir=None,
        alt_dir=None,
        default_ext=None,
        ignore_exts=False,
        ignore_existing=False,
        idempotent=True,
    ):
        if rel_dir is not None:
            rel_dir = fos.normalize_path(rel_dir)

        self.output_dir = output_dir
        self.rel_dir = rel_dir
        self.alt_dir = alt_dir
        self.default_ext = default_ext
        self.ignore_exts = ignore_exts
        self.ignore_existing = ignore_existing
        self.idempotent = idempotent

        self._filepath_map = {}
        self._filename_counts = defaultdict(int)
        self._default_filename_patt = fo.config.default_sequence_idx + (
            default_ext or ""
        )
        self._idx = 0

        self._setup()

    def _setup(self):
        if not self.output_dir:
            return

        fos.ensure_dir(self.output_dir)

        if self.ignore_existing:
            return

        recursive = self.rel_dir is not None
        filenames = fos.list_files(self.output_dir, recursive=recursive)

        self._idx = len(filenames)
        for filename in filenames:
            self._filename_counts[filename] += 1

    def seen_input_path(self, input_path):
        """Checks whether we've already seen the given input path.

        Args:
            input_path: an input path

        Returns:
            True/False
        """
        return fos.normalize_path(input_path) in self._filepath_map

    def get_output_path(self, input_path=None, output_ext=None):
        """Returns a unique output path.

        Args:
            input_path (None): an input path
            output_ext (None): an optional output extension to use

        Returns:
            the output path
        """
        found_input = bool(input_path)

        if found_input:
            input_path = fos.normalize_path(input_path)

            if self.idempotent and input_path in self._filepath_map:
                return self._filepath_map[input_path]

        self._idx += 1

        if not found_input:
            filename = self._default_filename_patt % self._idx
        elif self.rel_dir is not None:
            filename = safe_relpath(input_path, self.rel_dir)
        else:
            filename = os.path.basename(input_path)

        name, ext = os.path.splitext(filename)

        # URL handling
        # @todo improve this, while still maintaining Unix/Windows path support
        name = name.replace("%", "-")
        ext = ext.split("?")[0]

        if output_ext is not None:
            ext = output_ext

        filename = name + ext

        key = name if self.ignore_exts else filename
        self._filename_counts[key] += 1

        count = self._filename_counts[key]
        if count > 1:
            filename = name + ("-%d" % count) + ext

        if self.output_dir:
            output_path = fos.join(self.output_dir, filename)
        else:
            output_path = filename

        if found_input:
            self._filepath_map[input_path] = output_path

        return output_path

    def get_alt_path(self, output_path, alt_dir=None):
        """Returns the alternate path for the given output path generated by
        :meth:`get_output_path`.

        Args:
            output_path: an output path
            alt_dir (None): a directory in which to return the alternate path.
                If not provided, :attr:`alt_dir` is used

        Returns:
            the corresponding alternate path
        """
        root_dir = alt_dir or self.alt_dir or self.output_dir
        rel_path = os.path.relpath(output_path, self.output_dir)
        return fos.join(root_dir, rel_path)


def safe_relpath(path, start=None, default=None):
    """A safe version of ``os.path.relpath`` that returns a configurable
    default value if the given path if it does not lie within the given
    relative start.

    When dealing with cloud paths, the provided paths may be any mix of cloud
    paths and corresponding local cache paths.

    Args:
        path: a path
        start (None): the relative prefix to strip from ``path``
        default (None): a default value to return if ``path`` does not lie
            within ``start``. By default, the basename of the path is returned

    Returns:
        the relative path
    """
    _path = foca.media_cache.get_local_path(path, download=False)

    if start:
        _start = foca.media_cache.get_local_path(start, download=False)
    else:
        _start = start

    relpath = os.path.relpath(_path, _start)
    if relpath.startswith(".."):
        if default is not None:
            return default

        logger.warning(
            "Path '%s' is not in '%s'. Using filename as unique identifier",
            path,
            start,
        )
        relpath = os.path.basename(path)

    return relpath


def compute_filehash(filepath, method=None, chunk_size=None):
    """Computes the hash of the given file.

    Args:
        filepath: the path to the file
        method (None): an optional ``hashlib`` method to use. If not specified,
            the builtin ``str.__hash__`` will be used
        chunk_size (None): an optional chunk size to use to read the file, in
            bytes. Only applicable when a ``method`` is provided. The default
            is 64kB. If negative, the entire file is read at once

    Returns:
        the hash
    """
    if method is None:
        with fos.open_file(filepath, "rb") as f:
            return hash(f.read())

    if chunk_size is None:
        chunk_size = 65536

    hasher = getattr(hashlib, method)()
    with fos.open_file(filepath, "rb") as f:
        while True:
            data = f.read(chunk_size)
            if not data:
                break

            hasher.update(data)

    return hasher.hexdigest()


def serialize_numpy_array(array, ascii=False):
    """Serializes a numpy array.

    Args:
        array: a numpy array-like
        ascii (False): whether to return a base64-encoded ASCII string instead
            of raw bytes

    Returns:
        the serialized bytes
    """
    with io.BytesIO() as f:
        np.save(f, np.asarray(array), allow_pickle=False)
        bytes_str = zlib.compress(f.getvalue())

    if ascii:
        bytes_str = b64encode(bytes_str).decode("ascii")

    return bytes_str


def deserialize_numpy_array(numpy_bytes, ascii=False):
    """Loads a serialized numpy array generated by
    :func:`serialize_numpy_array`.

    Args:
        numpy_bytes: the serialized numpy array bytes
        ascii (False): whether the bytes were generated with the
            ``ascii == True`` parameter of :func:`serialize_numpy_array`

    Returns:
        the numpy array
    """
    if ascii:
        numpy_bytes = b64decode(numpy_bytes.encode("ascii"))

    with io.BytesIO(zlib.decompress(numpy_bytes)) as f:
        return np.load(f)


def iter_batches(iterable, batch_size):
    """Iterates over the given iterable in batches.

    Args:
        iterable: an iterable
        batch_size: the desired batch size, or None to return the contents in
            a single batch

    Returns:
        a generator that emits tuples of elements of the requested batch size
        from the input
    """
    it = iter(iterable)
    while True:
        chunk = tuple(itertools.islice(it, batch_size))
        if not chunk:
            return

        yield chunk


def iter_slices(sliceable, batch_size):
    """Iterates over batches of the given object via slicing.

    Args:
        sliceable: an object that supports slicing
        batch_size: the desired batch size, or None to return the contents in
            a single batch

    Returns:
        a generator that emits batches of elements of the requested batch size
        from the input
    """
    if batch_size is None:
        yield sliceable
        return

    start = 0
    while True:
        chunk = sliceable[start : (start + batch_size)]
        if len(chunk) == 0:  # works for numpy arrays, Torch tensors, etc
            return

        start += batch_size
        yield chunk


def call_on_exit(callback):
    """Registers the given callback function so that it will be called when the
    process exits for (almost) any reason

    Note that this should only be used from non-interactive scripts because it
    intercepts ctrl + c.

    Covers the following cases:
    -   normal program termination
    -   a Python exception is raised
    -   a SIGTERM signal is received

    Args:
        callback: the function to execute upon termination
    """
    atexit.register(callback)
    signal.signal(signal.SIGTERM, lambda *args: callback())


class MonkeyPatchFunction(object):
    """Context manager that temporarily monkey patches the given function.

    If a ``namespace`` is provided, all functions with same name as the
    function you are monkey patching that are imported (recursively) by the
    ``module_or_fcn`` module are also monkey patched.

    Args:
        module_or_fcn: a module or function
        monkey_fcn: the function to monkey patch in
        fcn_name (None): the name of the funciton to monkey patch. Required iff
            ``module_or_fcn`` is a module
        namespace (None): an optional package namespace
    """

    def __init__(
        self, module_or_fcn, monkey_fcn, fcn_name=None, namespace=None
    ):
        if inspect.isfunction(module_or_fcn):
            module = inspect.getmodule(module_or_fcn)
            fcn_name = module_or_fcn.__name__
        else:
            module = module_or_fcn

        self.module = module
        self.fcn_name = fcn_name
        self.monkey_fcn = monkey_fcn
        self.namespace = namespace
        self._orig = None
        self._replace_modules = None

    def __enter__(self):
        self._orig = getattr(self.module, self.fcn_name)
        self._replace_modules = []
        self._find(self.module)
        self._set(self.monkey_fcn)
        return self

    def __exit__(self, *args):
        self._set(self._orig)

    def _set(self, fcn):
        for mod in self._replace_modules:
            setattr(mod, self.fcn_name, fcn)

    def _find(self, module):
        dir_module = dir(module)
        if self.fcn_name in dir_module:
            self._replace_modules.append(module)

        if self.namespace is not None:
            for attr in dir_module:
                mod = getattr(module, attr)
                if inspect.ismodule(mod) and mod.__package__.startswith(
                    self.namespace.__package__
                ):
                    self._find(mod)


class SetAttributes(object):
    """Context manager that temporarily sets the attributes of a class to new
    values.

    Args:
        obj: the object
        **kwargs: the attribute key-values to set while the context is active
    """

    def __init__(self, obj, **kwargs):
        self._obj = obj
        self._kwargs = kwargs
        self._orig_kwargs = None

    def __enter__(self):
        self._orig_kwargs = {}
        for k, v in self._kwargs.items():
            self._orig_kwargs[k] = getattr(self._obj, k)
            setattr(self._obj, k, v)

        return self

    def __exit__(self, *args):
        for k, v in self._orig_kwargs.items():
            setattr(self._obj, k, v)


class SuppressLogging(object):
    """Context manager that temporarily disables system-wide logging.

    Args:
        level (logging.CRITICAL): the ``logging`` level at or below which to
            suppress all messages
    """

    def __init__(self, level=logging.CRITICAL):
        self.level = level

    def __enter__(self):
        logging.disable(self.level)
        return self

    def __exit__(self, *args):
        logging.disable(logging.NOTSET)


class add_sys_path(object):
    """Context manager that temporarily inserts a path to ``sys.path``."""

    def __init__(self, path, index=0):
        self.path = path
        self.index = index

    def __enter__(self):
        sys.path.insert(self.index, self.path)

    def __exit__(self, *args):
        try:
            sys.path.remove(self.path)
        except:
            pass


def is_arm_mac():
    """Determines whether the system is an ARM-based Mac (Apple Silicon).

    Returns:
        True/False
    """
    plat = platform.platform()
    return platform.system() == "Darwin" and any(
        proc in plat for proc in {"aarch64", "arm64"}
    )


def is_32_bit():
    """Determines whether the system is 32-bit.

    Returns:
        True/False
    """
    return struct.calcsize("P") * 8 == 32


def is_docker():
    """Determines if we're currently running in a Docker container.

    Returns:
        True/False
    """
    path = "/proc/self/cgroup"
    return (
        os.path.exists("/.dockerenv")
        or os.path.isfile(path)
        and any("docker" in line for line in open(path))
    )


def get_multiprocessing_context():
    """Returns the preferred ``multiprocessing`` context for the current OS.

    Returns:
        a ``multiprocessing`` context
    """
    if (
        sys.platform == "darwin"
        and multiprocessing.get_start_method(allow_none=True) is None
    ):
        #
        # If we're running on macOS and the user didn't manually configure the
        # default multiprocessing context, force 'fork' to be used
        #
        # Background: on macOS, multiprocessing's default context was changed
        # from 'fork' to 'spawn' in Python 3.8, but we prefer 'fork' because
        # the startup time is much shorter. Also, this is not fully proven, but
        # @brimoor believes he's seen cases where 'spawn' causes some of our
        # `multiprocessing.Pool.imap_unordered()` calls to run twice...
        #
        return multiprocessing.get_context("fork")

    # Use the default context
    return multiprocessing.get_context()


def datetime_to_timestamp(dt):
    """Converts a `datetime.date` or `datetime.datetime` to milliseconds since
    epoch.

    Args:
        dt: a `datetime.date` or `datetime.datetime`

    Returns:
        the float number of milliseconds since epoch
    """
    if type(dt) is date:
        dt = datetime(dt.year, dt.month, dt.day)

    if dt.tzinfo is None:
        dt = dt.replace(tzinfo=pytz.utc)

    return 1000.0 * dt.timestamp()


def timestamp_to_datetime(ts):
    """Converts a timestamp (number of milliseconds since epoch) to a
    `datetime.datetime`.

    Args:
        ts: a number of milliseconds since epoch

    Returns:
        a `datetime.datetime`
    """
    dt = datetime.utcfromtimestamp(ts / 1000.0)

    if fo.config.timezone is None:
        return dt

    timezone = pytz.timezone(fo.config.timezone)
    return dt.replace(tzinfo=pytz.utc).astimezone(timezone)


def timedelta_to_ms(td):
    """Converts a `datetime.timedelta` to milliseconds.

    Args:
        td: a `datetime.timedelta`

    Returns:
        the float number of milliseconds
    """
    return (
        86400000.0 * td.days + 1000.0 * td.seconds + td.microseconds / 1000.0
    )


class ResponseStream(object):
    """Wrapper around a ``requests.Response`` that provides a file-like object
    interface with ``read()``, ``seek()``, and ``tell()`` methods.

    Source:
        https://gist.github.com/obskyr/b9d4b4223e7eaf4eedcd9defabb34f13

    Args:
        response: a ``requests.Response``
        chunk_size (64): the chunk size to use to read the response's content
    """

    def __init__(self, response, chunk_size=64):
        self._response = response
        self._iterator = response.iter_content(chunk_size)
        self._bytes = io.BytesIO()

    def read(self, size=None):
        left_off_at = self._bytes.tell()
        if size is None:
            self._load_all()
        else:
            goal_position = left_off_at + size
            self._load_until(goal_position)

        self._bytes.seek(left_off_at)
        return self._bytes.read(size)

    def seek(self, position, whence=io.SEEK_SET):
        if whence == io.SEEK_END:
            self._load_all()
        else:
            self._bytes.seek(position, whence)

    def tell(self):
        return self._bytes.tell()

    def _load_all(self):
        self._bytes.seek(0, io.SEEK_END)
        for chunk in self._iterator:
            self._bytes.write(chunk)

    def _load_until(self, goal_position):
        current_position = self._bytes.seek(0, io.SEEK_END)
        while current_position < goal_position:
            try:
                current_position += self._bytes.write(next(self._iterator))
            except StopIteration:
                break


_SAFE_CHARS = set(string.ascii_letters) | set(string.digits)
_HYPHEN_CHARS = set(string.whitespace) | set("+_.-")
_NAME_LENGTH_RANGE = (1, 100)


def _sanitize_char(c):
    if c in _SAFE_CHARS:
        return c

    if c in _HYPHEN_CHARS:
        return "-"

    return ""


def to_slug(name):
    """Returns the URL-friendly slug for the given string.

    The following strategy is used to generate slugs:

        -   The characters ``A-Za-z0-9`` are converted to lowercase
        -   Whitespace and ``+_.-`` are converted to ``-``
        -   All other characters are omitted
        -   All consecutive ``-`` characters are reduced to a single ``-``
        -   All leading and trailing ``-`` are stripped
        -   Both the input name and the resulting string must be ``[1, 100]``
            characters in length

    Examples::

        name                             | slug
        ---------------------------------+-----------------------
        coco_2017                        | coco-2017
        c+o+c+o 2-0-1-7                  | c-o-c-o-2-0-1-7
        cat.DOG                          | cat-dog
        ---name----                      | name
        Brian's #$&@ (Awesome?) Dataset! | brians-awesome-dataset
        sPaM     aNd  EgGs               | spam-and-eggs

    Args:
        name: a string

    Returns:
        the slug string

    Raises:
        ValueError: if the name is invalid
    """
    if not etau.is_str(name):
        raise ValueError("Expected string; found %s: %s" % (type(name), name))

    if len(name) > _NAME_LENGTH_RANGE[1]:
        raise ValueError(
            "'%s' is too long; length %d > %d"
            % (name, len(name), _NAME_LENGTH_RANGE[1])
        )

    safe = []
    last = ""
    for c in name:
        s = _sanitize_char(c)
        if s and (s != "-" or last != "-"):
            safe.append(s)
            last = s

    slug = "".join(safe).strip("-").lower()

    if len(slug) < _NAME_LENGTH_RANGE[0]:
        raise ValueError(
            "'%s' has invalid slug-friendly name '%s'; length %d < %d"
            % (name, slug, len(slug), _NAME_LENGTH_RANGE[0])
        )

    if len(slug) > _NAME_LENGTH_RANGE[1]:
        raise ValueError(
            "'%s' has invalid slug-friendly name '%s'; length %d > %d"
            % (name, slug, len(slug), _NAME_LENGTH_RANGE[1])
        )

    return slug


def validate_hex_color(value):
    """Validates that the given value is a hex color string.

    Args:
        value: a value

    Raises:
        ValueError: if ``value`` is not a hex color string
    """
    if not etau.is_str(value) or not re.search(
        r"^#(?:[0-9a-fA-F]{3}){1,2}$", value
    ):
        raise ValueError(
            "%s is not a valid hex color string (ex: '#FF6D04')" % value
        )


fos = lazy_import("fiftyone.core.storage")
foca = lazy_import("fiftyone.core.cache")<|MERGE_RESOLUTION|>--- conflicted
+++ resolved
@@ -306,8 +306,6 @@
     return etau.fill_patterns(string, available_patterns())
 
 
-<<<<<<< HEAD
-=======
 def find_files(root_dir, patt, max_depth=1):
     """Finds all files in the given root directory whose filename matches the
     given glob pattern(s).
@@ -348,39 +346,6 @@
     return paths
 
 
-def normpath(path):
-    """Normalizes the given path by converting all slashes to forward slashes
-    on Unix and backslashes on Windows and removing duplicate slashes.
-
-    Use this function when you need a version of ``os.path.normpath`` that
-    converts ``\\`` to ``/`` on Unix.
-
-    Args:
-        path: a path
-
-    Returns:
-        the normalized path
-    """
-    if os.name == "nt":
-        return ntpath.normpath(path)
-
-    return posixpath.normpath(path.replace("\\", "/"))
-
-
-def normalize_path(path):
-    """Normalizes the given path by converting it to an absolute path and
-    expanding the user directory, if necessary.
-
-    Args:
-        path: a path
-
-    Returns:
-        the normalized path
-    """
-    return os.path.abspath(os.path.expanduser(path))
-
-
->>>>>>> d850070c
 def ensure_package(
     requirement_str, error_level=None, error_msg=None, log_success=False
 ):
