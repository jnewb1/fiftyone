"""
Core utilities.

| Copyright 2017-2022, Voxel51, Inc.
| `voxel51.com <https://voxel51.com/>`_
|
"""
import atexit
from base64 import b64encode, b64decode
from collections import defaultdict
from contextlib import contextmanager
from copy import deepcopy
from datetime import date, datetime
import hashlib
import importlib
import inspect
import io
import itertools
import logging
<<<<<<< HEAD
=======
import multiprocessing
import ntpath
>>>>>>> c0f7bdda
import os
import platform
import signal
import struct
import subprocess
import sys
import timeit
import types
from xml.parsers.expat import ExpatError
import zlib

try:
    import pprintpp as _pprint

    # Monkey patch to prevent sorting keys
    # https://stackoverflow.com/a/25688431
    _pprint._sorted = lambda x: x
except:
    import pprint as _pprint

import numpy as np
import pytz
import xmltodict

import eta
import eta.core.utils as etau

import fiftyone as fo
import fiftyone.core.context as foc


logger = logging.getLogger(__name__)


_REQUIREMENT_ERROR_SUFFIX = (
    "If you think this error is inaccurate, you can set "
    "`fiftyone.config.requirement_error_level` to 1 (warning) or 2 (ignore).\n"
    "See https://voxel51.com/docs/fiftyone/user_guide/config.html for details."
)


def extract_kwargs_for_class(cls, kwargs):
    """Extracts keyword arguments for the given class's constructor from the
    given kwargs.

    Args:
        cls: a class
        kwargs: a dictionary of keyword arguments

    Returns:
        a tuple of

        -   **class_kwargs**: a dictionary of keyword arguments for ``cls``
        -   **other_kwargs**: a dictionary containing the remaining ``kwargs``
    """
    return _extract_kwargs(cls, kwargs)


def extract_kwargs_for_function(fcn, kwargs):
    """Extracts keyword arguments for the given function from the given kwargs.

    Args:
        fcn: a function
        kwargs: a dictionary of keyword arguments

    Returns:
        a tuple of

        -   **fcn_kwargs**: a dictionary of keyword arguments for ``fcn``
        -   **other_kwargs**: a dictionary containing the remaining ``kwargs``
    """
    return _extract_kwargs(fcn, kwargs)


def _extract_kwargs(cls_or_fcn, kwargs):
    this_kwargs = {}
    other_kwargs = {}
    spec = inspect.getfullargspec(cls_or_fcn)
    for k, v in kwargs.items():
        if k in spec.args:
            this_kwargs[k] = v
        else:
            other_kwargs[k] = v

    return this_kwargs, other_kwargs


def pprint(obj, stream=None, indent=4, width=80, depth=None):
    """Pretty-prints the Python object.

    Args:
        obj: the Python object
        stream (None): the stream to write to. The default is ``sys.stdout``
        indent (4): the number of spaces to use when indenting
        width (80): the max width of each line in the pretty representation
        depth (None): the maximum depth at which to pretty render nested dicts
    """
    return _pprint.pprint(
        obj, stream=stream, indent=indent, width=width, depth=depth
    )


def pformat(obj, indent=4, width=80, depth=None):
    """Returns a pretty string representation of the Python object.

    Args:
        obj: the Python object
        indent (4): the number of spaces to use when indenting
        width (80): the max width of each line in the pretty representation
        depth (None): the maximum depth at which to pretty render nested dicts

    Returns:
        the pretty-formatted string
    """
    return _pprint.pformat(obj, indent=indent, width=width, depth=depth)


def split_frame_fields(fields):
    """Splits the given fields into sample and frame fields.

    Frame fields are those prefixed by ``"frames."``, and this prefix is
    removed from the returned frame fields.

    Args:
        fields: a field, iterable of fields, or dict mapping field names to new
            field names

    Returns:
        a tuple of

        -   **sample_fields**: a list or dict of sample fields
        -   **frame_fields**: a list or dict of frame fields
    """
    if isinstance(fields, dict):
        return _split_frame_fields_dict(fields)

    if etau.is_str(fields):
        fields = [fields]

    frames_prefix = "frames."
    n = len(frames_prefix)

    sample_fields = []
    frame_fields = []
    for field in fields:
        if field.startswith(frames_prefix):
            frame_fields.append(field[n:])
        else:
            sample_fields.append(field)

    return sample_fields, frame_fields


def _split_frame_fields_dict(fields):
    frames_prefix = "frames."
    n = len(frames_prefix)

    sample_fields = {}
    frame_fields = {}
    for src_field, dst_field in fields.items():
        if src_field.startswith(frames_prefix):
            frame_fields[src_field[n:]] = dst_field[n:]
        else:
            sample_fields[src_field] = dst_field

    return sample_fields, frame_fields


def stream_objects(objects):
    """Streams the iterable of objects to stdout via ``less``.

    The output can be interactively traversed via scrolling and can be
    terminated via keyboard interrupt.

    Args:
        objects: an iterable of objects that can be printed via ``str(obj)``
    """
    # @todo support Windows and other environments without `less`
    # Look at pydoc.pager() for inspiration?
    p = subprocess.Popen(
        ["less", "-F", "-R", "-S", "-X", "-K"],
        shell=True,
        stdin=subprocess.PIPE,
    )

    try:
        with io.TextIOWrapper(p.stdin, errors="backslashreplace") as pipe:
            for obj in objects:
                pipe.write(str(obj) + "\n")

        p.wait()
    except (KeyboardInterrupt, OSError):
        pass


def indent_lines(s, indent=4, skip=0):
    """Indents the lines in the given string.

    Args:
        s: the string
        indent (4): the number of spaces to indent
        skip (0): the number of lines to skip before indenting

    Returns:
        the indented string
    """
    lines = s.split("\n")

    skipped_lines = lines[:skip]
    if skipped_lines:
        skipped = "\n".join(skipped_lines)
    else:
        skipped = None

    indent_lines = lines[skip:]
    if indent_lines:
        indented = "\n".join((" " * indent) + l for l in indent_lines)
    else:
        indented = None

    if skipped is not None and indented is not None:
        return skipped + "\n" + indented

    if skipped is not None:
        return skipped

    if indented is not None:
        return indented

    return s


def justify_headings(elements, width=None):
    """Justifies the headings in a list of ``(heading, content)`` string tuples
    by appending whitespace as necessary to each ``heading``.

    Args:
        elements: a list of ``(heading, content)`` tuples
        width (None): an optional justification width. By default, the maximum
            heading length is used

    Returns:
        a list of justified ``(heading, content)`` tuples
    """
    if width is None:
        width = max(len(e[0]) for e in elements)

    fmt = "%%-%ds" % width
    return [(fmt % e[0], e[1]) for e in elements]


def available_patterns():
    """Returns the available patterns that can be used by
    :meth:`fill_patterns`.

    Returns:
        a dict mapping patterns to their replacements
    """
    return deepcopy(eta.config.patterns)


def fill_patterns(string):
    """Fills the patterns in in the given string.

    Use :meth:`available_patterns` to see the available patterns that can be
    used.

    Args:
        string: a string

    Returns:
        a copy of string with any patterns replaced
    """
    return etau.fill_patterns(string, available_patterns())


def ensure_package(
    requirement_str, error_level=None, error_msg=None, log_success=False
):
    """Verifies that the given package is installed.

    This function uses ``pkg_resources.get_distribution`` to locate the package
    by its pip name and does not actually import the module.

    Therefore, unlike :meth:`ensure_import`, ``requirement_str`` should refer
    to the package name (e.g., "tensorflow-gpu"), not the module name
    (e.g., "tensorflow").

    Args:
        requirement_str: a PEP 440 compliant package requirement, like
            "tensorflow", "tensorflow<2", "tensorflow==2.3.0", or
            "tensorflow>=1.13,<1.15". This can also be an iterable of multiple
            requirements, all of which must be installed, or this can be a
            single "|"-delimited string specifying multiple requirements, at
            least one of which must be installed
        error_level (None): the error level to use, defined as:

            -   0: raise error if requirement is not satisfied
            -   1: log warning if requirement is not satisifed
            -   2: ignore unsatisifed requirements

            By default, ``fiftyone.config.requirement_error_level`` is used
        error_msg (None): an optional custom error message to use
        log_success (False): whether to generate a log message if the
            requirement is satisifed

    Returns:
        True/False whether the requirement is satisifed
    """
    if error_level is None:
        error_level = fo.config.requirement_error_level

    return etau.ensure_package(
        requirement_str,
        error_level=error_level,
        error_msg=error_msg,
        error_suffix=_REQUIREMENT_ERROR_SUFFIX,
        log_success=log_success,
    )


def ensure_import(
    requirement_str, error_level=None, error_msg=None, log_success=False
):
    """Verifies that the given requirement is installed and importable.

    This function imports the specified module and optionally enforces any
    version requirements included in ``requirement_str``.

    Therefore, unlike :meth:`ensure_package`, ``requirement_str`` should refer
    to the module name (e.g., "tensorflow"), not the package name (e.g.,
    "tensorflow-gpu").

    Args:
        requirement_str: a PEP 440-like module requirement, like "tensorflow",
            "tensorflow<2", "tensorflow==2.3.0", or "tensorflow>=1.13,<1.15".
            This can also be an iterable of multiple requirements, all of which
            must be installed, or this can be a single "|"-delimited string
            specifying multiple requirements, at least one of which must be
            installed
        error_level (None): the error level to use, defined as:

            -   0: raise error if requirement is not satisfied
            -   1: log warning if requirement is not satisifed
            -   2: ignore unsatisifed requirements

            By default, ``fiftyone.config.requirement_error_level`` is used
        error_msg (None): an optional custom error message to use
        log_success (False): whether to generate a log message if the
            requirement is satisifed

    Returns:
        True/False whether the requirement is satisifed
    """
    if error_level is None:
        error_level = fo.config.requirement_error_level

    return etau.ensure_import(
        requirement_str,
        error_level=error_level,
        error_msg=error_msg,
        error_suffix=_REQUIREMENT_ERROR_SUFFIX,
        log_success=log_success,
    )


def ensure_tf(eager=False, error_level=None, error_msg=None):
    """Verifies that ``tensorflow`` is installed and importable.

    Args:
        eager (False): whether to require that TF is executing eagerly. If
            True and TF is not currently executing eagerly, this method will
            attempt to enable it
        error_level (None): the error level to use, defined as:

            -   0: raise error if requirement is not satisfied
            -   1: log warning if requirement is not satisifed
            -   2: ignore unsatisifed requirements

            By default, ``fiftyone.config.requirement_error_level`` is used
        error_msg (None): an optional custom error message to print

    Returns:
        True/False whether the requirement is satisifed
    """
    if error_level is None:
        error_level = fo.config.requirement_error_level

    success = ensure_import(
        "tensorflow", error_level=error_level, error_msg=error_msg
    )

    if not success or not eager:
        return success

    try:
        import tensorflow as tf

        if not tf.executing_eagerly():
            try:
                # pylint: disable=no-member
                tf.compat.v1.enable_eager_execution()
            except AttributeError:
                # pylint: disable=no-member
                tf.enable_eager_execution()
    except Exception as e:
        if error_msg is None:
            error_msg = (
                "The requested operation requires that TensorFlow's eager "
                "execution mode is activated. We tried to enable it but "
                "encountered an error."
            )

        error_msg += "\n\n" + _REQUIREMENT_ERROR_SUFFIX

        handle_error(ValueError(error_msg), error_level, base_error=e)

        return False

    return True


def ensure_tfds(error_level=None, error_msg=None):
    """Verifies that ``tensorflow_datasets`` is installed and importable.

    Args:
        error_level (None): the error level to use, defined as:

            -   0: raise error if requirement is not satisfied
            -   1: log warning if requirement is not satisifed
            -   2: ignore unsatisifed requirements

            By default, ``fiftyone.config.requirement_error_level`` is used
        error_msg (None): an optional custom error message to print

    Returns:
        True/False whether the requirement is satisifed
    """
    if error_level is None:
        error_level = fo.config.requirement_error_level

    success1 = ensure_import(
        "tensorflow>=1.15", error_level=error_level, error_msg=error_msg
    )
    success2 = ensure_import(
        "tensorflow_datasets", error_level=error_level, error_msg=error_msg
    )

    return success1 & success2


def ensure_torch(error_level=None, error_msg=None):
    """Verifies that ``torch`` and ``torchvision`` are installed and
    importable.

    Args:
        error_level (None): the error level to use, defined as:

            -   0: raise error if requirement is not satisfied
            -   1: log warning if requirement is not satisifed
            -   2: ignore unsatisifed requirements

            By default, ``fiftyone.config.requirement_error_level`` is used
        error_msg (None): an optional custom error message to print

    Returns:
        True/False whether the requirement is satisifed
    """
    if error_level is None:
        error_level = fo.config.requirement_error_level

    success1 = ensure_import(
        "torch", error_level=error_level, error_msg=error_msg
    )
    success2 = ensure_import(
        "torchvision", error_level=error_level, error_msg=error_msg
    )

    return success1 & success2


def handle_error(error, error_level, base_error=None):
    """Handles the error at the specified error level.

    Args:
        error: an Exception instance
        error_level: the error level to use, defined as:

        -   0: raise the error
        -   1: log the error as a warning
        -   2: ignore the error

        base_error: (optional) a base Exception from which to raise ``error``
    """
    etau.handle_error(error, error_level, base_error=base_error)


class LoggingLevel(object):
    """Context manager that allows for a temporary change to the level of a
    ``logging.Logger``.

    Example::

        import logging
        import fiftyone.core.utils as fou

        with fou.LoggingLevel(logging.CRITICAL):
            # do things with all logging at CRITICAL

        with fou.LoggingLevel(logging.ERROR, logger="fiftyone"):
            # do things with FiftyOne logging at ERROR

     Args:
        level: the logging level to use, e.g., ``logging.ERROR``
        logger (None): a ``logging.Logger`` or the name of a logger. By
            default, the root logger is used
    """

    def __init__(self, level, logger=None):
        if logger is None or etau.is_str(logger):
            logger = logging.getLogger(logger)

        if level is None:
            level = logging.NOTSET

        self._logger = logger
        self._level = level
        self._level_orig = None

    def __enter__(self):
        self._level_orig = self._logger.level
        self._logger.setLevel(self._level)
        return self

    def __exit__(self, *args):
        self._logger.setLevel(self._level_orig)


def lazy_import(module_name, callback=None):
    """Returns a proxy module object that will lazily import the given module
    the first time it is used.

    Example usage::

        # Lazy version of `import tensorflow as tf`
        tf = lazy_import("tensorflow")

        # Other commands

        # Now the module is loaded
        tf.__version__

    Args:
        module_name: the fully-qualified module name to import
        callback (None): a callback function to call before importing the
            module

    Returns:
        a proxy module object that will be lazily imported when first used
    """
    return LazyModule(module_name, callback=callback)


class LazyModule(types.ModuleType):
    """Proxy module that lazily imports the underlying module the first time it
    is actually used.

    Args:
        module_name: the fully-qualified module name to import
        callback (None): a callback function to call before importing the
            module
    """

    def __init__(self, module_name, callback=None):
        super().__init__(module_name)
        self._module = None
        self._callback = callback

    def __getattr__(self, item):
        if self._module is None:
            self._import_module()

        return getattr(self._module, item)

    def __dir__(self):
        if self._module is None:
            self._import_module()

        return dir(self._module)

    def _import_module(self):
        # Execute callback, if any
        if self._callback is not None:
            self._callback()

        # Actually import the module
        module = importlib.import_module(self.__name__)
        self._module = module

        # Update this object's dict so that attribute references are efficient
        # (__getattr__ is only called on lookups that fail)
        self.__dict__.update(module.__dict__)


def load_xml_as_json_dict(xml_path):
    """Loads the XML file as a JSON dictionary.

    Args:
        xml_path: the path to the XML file

    Returns:
        a JSON dict
    """
<<<<<<< HEAD
    with fos.open_file(xml_path, "rb") as f:
        return xmltodict.parse(f.read())
=======
    try:
        with open(xml_path, "rb") as f:
            return xmltodict.parse(f.read())
    except ExpatError as ex:
        raise ExpatError(f"Failed to read {xml_path}: {ex}")
>>>>>>> c0f7bdda


def parse_serializable(obj, cls):
    """Parses the given object as an instance of the given
    ``eta.core.serial.Serializable`` class.

    Args:
        obj: an instance of ``cls``, or a serialized string or dictionary
            representation of one
        cls: a ``eta.core.serial.Serializable`` class

    Returns:
        an instance of ``cls``
    """
    if isinstance(obj, cls):
        return obj

    if etau.is_str(obj):
        return cls.from_str(obj)

    if isinstance(obj, dict):
        return cls.from_dict(obj)

    raise ValueError(
        "Unable to load '%s' as an instance of '%s'"
        % (obj, etau.get_class_name(cls))
    )


def set_resource_limit(limit, soft=None, hard=None, warn_on_failure=False):
    """Uses the ``resource`` package to change a resource limit for the current
    process.

    If the ``resource`` package cannot be imported, this command does nothing.

    Args:
        limit: the name of the resource to limit. Must be the name of a
            constant in the ``resource`` module starting with ``RLIMIT``. See
            the documentation of the ``resource`` module for supported values
        soft (None): a new soft limit to apply, which cannot exceed the hard
            limit. If omitted, the current soft limit is maintained
        hard (None): a new hard limit to apply. If omitted, the current hard
            limit is maintained
        warn_on_failure (False): whether to issue a warning rather than an
            error if the resource limit change is not successful
    """
    try:
        import resource
    except ImportError as e:
        if warn_on_failure:
            logger.warning(e)
        else:
            return

    try:
        _limit = getattr(resource, limit)
        soft_orig, hard_orig = resource.getrlimit(_limit)
        soft = soft or soft_orig
        hard = hard or hard_orig
        resource.setrlimit(_limit, (soft, hard))
    except ValueError as e:
        if warn_on_failure:
            logger.warning(e)
        else:
            raise


class ResourceLimit(object):
    """Context manager that allows for a temporary change to a resource limit
    exposed by the ``resource`` package.

    Example::

        import resource
        import fiftyone.core.utils as fou

        with fou.ResourceLimit(resource.RLIMIT_NOFILE, soft=4096):
            # temporarily do things with up to 4096 open files

     Args:
        limit: the name of the resource to limit. Must be the name of a
            constant in the ``resource`` module starting with ``RLIMIT``. See
            the documentation of the ``resource`` module for supported values
        soft (None): a new soft limit to apply, which cannot exceed the hard
            limit. If omitted, the current soft limit is maintained
        hard (None): a new hard limit to apply. If omitted, the current hard
            limit is maintained
        warn_on_failure (False): whether to issue a warning rather than an
            error if the resource limit change is not successful
    """

    def __init__(self, limit, soft=None, hard=None, warn_on_failure=False):
        try:
            import resource  # pylint: disable=unused-import

            self._supported_platform = True
        except ImportError as e:
            self._supported_platform = False
            if warn_on_failure:
                logger.warning(e)

        self._limit = limit
        self._soft = soft
        self._hard = hard
        self._soft_orig = None
        self._hard_orig = None
        self._warn_on_failure = warn_on_failure

    def __enter__(self):
        if not self._supported_platform:
            return

        import resource

        limit = getattr(resource, self._limit)
        self._soft_orig, self._hard_orig = resource.getrlimit(limit)

        set_resource_limit(
            self._limit,
            soft=(self._soft or self._soft_orig),
            hard=(self._hard or self._hard_orig),
            warn_on_failure=self._warn_on_failure,
        )

        return self

    def __exit__(self, *args):
        if not self._supported_platform:
            return

        set_resource_limit(
            self._limit,
            soft=self._soft_orig,
            hard=self._hard_orig,
            warn_on_failure=self._warn_on_failure,
        )


class ProgressBar(etau.ProgressBar):
    """.. autoclass:: eta.core.utils.ProgressBar"""

    def __init__(self, *args, **kwargs):
        if "quiet" not in kwargs:
            kwargs["quiet"] = not fo.config.show_progress_bars

        if "iters_str" not in kwargs:
            kwargs["iters_str"] = "samples"

        # For progress bars in notebooks, use a fixed size so that they will
        # read well across browsers, in HTML format, etc
        if foc.is_notebook_context() and "max_width" not in kwargs:
            kwargs["max_width"] = 90

        super().__init__(*args, **kwargs)


class DynamicBatcher(object):
    """Class for iterating over the elements of an iterable with a dynamic
    batch size to achieve a desired latency.

    The batch sizes emitted when iterating over this object are dynamically
    scaled such that the latency between ``next()`` calls is as close as
    possible to a specified target latency.

    This class is often used in conjunction with a :class:`ProgressBar` to keep
    the user appraised on the status of a long-running task.

    Example usage::

        import fiftyone.core.utils as fou

        total = int(1e7)
        elements = range(total)

        batches = fou.DynamicBatcher(
            elements, target_latency=0.1, max_batch_beta=2.0
        )

        with fou.ProgressBar(total) as pb:
            for batch in batches:
                batch_size = len(batch)
                print("batch size: %d" % batch_size)
                pb.update(count=batch_size)

    Args:
        iterable: an iterable
        target_latency (0.2): the target latency between ``next()``
            calls, in seconds
        init_batch_size (1): the initial batch size to use
        min_batch_size (1): the minimum allowed batch size
        max_batch_size (None): an optional maximum allowed batch size
        max_batch_beta (None): an optional lower/upper bound on the ratio
            between successive batch sizes
        return_views (False): whether to return each batch as a
            :class:`fiftyone.core.view.DatasetView`. Only applicable when the
            iterable is a :class:`fiftyone.core.collections.SampleCollection`
    """

    def __init__(
        self,
        iterable,
        target_latency=0.2,
        init_batch_size=1,
        min_batch_size=1,
        max_batch_size=None,
        max_batch_beta=None,
        return_views=False,
    ):
        import fiftyone.core.collections as foc

        if not isinstance(iterable, foc.SampleCollection):
            return_views = False

        self.iterable = iterable
        self.target_latency = target_latency
        self.init_batch_size = init_batch_size
        self.min_batch_size = min_batch_size
        self.max_batch_size = max_batch_size
        self.max_batch_beta = max_batch_beta
        self.return_views = return_views

        self._iter = None
        self._last_time = None
        self._last_batch_size = None

        self._last_offset = None
        self._num_samples = None

    def __iter__(self):
        if self.return_views:
            self._last_offset = 0
            self._num_samples = len(self.iterable)
        else:
            self._iter = iter(self.iterable)

        self._last_batch_size = None

        return self

    def __next__(self):
        batch_size = self._compute_batch_size()

        if self.return_views:
            if self._last_offset >= self._num_samples:
                raise StopIteration

            offset = self._last_offset
            self._last_offset += batch_size

            return self.iterable[offset : (offset + batch_size)]

        batch = []

        try:
            idx = 0
            while idx < batch_size:
                batch.append(next(self._iter))
                idx += 1

        except StopIteration:
            if not batch:
                raise StopIteration

        return batch

    def _compute_batch_size(self):
        current_time = timeit.default_timer()

        if self._last_batch_size is None:
            batch_size = self.init_batch_size
        else:
            # Compute optimal batch size
            try:
                beta = self.target_latency / (current_time - self._last_time)
            except ZeroDivisionError:
                beta = 1e6

            if self.max_batch_beta is not None:
                if beta >= 1:
                    beta = min(beta, self.max_batch_beta)
                else:
                    beta = max(beta, 1 / self.max_batch_beta)

            batch_size = int(round(beta * self._last_batch_size))

            if self.min_batch_size is not None:
                batch_size = max(batch_size, self.min_batch_size)

            if self.max_batch_size is not None:
                batch_size = min(batch_size, self.max_batch_size)

        self._last_batch_size = batch_size
        self._last_time = current_time

        return batch_size


@contextmanager
def disable_progress_bars():
    """Context manager that temporarily disables all progress bars."""
    prev_show_progress_bars = fo.config.show_progress_bars
    try:
        fo.config.show_progress_bars = False
        yield
    finally:
        fo.config.show_progress_bars = prev_show_progress_bars


class UniqueFilenameMaker(object):
    """A class that generates unique output paths in a directory.

    This class provides a :meth:`get_output_path` method that generates unique
    filenames in the specified output directory.

    If an input path is provided, its filename is maintained, unless a name
    conflict in ``output_dir`` would occur, in which case an index of the form
    ``"-%d" % count`` is appended to the filename.

    If no input filename is provided, an output filename of the form
    ``<output_dir>/<count><default_ext>`` is generated, where ``count`` is the
    number of files in ``output_dir``.

    If no ``output_dir`` is provided, then unique filenames with no base
    directory are generated.

    If a ``rel_dir`` is provided, then this path will be stripped from each
    input path to generate the identifier of each file (rather than just its
    basename). This argument allows for populating nested subdirectories in
    ``output_dir`` that match the shape of the input paths.

    Args:
        output_dir (None): a directory in which to generate output paths
        rel_dir (None): an optional relative directory to strip from each path
        default_ext (None): the file extension to use when generating default
            output paths
        ignore_exts (False): whether to omit file extensions when checking for
            duplicate filenames
        ignore_existing (False): whether to take existing files into account
            when generating unqiue filenames
    """

    def __init__(
        self,
        output_dir=None,
        rel_dir=None,
        default_ext=None,
        ignore_exts=False,
        ignore_existing=False,
    ):
        self.output_dir = output_dir
        self.rel_dir = rel_dir
        self.default_ext = default_ext
        self.ignore_exts = ignore_exts
        self.ignore_existing = ignore_existing

        self._filepath_map = {}
        self._filename_counts = defaultdict(int)
        self._default_filename_patt = fo.config.default_sequence_idx + (
            default_ext or ""
        )
        self._idx = 0

        self._setup()

    def _setup(self):
        if not self.output_dir:
            return

        fos.ensure_dir(self.output_dir)

        if not self.ignore_existing:
            filenames = fos.list_files(self.output_dir)
        else:
            filenames = []

        self._idx = len(filenames)
        for filename in filenames:
            self._filename_counts[filename] += 1

    def get_output_path(self, input_path=None, output_ext=None):
        """Returns a unique output path.

        Args:
            input_path (None): an input path
            output_ext (None): an optional output extension to use

        Returns:
            the output path
        """
        found_input = bool(input_path)

        if found_input and input_path in self._filepath_map:
            return self._filepath_map[input_path]

        self._idx += 1

        if not found_input:
            filename = self._default_filename_patt % self._idx
        elif self.rel_dir:
            filename = os.path.relpath(input_path, self.rel_dir)
        else:
            filename = os.path.basename(input_path)

        name, ext = os.path.splitext(filename)

        # URL handling
        # @todo improve this, while still maintaining Unix/Windows path support
        name = name.replace("%", "-")
        ext = ext.split("?")[0]

        if output_ext is not None:
            ext = output_ext

        filename = name + ext

        key = name if self.ignore_exts else filename
        self._filename_counts[key] += 1

        count = self._filename_counts[key]
        if count > 1:
            filename = name + ("-%d" % count) + ext

        if self.output_dir:
            output_path = fos.join(self.output_dir, filename)
        else:
            output_path = filename

        if found_input:
            self._filepath_map[input_path] = output_path

        return output_path


def compute_filehash(filepath, method=None, chunk_size=None):
    """Computes the hash of the given file.

    Args:
        filepath: the path to the file
        method (None): an optional ``hashlib`` method to use. If not specified,
            the builtin ``str.__hash__`` will be used
        chunk_size (None): an optional chunk size to use to read the file, in
            bytes. Only applicable when a ``method`` is provided. The default
            is 64kB. If negative, the entire file is read at once

    Returns:
        the hash
    """
    if method is None:
        with fos.open_file(filepath, "rb") as f:
            return hash(f.read())

    if chunk_size is None:
        chunk_size = 65536

    hasher = getattr(hashlib, method)()
    with fos.open_file(filepath, "rb") as f:
        while True:
            data = f.read(chunk_size)
            if not data:
                break

            hasher.update(data)

    return hasher.hexdigest()


def serialize_numpy_array(array, ascii=False):
    """Serializes a numpy array.

    Args:
        array: a numpy array-like
        ascii (False): whether to return a base64-encoded ASCII string instead
            of raw bytes

    Returns:
        the serialized bytes
    """
    with io.BytesIO() as f:
        np.save(f, np.asarray(array), allow_pickle=False)
        bytes_str = zlib.compress(f.getvalue())

    if ascii:
        bytes_str = b64encode(bytes_str).decode("ascii")

    return bytes_str


def deserialize_numpy_array(numpy_bytes, ascii=False):
    """Loads a serialized numpy array generated by
    :func:`serialize_numpy_array`.

    Args:
        numpy_bytes: the serialized numpy array bytes
        ascii (False): whether the bytes were generated with the
            ``ascii == True`` parameter of :func:`serialize_numpy_array`

    Returns:
        the numpy array
    """
    if ascii:
        numpy_bytes = b64decode(numpy_bytes.encode("ascii"))

    with io.BytesIO(zlib.decompress(numpy_bytes)) as f:
        return np.load(f)


def iter_batches(iterable, batch_size):
    """Iterates over the given iterable in batches.

    Args:
        iterable: an iterable
        batch_size: the desired batch size, or None to return the contents in
            a single batch

    Returns:
        a generator that emits tuples of elements of the requested batch size
        from the input
    """
    it = iter(iterable)
    while True:
        chunk = tuple(itertools.islice(it, batch_size))
        if not chunk:
            return

        yield chunk


def iter_slices(sliceable, batch_size):
    """Iterates over batches of the given object via slicing.

    Args:
        sliceable: an object that supports slicing
        batch_size: the desired batch size, or None to return the contents in
            a single batch

    Returns:
        a generator that emits batches of elements of the requested batch size
        from the input
    """
    if batch_size is None:
        yield sliceable
        return

    start = 0
    while True:
        chunk = sliceable[start : (start + batch_size)]
        if len(chunk) == 0:  # works for numpy arrays, Torch tensors, etc
            return

        start += batch_size
        yield chunk


def call_on_exit(callback):
    """Registers the given callback function so that it will be called when the
    process exits for (almost) any reason

    Note that this should only be used from non-interactive scripts because it
    intercepts ctrl + c.

    Covers the following cases:
    -   normal program termination
    -   a Python exception is raised
    -   a SIGTERM signal is received

    Args:
        callback: the function to execute upon termination
    """
    atexit.register(callback)
    signal.signal(signal.SIGTERM, lambda *args: callback())


class MonkeyPatchFunction(object):
    """Context manager that temporarily monkey patches the given function.

    If a ``namespace`` is provided, all functions with same name as the
    function you are monkey patching that are imported (recursively) by the
    ``module_or_fcn`` module are also monkey patched.

    Args:
        module_or_fcn: a module or function
        monkey_fcn: the function to monkey patch in
        fcn_name (None): the name of the funciton to monkey patch. Required iff
            ``module_or_fcn`` is a module
        namespace (None): an optional package namespace
    """

    def __init__(
        self, module_or_fcn, monkey_fcn, fcn_name=None, namespace=None
    ):
        if inspect.isfunction(module_or_fcn):
            module = inspect.getmodule(module_or_fcn)
            fcn_name = module_or_fcn.__name__
        else:
            module = module_or_fcn

        self.module = module
        self.fcn_name = fcn_name
        self.monkey_fcn = monkey_fcn
        self.namespace = namespace
        self._orig = None
        self._replace_modules = None

    def __enter__(self):
        self._orig = getattr(self.module, self.fcn_name)
        self._replace_modules = []
        self._find(self.module)
        self._set(self.monkey_fcn)
        return self

    def __exit__(self, *args):
        self._set(self._orig)

    def _set(self, fcn):
        for mod in self._replace_modules:
            setattr(mod, self.fcn_name, fcn)

    def _find(self, module):
        dir_module = dir(module)
        if self.fcn_name in dir_module:
            self._replace_modules.append(module)

        if self.namespace is not None:
            for attr in dir_module:
                mod = getattr(module, attr)
                if inspect.ismodule(mod) and mod.__package__.startswith(
                    self.namespace.__package__
                ):
                    self._find(mod)


class SetAttributes(object):
    """Context manager that temporarily sets the attributes of a class to new
    values.

    Args:
        obj: the object
        **kwargs: the attribute key-values to set while the context is active
    """

    def __init__(self, obj, **kwargs):
        self._obj = obj
        self._kwargs = kwargs
        self._orig_kwargs = None

    def __enter__(self):
        self._orig_kwargs = {}
        for k, v in self._kwargs.items():
            self._orig_kwargs[k] = getattr(self._obj, k)
            setattr(self._obj, k, v)

        return self

    def __exit__(self, *args):
        for k, v in self._orig_kwargs.items():
            setattr(self._obj, k, v)


def is_arm_mac():
    """Determines whether the system is an ARM-based Mac (Apple Silicon).

    Returns:
        True/False
    """
    plat = platform.platform()
    return platform.system() == "Darwin" and any(
        proc in plat for proc in {"aarch64", "arm64"}
    )


def is_32_bit():
    """Determines whether the system is 32-bit.

    Returns:
        True/False
    """
    return struct.calcsize("P") * 8 == 32


def get_multiprocessing_context():
    """Returns the preferred ``multiprocessing`` context for the current OS.

    Returns:
        a ``multiprocessing`` context
    """
    if (
        sys.platform == "darwin"
        and multiprocessing.get_start_method(allow_none=True) is None
    ):
        #
        # If we're running on macOS and the user didn't manually configure the
        # default multiprocessing context, force 'fork' to be used
        #
        # Background: on macOS, multiprocessing's default context was changed
        # from 'fork' to 'spawn' in Python 3.8, but we prefer 'fork' because
        # the startup time is much shorter. Also, this is not fully proven, but
        # @brimoor believes he's seen cases where 'spawn' causes some of our
        # `multiprocessing.Pool.imap_unordered()` calls to run twice...
        #
        return multiprocessing.get_context("fork")

    # Use the default context
    return multiprocessing.get_context()


def datetime_to_timestamp(dt):
    """Converts a `datetime.date` or `datetime.datetime` to milliseconds since
    epoch.

    Args:
        dt: a `datetime.date` or `datetime.datetime`

    Returns:
        the float number of milliseconds since epoch
    """
    if type(dt) is date:
        dt = datetime(dt.year, dt.month, dt.day)

    if dt.tzinfo is None:
        dt = dt.replace(tzinfo=pytz.utc)

    return 1000.0 * dt.timestamp()


def timestamp_to_datetime(ts):
    """Converts a timestamp (number of milliseconds since epoch) to a
    `datetime.datetime`.

    Args:
        ts: a number of milliseconds since epoch

    Returns:
        a `datetime.datetime`
    """
    dt = datetime.utcfromtimestamp(ts / 1000.0)

    if fo.config.timezone is None:
        return dt

    timezone = pytz.timezone(fo.config.timezone)
    return dt.replace(tzinfo=pytz.utc).astimezone(timezone)


def timedelta_to_ms(td):
    """Converts a `datetime.timedelta` to milliseconds.

    Args:
        td: a `datetime.timedelta`

    Returns:
        the float number of milliseconds
    """
    return (
        86400000.0 * td.days + 1000.0 * td.seconds + td.microseconds / 1000.0
    )


class ResponseStream(object):
    """Wrapper around a ``requests.Response`` that provides a file-like object
    interface with ``read()``, ``seek()``, and ``tell()`` methods.

    Source:
        https://gist.github.com/obskyr/b9d4b4223e7eaf4eedcd9defabb34f13

    Args:
        response: a ``requests.Response``
        chunk_size (64): the chunk size to use to read the response's content
    """

    def __init__(self, response, chunk_size=64):
        self._response = response
        self._iterator = response.iter_content(chunk_size)
        self._bytes = io.BytesIO()

    def read(self, size=None):
        left_off_at = self._bytes.tell()
        if size is None:
            self._load_all()
        else:
            goal_position = left_off_at + size
            self._load_until(goal_position)

        self._bytes.seek(left_off_at)
        return self._bytes.read(size)

    def seek(self, position, whence=io.SEEK_SET):
        if whence == io.SEEK_END:
            self._load_all()
        else:
            self._bytes.seek(position, whence)

    def tell(self):
        return self._bytes.tell()

    def _load_all(self):
        self._bytes.seek(0, io.SEEK_END)
        for chunk in self._iterator:
            self._bytes.write(chunk)

    def _load_until(self, goal_position):
        current_position = self._bytes.seek(0, io.SEEK_END)
        while current_position < goal_position:
            try:
                current_position += self._bytes.write(next(self._iterator))
            except StopIteration:
                break


fos = lazy_import("fiftyone.core.storage")<|MERGE_RESOLUTION|>--- conflicted
+++ resolved
@@ -17,11 +17,7 @@
 import io
 import itertools
 import logging
-<<<<<<< HEAD
-=======
 import multiprocessing
-import ntpath
->>>>>>> c0f7bdda
 import os
 import platform
 import signal
@@ -635,16 +631,11 @@
     Returns:
         a JSON dict
     """
-<<<<<<< HEAD
-    with fos.open_file(xml_path, "rb") as f:
-        return xmltodict.parse(f.read())
-=======
     try:
-        with open(xml_path, "rb") as f:
+        with fos.open_file(xml_path, "rb") as f:
             return xmltodict.parse(f.read())
     except ExpatError as ex:
         raise ExpatError(f"Failed to read {xml_path}: {ex}")
->>>>>>> c0f7bdda
 
 
 def parse_serializable(obj, cls):
