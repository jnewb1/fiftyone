"""
Backing document classes for :class:`fiftyone.core.sample.Sample` instances.

Class hierarchy::

    SerializableDocument
    ├── NoDatasetSampleDocument
    └── DatasetSampleDocument
        ├── my_custom_dataset
        ├── another_dataset
        └── ...

Design invariants:

-   A :class:`fiftyone.core.sample.Sample` always has a backing ``_doc`` that
    is an instance of :class:`fiftyone.core.odm.document.SerializableDocument`

-   A :class:`fiftyone.core.dataset.Dataset` always has a backing
    `_sample_doc_cls` that is a subclass of :class:`DatasetSampleDocument`

**Implementation details**

When a new :class:`fiftyone.core.sample.Sample` is created, its ``_doc``
attribute is an instance of :class:`NoDatasetSampleDocument`::

    import fiftyone as fo

    sample = fo.Sample()
    sample._doc  # NoDatasetSampleDocument

When a new :class:`fiftyone.core.dataset.Dataset` is created, its
``_sample_doc_cls`` attribute holds a dynamically created subclass of
:class:`DatasetSampleDocument` whose name is the name of the dataset's sample
collection::

    dataset = fo.Dataset(name="my_dataset")
    dataset._sample_doc_cls  # my_dataset(DatasetSampleDocument)

When a sample is added to a dataset, its ``_doc`` attribute is changed from
type :class:`NoDatasetSampleDocument` to type ``dataset._sample_doc_cls``::

    dataset.add_sample(sample)
    sample._doc  # my_dataset(DatasetSampleDocument)

| Copyright 2017-2022, Voxel51, Inc.
| `voxel51.com <https://voxel51.com/>`_
|
"""
from collections import OrderedDict
<<<<<<< HEAD
=======
import os
>>>>>>> 6c0b7c4c
import random

import fiftyone.core.fields as fof
import fiftyone.core.metadata as fom
import fiftyone.core.media as fomm
<<<<<<< HEAD
import fiftyone.core.storage as fos
=======
>>>>>>> 6c0b7c4c

from .document import Document, SerializableDocument
from .mixins import DatasetMixin, get_default_fields, NoDatasetMixin


# Use our own Random object to avoid messing with the user's seed
_random = random.Random()


def _generate_rand(filepath=None):
    # @todo filepath no longer has to be unique. Should we change this?
    if filepath is not None:
        _random.seed(filepath)

    return _random.random() * 0.001 + 0.999


class DatasetSampleDocument(DatasetMixin, Document):
    """Base class for sample documents backing samples in datasets.

    All ``fiftyone.core.dataset.Dataset._sample_doc_cls`` classes inherit from
    this class.
    """

    meta = {"abstract": True}

    _is_frames_doc = False

    id = fof.ObjectIdField(required=True, primary_key=True, db_field="_id")
    filepath = fof.StringField(required=True)
    tags = fof.ListField(fof.StringField())
    metadata = fof.EmbeddedDocumentField(fom.Metadata, null=True)

    _media_type = fof.StringField()
    _rand = fof.FloatField(default=_generate_rand)

    @property
    def media_type(self):
        return self._media_type

    def _get_repr_fields(self):
        fields = self.field_names
        return fields[:1] + ("media_type",) + fields[1:]


class NoDatasetSampleDocument(NoDatasetMixin, SerializableDocument):
    """Backing document for samples that have not been added to a dataset."""

    _is_frames_doc = False

    # pylint: disable=no-member
    default_fields = DatasetSampleDocument._fields
    default_fields_ordered = get_default_fields(
        DatasetSampleDocument, include_private=True
    )

    def __init__(self, **kwargs):
        filepath = fos.normalize_path(kwargs["filepath"])

        kwargs["id"] = kwargs.get("id", None)
        kwargs["filepath"] = filepath
        kwargs["_rand"] = _generate_rand(filepath=filepath)
        kwargs["_media_type"] = fomm.get_media_type(filepath)

        self._data = OrderedDict()

        for field_name in self.default_fields_ordered:
            value = kwargs.pop(field_name, None)

            if value is None and field_name != "id":
                value = self._get_default(self.default_fields[field_name])

            self._data[field_name] = value

        self._data.update(kwargs)

    @property
    def media_type(self):
        return self._media_type

    def _get_repr_fields(self):
        fields = self.field_names
        return fields[:1] + ("media_type",) + fields[1:]<|MERGE_RESOLUTION|>--- conflicted
+++ resolved
@@ -47,19 +47,13 @@
 |
 """
 from collections import OrderedDict
-<<<<<<< HEAD
-=======
-import os
->>>>>>> 6c0b7c4c
 import random
 
 import fiftyone.core.fields as fof
 import fiftyone.core.metadata as fom
 import fiftyone.core.media as fomm
-<<<<<<< HEAD
 import fiftyone.core.storage as fos
-=======
->>>>>>> 6c0b7c4c
+
 
 from .document import Document, SerializableDocument
 from .mixins import DatasetMixin, get_default_fields, NoDatasetMixin
