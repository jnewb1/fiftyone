"""
Database utilities.

| Copyright 2017-2024, Voxel51, Inc.
| `voxel51.com <https://voxel51.com/>`_
|
"""
import atexit
<<<<<<< HEAD
from datetime import datetime, timedelta
=======
import dataclasses
from datetime import datetime
>>>>>>> e4207410
import logging
from multiprocessing.pool import ThreadPool
import os
import tempfile

import asyncio
from bson import json_util, ObjectId
from bson.codec_options import CodecOptions
<<<<<<< HEAD
import mongoengine
import mongoengine.errors as moe
=======
from mongoengine import connect
>>>>>>> e4207410
import motor.motor_asyncio as mtr

from packaging.version import Version
import pymongo
from pymongo.errors import BulkWriteError, ServerSelectionTimeoutError
import pytz

import eta.core.utils as etau

import fiftyone as fo
import fiftyone.constants as foc
import fiftyone.migrations as fom
from fiftyone.core.config import FiftyOneConfigError
import fiftyone.core.service as fos
import fiftyone.core.storage as fost
import fiftyone.core.utils as fou
from fiftyone.internal.util import is_internal_service

from fiftyone.api import pymongo as fomongo, motor as fomotor

foa = fou.lazy_import("fiftyone.core.annotation")
fob = fou.lazy_import("fiftyone.core.brain")
fod = fou.lazy_import("fiftyone.core.dataset")
foe = fou.lazy_import("fiftyone.core.evaluation")
fors = fou.lazy_import("fiftyone.core.runs")


logger = logging.getLogger(__name__)

_async_mongo_client_cls = mtr.AsyncIOMotorClient
_mongo_client_cls = pymongo.MongoClient


_client = None
_async_client = None
_connection_kwargs = {}
_database_name = None
_db_service = None


#
# IMPORTANT DATABASE CONFIG REQUIREMENTS
#
# All past and future versions of FiftyOne must be able to deduce the
# database's current version and type from the `config` collection without an
# error being raised so that migrations can be properly run and, if necessary,
# informative errors can be raised alerting the user that they are using the
# wrong version or type of client.
#
# This is currently guaranteed because:
#   - `DatabaseConfigDocument` is declared as non-strict, so any past or future
#     fields that are not currently defined will not cause an error
#   - All declared fields are optional, and we have promised ourselves that
#     their type and meaning will never change
#


@dataclasses.dataclass(init=False)
class DatabaseConfigDocument:
    """Backing document for the database config."""

    version: str
    type: str

    def __init__(self, conn, version=None, type=None, *args, **kwargs):
        # Create our own __init__ so we can ignore extra kwargs / unknown
        #   fields from other versions
        self._conn = conn
        self.version = version
        self.type = type

    def save(self):
        self._conn.config.replace_one(
            {}, dataclasses.asdict(self), upsert=True
        )


def get_db_config():
    """Retrieves the database config.

    Returns:
        a :class:`DatabaseConfigDocument`
    """
    conn = get_db_conn()
    save = False
    config_docs = list(conn.config.find())
    if not config_docs:
        save = True
        config = DatabaseConfigDocument(conn)
    elif len(config_docs) > 1:
        config = DatabaseConfigDocument(
            conn, **cleanup_multiple_config_docs(conn, config_docs)
        )
    else:
        config = DatabaseConfigDocument(conn, **config_docs[0])

    if config.version is None:
        #
        # The database version was added to this config in v0.15.0, so if no
        # version is available, assume the database is at the preceding
        # release. It's okay if the database's version is actually older,
        # because there are no significant admin migrations prior to v0.14.4.
        #
        # This needs to be implemented here rather than in a migration because
        # this information is required in order to run migrations...
        #
        config.version = "0.14.4"
        save = True

    if config.type is None:
        #
        # If the database has no type, then assume the type of the client that
        # is currently connecting to it.
        #
        # This needs to be implemented here rather than in a migration because
        # this information is required in order to decide if a client is
        # allowed to connect to the database at all (a precursor to running a
        # migration)...
        #
        config.type = foc.CLIENT_TYPE
        save = True

    if save:
        config.save()

    return config


def cleanup_multiple_config_docs(conn, config_docs):
    """Internal utility that ensures that there is only one
    :class:`DatabaseConfigDocument` in the database.
    """

    if not config_docs:
        return {}
    elif len(config_docs) <= 1:
        return config_docs[0]

    logger.warning(
        "Unexpectedly found %d documents in the 'config' collection; assuming "
        "the one with latest 'version' is the correct one",
        len(config_docs),
    )
    # Keep config with latest version. If no version key, use 0.0 so it sorts
    #   to the bottom.
    keep_doc = max(config_docs, key=lambda d: Version(d.get("version", "0.0")))

    conn.config.delete_many({"_id": {"$ne": keep_doc["_id"]}})
    return keep_doc


def establish_db_conn(config):
    """Establishes the database connection.

    The order of precedence is:

    1.  If ``fiftyone.config.api_uri`` is defined, connect to that
    2.  If ``fiftyone.config.database_uri`` is defined, connect to that
    3.  Otherwise, a :class:`fiftyone.core.service.DatabaseService` is created

    Args:
        config: a :class:`fiftyone.core.config.FiftyOneConfig`

    Raises:
        ConnectionError: if a connection to ``mongod`` could not be established
        FiftyOneConfigError: if ``fiftyone.config.database_uri`` is not
            defined and ``mongod`` could not be found
        ServiceExecutableNotFound: if
            :class:`fiftyone.core.service.DatabaseService` startup was
            attempted, but ``mongod`` was not found in :mod:`fiftyone.db.bin`
        RuntimeError: if the ``mongod`` found does not meet FiftyOne's
            requirements, or validation could not occur
    """
    global _client
    global _db_service
    global _connection_kwargs
    global _database_name

    _connection_kwargs["appname"] = foc.DATABASE_APPNAME
    if config.api_uri is not None:
        if not config.api_key:
            raise ConnectionError(
                "No API key found. Refer to "
                "https://docs.voxel51.com/teams/api_connection.html to see "
                "how to provide one"
            )

        _connection_kwargs = {
            "__teams_api_uri": config.api_uri,
            "__teams_api_key": config.api_key,
        }

        global _async_mongo_client_cls
        global _mongo_client_cls

        _async_mongo_client_cls = fomotor.AsyncIOMotorClient
        _mongo_client_cls = fomongo.MongoClient

        mongoengine.connection.MongoClient = fomongo.MongoClient
    else:
        established_port = os.environ.get(
            "FIFTYONE_PRIVATE_DATABASE_PORT", None
        )
        if established_port is not None:
            _connection_kwargs["port"] = int(established_port)
        if config.database_uri is not None:
            _connection_kwargs["host"] = config.database_uri
        elif _db_service is None:
            if os.environ.get("FIFTYONE_DISABLE_SERVICES", False):
                return

            try:
                _db_service = fos.DatabaseService()
                port = _db_service.port
                _connection_kwargs["port"] = port
                os.environ["FIFTYONE_PRIVATE_DATABASE_PORT"] = str(port)

            except fos.ServiceExecutableNotFound:
                raise FiftyOneConfigError(
                    "MongoDB could not be installed on your system. Please "
                    "define a `database_uri` in your "
                    "`fiftyone.core.config.FiftyOneConfig` to connect to your"
                    "own MongoDB instance or cluster"
                )

    _client = _mongo_client_cls(**_connection_kwargs)
    if _mongo_client_cls is fomongo.MongoClient:
        default_db = _client.get_default_database()
        _database_name = default_db.name
    else:
        _database_name = config.database_name

    _validate_db_version(config, _client)

    if is_internal_service():
        atexit.register(_at_exit_internal)
    elif config.api_uri is None and (
        config.database_uri is None or "localhost" in config.database_uri
    ):
        atexit.register(_at_exit_user)

    mongoengine.connect(_database_name, **_connection_kwargs)

    db_config = get_db_config()
    if foc.CLIENT_TYPE != db_config.type:
        raise ConnectionError(
            "Cannot connect to database type '%s' with client type '%s'"
            % (db_config.type, foc.CLIENT_TYPE)
        )

    if os.environ.get("FIFTYONE_DISABLE_SERVICES", "0") != "1":
        fom.migrate_database_if_necessary(config=db_config)


def _connect():
    global _client
    if _client is None:
        global _mongo_client_cls
        global _connection_kwargs
        global _database_name

<<<<<<< HEAD
        _client = _mongo_client_cls(**_connection_kwargs)
        mongoengine.connect(_database_name, **_connection_kwargs)
=======
        establish_db_conn(fo.config)
>>>>>>> e4207410


def _async_connect(use_global=False):
    # Regular connect here first, to ensure connection kwargs are established
    #   for below.
    _connect()

    global _async_client
    if not use_global or _async_client is None:
        global _connection_kwargs
        global _async_mongo_client_cls
        client = _async_mongo_client_cls(**_connection_kwargs)

        if use_global:
            _async_client = client
    else:
        client = _async_client

    return client


def _at_exit_internal():
    _delete_non_persistent_datasets_if_allowed(min_age=timedelta(hours=24))


def _at_exit_user():
    _delete_non_persistent_datasets_if_allowed()


def _delete_non_persistent_datasets_if_allowed(**kwargs):
    """Deletes all non-persistent datasets if and only if we are the only
    client currently connected to the database.
    """
    try:
        num_connections = len(
            list(
                _client.admin.aggregate(
                    [
                        {"$currentOp": {"allUsers": True}},
                        {"$project": {"appName": True, "command": True}},
                        {
                            "$match": {
                                "appName": foc.DATABASE_APPNAME,
                                "$or": [
                                    {"command.ismaster": 1},
                                    {"command.hello": 1},
                                ],
                            }
                        },
                    ]
                )
            )
        )
    except:
        logger.warning(
            "Skipping automatic non-persistent dataset cleanup. This action "
            "requires read access of the 'admin' database"
        )
        return

    try:
        if num_connections <= 1:
            fod._delete_non_persistent_datasets(**kwargs)
    except:
        logger.exception("Skipping automatic non-persistent dataset cleanup")


def _validate_db_version(config, client):
    try:
        version = Version(client.server_info()["version"])
    except Exception as e:
        if isinstance(e, ServerSelectionTimeoutError):
            raise ConnectionError("Could not connect to `mongod`") from e

        raise RuntimeError("Failed to validate `mongod` version") from e

    if config.database_validation and version < foc.MIN_MONGODB_VERSION:
        raise RuntimeError(
            "Found `mongod` version %s, but only %s and higher are "
            "compatible. You can suppress this exception by setting your "
            "`database_validation` config parameter to `False`. See "
            "https://docs.voxel51.com/user_guide/config.html#configuring-a-mongodb-connection "
            "for more information" % (version, foc.MIN_MONGODB_VERSION)
        )


def aggregate(collection, pipelines):
    """Executes one or more aggregations on a collection.

    Multiple aggregations are executed using multiple threads, and their
    results are returned as lists rather than cursors.

    Args:
        collection: a ``pymongo.collection.Collection`` or
            ``motor.motor_asyncio.AsyncIOMotorCollection``
        pipelines: a MongoDB aggregation pipeline or a list of pipelines

    Returns:
        -   If a single pipeline is provided, a
            ``pymongo.command_cursor.CommandCursor`` or
            ``motor.motor_asyncio.AsyncIOMotorCommandCursor`` is returned

        -   If multiple pipelines are provided, each cursor is extracted into
            a list and the list of lists is returned
    """
    pipelines = list(pipelines)

    is_list = pipelines and not isinstance(pipelines[0], dict)
    if not is_list:
        pipelines = [pipelines]

    num_pipelines = len(pipelines)
    if isinstance(collection, mtr.AsyncIOMotorCollection):
        if num_pipelines == 1 and not is_list:
            return collection.aggregate(pipelines[0], allowDiskUse=True)

        return _do_async_pooled_aggregate(collection, pipelines)

    if num_pipelines == 1:
        result = collection.aggregate(pipelines[0], allowDiskUse=True)
        return [result] if is_list else result

    return _do_pooled_aggregate(collection, pipelines)


async def _do_aggregate(collection, pipeline):
    return [i for i in collection.aggregate(pipeline, allowDiskUse=True)]


def _do_pooled_aggregate(collection, pipelines):
    # @todo: MongoDB 5.0 supports snapshots which can be used to make the
    # results consistent, i.e. read from the same point in time
    with ThreadPool(processes=len(pipelines)) as pool:
        return pool.map(
            lambda p: list(collection.aggregate(p, allowDiskUse=True)),
            pipelines,
            chunksize=1,
        )


async def _do_async_pooled_aggregate(collection, pipelines):
    return await asyncio.gather(
        *[_do_async_aggregate(collection, pipeline) for pipeline in pipelines]
    )


async def _do_async_aggregate(collection, pipeline):
    return [i async for i in collection.aggregate(pipeline, allowDiskUse=True)]


def ensure_connection():
    """Ensures database connection exists"""
    _connect()


def get_db_client():
    """Returns a database client.

    Returns:
        a ``pymongo.mongo_client.MongoClient``
    """
    _connect()
    return _client


def has_db():
    """Determines whether the database exists.

    Returns:
        True/False
    """
    _connect()
    return _database_name in _client.list_database_names()


def get_db_conn():
    """Returns a connection to the database.

    Returns:
        a ``pymongo.database.Database``
    """
    _connect()
    db = _client[_database_name]
    return _apply_options(db)


def get_async_db_client(use_global=False):
    """Returns an async database client.

    Args:
        use_global: whether to use the global client singleton

    Returns:
        a ``motor.motor_asyncio.AsyncIOMotorClient``
    """
    return _async_connect(use_global)


def get_async_db_conn(use_global=False):
    """Returns an async connection to the database.

    Returns:
        a ``motor.motor_asyncio.AsyncIOMotorDatabase``
    """
<<<<<<< HEAD
    db = get_async_db_client()[_database_name]
=======
    db = get_async_db_client(use_global=use_global)[fo.config.database_name]
>>>>>>> e4207410
    return _apply_options(db)


def _apply_options(db):
    timezone = fo.config.timezone

    if not timezone or timezone.lower() == "utc":
        return db

    if timezone.lower() == "local":
        tzinfo = datetime.now().astimezone().tzinfo
    else:
        tzinfo = pytz.timezone(timezone)

    return db.with_options(
        codec_options=CodecOptions(tz_aware=True, tzinfo=tzinfo)
    )


def drop_database():
    """Drops the database."""
    _connect()
    _client.drop_database(_database_name)


def sync_database():
    """Syncs all pending database writes to disk."""
    if _client is not None:
        _client.admin.command("fsync")


def list_collections():
    """Returns a list of all collection names in the database.

    Returns:
        a list of all collection names
    """
    conn = get_db_conn()
    return list(conn.list_collection_names())


def drop_collection(collection_name):
    """Drops specified collection from the database.

    Args:
        collection_name: the collection name
    """
    conn = get_db_conn()
    conn.drop_collection(collection_name)


def drop_orphan_collections(dry_run=False):
    """Drops all orphan collections from the database.

    Orphan collections are collections that are not associated with any known
    dataset or other collections used by FiftyOne.

    Args:
        dry_run (False): whether to log the actions that would be taken but not
            perform them
    """
    conn = get_db_conn()
    _logger = _get_logger(dry_run=dry_run)

    colls_in_use = set()
    for dataset_dict in conn.datasets.find({}):
        sample_coll_name = dataset_dict.get("sample_collection_name", None)
        if sample_coll_name:
            colls_in_use.add(sample_coll_name)
            colls_in_use.add("frames." + sample_coll_name)

    # Only collections with these prefixes may be deleted
    coll_prefixes = ("samples.", "frames.", "patches.", "clips.")

    for coll_name in conn.list_collection_names():
        if coll_name not in colls_in_use and any(
            coll_name.startswith(prefix) for prefix in coll_prefixes
        ):
            _logger.info("Dropping collection '%s'", coll_name)
            if not dry_run:
                conn.drop_collection(coll_name)


def drop_orphan_saved_views(dry_run=False):
    """Drops all orphan saved views from the database.

    Orphan saved views are saved view documents that are not associated with
    any known dataset or other collections used by FiftyOne.

    Args:
        dry_run (False): whether to log the actions that would be taken but not
            perform them
    """
    conn = get_db_conn()
    _logger = _get_logger(dry_run=dry_run)

    view_ids_in_use = set()
    for dataset_dict in conn.datasets.find({}):
        view_ids = _get_saved_view_ids(dataset_dict)
        view_ids_in_use.update(view_ids)

    all_view_ids = set(conn.views.distinct("_id"))

    orphan_view_ids = list(all_view_ids - view_ids_in_use)

    if not orphan_view_ids:
        return

    _logger.info(
        "Deleting %d orphan saved view(s): %s",
        len(orphan_view_ids),
        orphan_view_ids,
    )
    if not dry_run:
        _delete_saved_views(conn, orphan_view_ids)


def drop_orphan_runs(dry_run=False):
    """Drops all orphan runs from the database.

    Orphan runs are runs that are not associated with any known dataset or
    other collections used by FiftyOne.

    Args:
        dry_run (False): whether to log the actions that would be taken but not
            perform them
    """
    conn = get_db_conn()
    _logger = _get_logger(dry_run=dry_run)

    run_ids_in_use = set()
    result_ids_in_use = set()
    for dataset_dict in conn.datasets.find({}):
        run_ids = _get_run_ids(dataset_dict)
        run_ids_in_use.update(run_ids)

        result_ids = _get_result_ids(conn, dataset_dict)
        result_ids_in_use.update(result_ids)

    all_run_ids = set(conn.runs.distinct("_id"))
    all_result_ids = set(conn.fs.files.distinct("_id"))

    orphan_run_ids = list(all_run_ids - run_ids_in_use)
    orphan_result_ids = list(all_result_ids - result_ids_in_use)

    if orphan_run_ids:
        _logger.info(
            "Deleting %d orphan run(s): %s",
            len(orphan_run_ids),
            orphan_run_ids,
        )
        if not dry_run:
            _delete_run_docs(conn, orphan_run_ids)

    if orphan_result_ids:
        _logger.info(
            "Deleting %d orphan run result(s): %s",
            len(orphan_result_ids),
            orphan_result_ids,
        )
        if not dry_run:
            _delete_run_results(conn, orphan_result_ids)


def stream_collection(collection_name):
    """Streams the contents of the collection to stdout.

    Args:
        collection_name: the name of the collection
    """
    conn = get_db_conn()
    coll = conn[collection_name]
    objects = map(fou.pformat, coll.find({}))
    fou.stream_objects(objects)


def get_collection_stats(collection_name):
    """Sets stats about the collection.

    Args:
        collection_name: the name of the collection

    Returns:
        a stats dict
    """
    conn = get_db_conn()
    stats = dict(conn.command("collstats", collection_name))
    stats["wiredTiger"] = None
    stats["indexDetails"] = None
    return stats


def count_documents(coll, pipeline):
    result = aggregate(coll, pipeline + [{"$count": "count"}])

    try:
        return list(result)[0]["count"]
    except:
        pass

    return 0


def export_document(doc, json_path):
    """Exports the document in JSON format.

    Args:
        doc: a BSON document dict
        json_path: the path to write the JSON file
    """
    fost.write_file(json_util.dumps(doc), json_path)


def export_collection(
    docs,
    json_dir_or_path,
    key="documents",
    patt="{idx:06d}-{id}.json",
    num_docs=None,
    progress=None,
):
    """Exports the collection in JSON format.

    Args:
        docs: an iterable containing the documents to export
        json_dir_or_path: the path to write a single JSON file containing the
            entire collection, or a directory in which to write per-document
            JSON files
        key ("documents"): the field name under which to store the documents
            when ``json_path`` is a single JSON file
        patt ("{idx:06d}-{id}.json"): a filename pattern to use when
            ``json_path`` is a directory. The pattern may contain ``idx`` to
            refer to the index of the document in ``docs`` or ``id`` to refer
            to the document's ID
        num_docs (None): the total number of documents. If omitted, this must
            be computable via ``len(docs)``
        progress (None): whether to render a progress bar (True/False), use the
            default value ``fiftyone.config.show_progress_bars`` (None), or a
            progress callback function to invoke instead
    """
    if num_docs is None:
        num_docs = len(docs)

    if json_dir_or_path.endswith(".json"):
        _export_collection_single(
            docs, json_dir_or_path, key, num_docs, progress=progress
        )
    else:
        _export_collection_multi(
            docs, json_dir_or_path, patt, num_docs, progress=progress
        )


def _export_collection_single(docs, json_path, key, num_docs, progress=None):
    fost.ensure_basedir(json_path)

    with fost.open_file(json_path, "w") as f:
        f.write('{"%s": [' % key)
        with fou.ProgressBar(
            total=num_docs, iters_str="docs", progress=progress
        ) as pb:
            for idx, doc in pb(enumerate(docs, 1)):
                f.write(json_util.dumps(doc))
                if idx < num_docs:
                    f.write(",")

        f.write("]}")


def _export_collection_multi(docs, json_dir, patt, num_docs, progress=None):
    fost.ensure_dir(json_dir)

    with fost.LocalDir(json_dir, "w") as local_dir:
        json_patt = os.path.join(local_dir, patt)
        with fou.ProgressBar(
            total=num_docs, iters_str="docs", progress=progress
        ) as pb:
            for idx, doc in pb(enumerate(docs, 1)):
                json_path = json_patt.format(idx=idx, id=str(doc["_id"]))
                export_document(doc, json_path)


def import_document(json_path):
    """Imports a document from JSON.

    Args:
        json_path: the path to the document

    Returns:
        a BSON document dict
    """
    with fost.open_file(json_path, "r") as f:
        return json_util.loads(f.read())


def import_collection(json_dir_or_path, key="documents"):
    """Imports the collection from JSON.

    Args:
        json_dir_or_path: the path to a JSON file on disk, or a directory
            containing per-document JSON files
        key ("documents"): the field name under which the documents are stored
            when ``json_path`` is a single JSON file

    Returns:
        a tuple of

        -   an iterable of BSON documents
        -   the number of documents
    """
    if json_dir_or_path.endswith(".json"):
        return _import_collection_single(json_dir_or_path, key)

    return _import_collection_multi(json_dir_or_path)


def _import_collection_single(json_path, key):
    with fost.open_file(json_path, "r") as f:
        docs = json_util.loads(f.read()).get(key, [])

    num_docs = len(docs)

    return docs, num_docs


def _import_collection_multi(json_dir):
    # @todo refactor to enable automatic cleanup when importing cloud dirs
    context = fost.LocalDir(json_dir, "r", basedir=tempfile.gettempdir())
    with context as local_dir:
        if context._tmpdir is not None:
            logger.warning(
                "Temporary directory '%s' will not be automatically deleted",
                context._tmpdir,
            )
            context._tmpdir = None

        json_paths = [
            p
            for p in fost.list_files(local_dir, abs_paths=True)
            if p.endswith(".json")
        ]

        docs = map(import_document, json_paths)

    return docs, len(json_paths)


def insert_documents(docs, coll, ordered=False, progress=None, num_docs=None):
    """Inserts documents into a collection.

    The ``_id`` field of the input documents will be populated if it is not
    already set.

    Args:
        docs: an iterable of BSON document dicts
        coll: a pymongo collection
        ordered (False): whether the documents must be inserted in order
        progress (None): whether to render a progress bar (True/False), use the
            default value ``fiftyone.config.show_progress_bars`` (None), or a
            progress callback function to invoke instead
        num_docs (None): the total number of documents. Only used when
            ``progress=True``. If omitted, this will be computed via
            ``len(docs)``, if possible

    Returns:
        a list of IDs of the inserted documents
    """
    ids = []
    batcher = fou.get_default_batcher(docs, progress=progress, total=num_docs)

    try:
        with batcher:
            for batch in batcher:
                batch = list(batch)
                coll.insert_many(batch, ordered=ordered)
                ids.extend(b["_id"] for b in batch)
                if batcher.manual_backpressure:
                    # @todo can we infer content size from insert_many() above?
                    batcher.apply_backpressure(batch)

    except BulkWriteError as bwe:
        msg = bwe.details["writeErrors"][0]["errmsg"]
        raise ValueError(msg) from bwe

    return ids


def bulk_write(ops, coll, ordered=False, progress=False):
    """Performs a batch of write operations on a collection.

    Args:
        ops: a list of pymongo operations
        coll: a pymongo collection
        ordered (False): whether the operations must be performed in order
        progress (False): whether to render a progress bar (True/False), use
            the default value ``fiftyone.config.show_progress_bars`` (None), or
            a progress callback function to invoke instead
    """
    batcher = fou.get_default_batcher(ops, progress=progress)

    try:
        with batcher:
            for batch in batcher:
                batch = list(batch)
                coll.bulk_write(batch, ordered=ordered)
                if batcher.manual_backpressure:
                    # @todo can we infer content size from bulk_write() above?
                    # @todo do we need a more accurate measure of size here?
                    content_size = sum(len(str(b)) for b in batch)
                    batcher.apply_backpressure(content_size)

    except BulkWriteError as bwe:
        msg = bwe.details["writeErrors"][0]["errmsg"]
        raise ValueError(msg) from bwe


def list_datasets():
    """Returns the list of available FiftyOne datasets.

    This is a low-level implementation of dataset listing that does not call
    :meth:`fiftyone.core.dataset.list_datasets`, which is helpful if a
    database may be corrupted.

    Returns:
        a list of :class:`Dataset` names
    """
    conn = get_db_conn()
    return conn.datasets.distinct("name")


def _patch_referenced_docs(
    dataset_name, collection_name, field_name, dry_run=False
):
    """Ensures that the referenced documents in the collection for
    the given dataset exactly match the IDs in its dataset document.
    """
    conn = get_db_conn()
    _logger = _get_logger(dry_run=dry_run)

    dataset_dict = conn.datasets.find_one({"name": dataset_name})
    if not dataset_dict:
        _logger.warning("Dataset '%s' not found", dataset_name)
        return

    dataset_id = dataset_dict["_id"]
    ids_from_dataset_list = dataset_dict.get(field_name, [])

    # {id: name} in collection_name
    doc_id_to_name = {}
    for ref_doc_dict in conn[collection_name].find(
        {"_dataset_id": dataset_id}
    ):
        try:
            doc_id_to_name[ref_doc_dict["_id"]] = ref_doc_dict["name"]
        except:
            pass

    # Make sure docs in `views` collection match IDs in `dataset_dict`
    ids_from_dataset_set = set(ids_from_dataset_list)
    ids_from_collection = set(doc_id_to_name)
    made_changes = False

    bad_ids = ids_from_dataset_set - ids_from_collection
    num_bad_ids = len(bad_ids)
    if num_bad_ids > 0:
        _logger.info(
            "Purging %d bad %s view ID(s) %s from dataset",
            num_bad_ids,
            field_name,
            bad_ids,
        )
        ids_from_dataset_list = [
            _id for _id in ids_from_dataset_list if _id not in bad_ids
        ]
        made_changes = True

    missing_ids = ids_from_collection - ids_from_dataset_set
    num_missing_docs = len(missing_ids)
    if num_missing_docs > 0:
        missing_docs = [(_id, doc_id_to_name[_id]) for _id in missing_ids]
        _logger.info(
            "Adding %d misplaced %s(s) %s back to dataset",
            num_missing_docs,
            field_name,
            missing_docs,
        )
        ids_from_dataset_list.extend(missing_ids)
        made_changes = True

    if made_changes and not dry_run:
        conn.datasets.update_one(
            {"name": dataset_name},
            {"$set": {field_name: ids_from_dataset_list}},
        )


def patch_saved_views(dataset_name, dry_run=False):
    """Ensures that the saved view documents in the ``views`` collection for
    the given dataset exactly match the IDs in its dataset document.

    Args:
        dataset_name: the name of the dataset
        dry_run (False): whether to log the actions that would be taken but not
            perform them
    """
    _patch_referenced_docs(dataset_name, "views", "saved_views", dry_run)


def patch_workspaces(dataset_name, dry_run=False):
    """Ensures that the workspace documents in the ``workspaces`` collection for
    the given dataset exactly match the IDs in its dataset document.

    Args:
        dataset_name: the name of the dataset
        dry_run (False): whether to log the actions that would be taken but not
            perform them
    """
    _patch_referenced_docs(dataset_name, "workspaces", "workspaces", dry_run)


def patch_annotation_runs(dataset_name, dry_run=False):
    """Ensures that the annotation runs in the ``runs`` collection for the
    given dataset exactly match the values in its dataset document.

    Args:
        dataset_name: the name of the dataset
        dry_run (False): whether to log the actions that would be taken but not
            perform them
    """
    _patch_runs(
        dataset_name,
        "annotation_runs",
        foa.AnnotationMethod,
        "annotation run",
        dry_run=dry_run,
    )


def patch_brain_runs(dataset_name, dry_run=False):
    """Ensures that the brain method runs in the ``runs`` collection for the
    given dataset exactly match the values in its dataset document.

    Args:
        dataset_name: the name of the dataset
        dry_run (False): whether to log the actions that would be taken but not
            perform them
    """
    _patch_runs(
        dataset_name,
        "brain_methods",
        fob.BrainMethod,
        "brain method run",
        dry_run=dry_run,
    )


def patch_evaluations(dataset_name, dry_run=False):
    """Ensures that the evaluation runs in the ``runs`` collection for the
    given dataset exactly match the values in its dataset document.

    Args:
        dataset_name: the name of the dataset
        dry_run (False): whether to log the actions that would be taken but not
            perform them
    """
    _patch_runs(
        dataset_name,
        "evaluations",
        foe.EvaluationMethod,
        "evaluation",
        dry_run=dry_run,
    )


def patch_runs(dataset_name, dry_run=False):
    """Ensures that the runs in the ``runs`` collection for the given dataset
    exactly match the values in its dataset document.

    Args:
        dataset_name: the name of the dataset
        dry_run (False): whether to log the actions that would be taken but not
            perform them
    """
    _patch_runs(
        dataset_name,
        "runs",
        fors.Run,
        "run",
        dry_run=dry_run,
    )


def _patch_runs(dataset_name, runs_field, run_cls, run_str, dry_run=False):
    conn = get_db_conn()
    _logger = _get_logger(dry_run=dry_run)

    dataset_dict = conn.datasets.find_one({"name": dataset_name})
    if not dataset_dict:
        _logger.warning("Dataset '%s' not found", dataset_name)
        return

    dataset_id = dataset_dict["_id"]

    # {key: id} in dataset_dict
    runs_dict = dataset_dict.get(runs_field, {})

    # {key: id} in runs collection
    rd = {}
    for run_dict in conn.runs.find({"_dataset_id": dataset_id}):
        try:
            cls = etau.get_class(run_dict["config"]["cls"][: -len("Config")])
            if issubclass(cls, run_cls):
                rd[run_dict["key"]] = run_dict["_id"]
        except:
            pass

    # In order for a run to be valid, its ``(key, id)`` must match in both
    # `dataset_dict` and the `runs` collection
    runs = set(runs_dict.items())
    run_docs = set(rd.items())
    made_changes = False

    bad_runs = runs - run_docs
    num_bad_runs = len(bad_runs)
    if num_bad_runs > 0:
        _logger.info(
            "Purging %d %s(s) %s from dataset",
            num_bad_runs,
            run_str,
            bad_runs,
        )
        for bad_key, _ in bad_runs:
            runs_dict.pop(bad_key, None)

        made_changes = True

    missing_runs = run_docs - runs
    num_missing_runs = len(missing_runs)
    if num_missing_runs > 0:
        _logger.info(
            "Adding %d misplaced %s(s) %s to dataset",
            num_missing_runs,
            run_str,
            missing_runs,
        )
        runs_dict.update(missing_runs)
        made_changes = True

    if made_changes:
        conn.datasets.update_one(
            {"name": dataset_name},
            {"$set": {runs_field: runs_dict}},
        )


def delete_dataset(name, dry_run=False):
    """Deletes the dataset with the given name.

    This is a low-level implementation of deletion that does not call
    :meth:`fiftyone.core.dataset.load_dataset`, which is helpful if a dataset's
    backing document or collections are corrupted and cannot be loaded via the
    normal pathways.

    Args:
        name: the name of the dataset
        dry_run (False): whether to log the actions that would be taken but not
            perform them
    """
    conn = get_db_conn()
    _logger = _get_logger(dry_run=dry_run)

    dataset_dict = conn.datasets.find_one({"name": name})
    if not dataset_dict:
        _logger.warning("Dataset '%s' not found", name)
        return

    _logger.info("Dropping document '%s' from 'datasets' collection", name)
    if not dry_run:
        conn.datasets.delete_one({"name": name})

    if "sample_collection_name" not in dataset_dict:
        _logger.warning(
            "Cannot find sample/frame collections for dataset '%s'; stopping "
            "now. Use `drop_orphan_collections()` to cleanup any dangling "
            "collections",
            name,
        )
        return

    collections = conn.list_collection_names()

    sample_collection_name = dataset_dict["sample_collection_name"]
    if sample_collection_name in collections:
        _logger.info("Dropping collection '%s'", sample_collection_name)
        if not dry_run:
            conn.drop_collection(sample_collection_name)

    frame_collection_name = "frames." + sample_collection_name
    if frame_collection_name in collections:
        _logger.info("Dropping collection '%s'", frame_collection_name)
        if not dry_run:
            conn.drop_collection(frame_collection_name)

    view_ids = _get_saved_view_ids(dataset_dict)

    if view_ids:
        _logger.info("Deleting %d saved view(s)", len(view_ids))
        if not dry_run:
            _delete_saved_views(conn, view_ids)

    run_ids = _get_run_ids(dataset_dict)
    result_ids = _get_result_ids(conn, dataset_dict)

    if run_ids:
        _logger.info("Deleting %d run doc(s)", len(run_ids))
        if not dry_run:
            _delete_run_docs(conn, run_ids)

    if result_ids:
        _logger.info("Deleting %d run result(s)", len(result_ids))
        if not dry_run:
            _delete_run_results(conn, result_ids)


def delete_saved_view(dataset_name, view_name, dry_run=False):
    """Deletes the saved view with the given name from the dataset with the
    given name.

    This is a low-level implementation of deletion that does not call
    :meth:`fiftyone.core.dataset.load_dataset` or
    :meth:`fiftyone.core.collections.SampleCollection.load_saved_view`,
    which is helpful if a dataset's backing document or collections are
    corrupted and cannot be loaded via the normal pathways.

    Args:
        dataset_name: the name of the dataset
        view_name: the name of the saved view
        dry_run (False): whether to log the actions that would be taken but not
            perform them
    """
    conn = get_db_conn()
    _logger = _get_logger(dry_run=dry_run)

    dataset_dict = conn.datasets.find_one({"name": dataset_name})
    if not dataset_dict:
        _logger.warning("Dataset '%s' not found", dataset_name)
        return

    dataset_id = dataset_dict["_id"]
    saved_views = dataset_dict.get("saved_views", [])

    # {name: id} in `views` collection
    sd = {}
    for saved_view_dict in conn.views.find({"_dataset_id": dataset_id}):
        try:
            sd[saved_view_dict["name"]] = saved_view_dict["_id"]
        except:
            pass

    del_id = sd.get(view_name, None)
    if del_id is None:
        _logger.warning(
            "Dataset '%s' has no saved view '%s'", dataset_name, view_name
        )
        return

    _logger.info(
        "Deleting saved view %s' with ID '%s' from dataset '%s'",
        view_name,
        del_id,
        dataset_name,
    )

    saved_views = [_id for _id in saved_views if _id != del_id]

    if not dry_run:
        conn.datasets.update_one(
            {"name": dataset_name},
            {"$set": {"saved_views": saved_views}},
        )
        _delete_saved_views(conn, [del_id])


def delete_saved_views(dataset_name, dry_run=False):
    """Deletes all saved views from the dataset with the given name.

    This is a low-level implementation of deletion that does not call
    :meth:`fiftyone.core.dataset.load_dataset` or
    :meth:`fiftyone.core.collections.SampleCollection.load_saved_view`,
    which is helpful if a dataset's backing document or collections are
    corrupted and cannot be loaded via the normal pathways.

    Args:
        dataset_name: the name of the dataset
        dry_run (False): whether to log the actions that would be taken but not
            perform them
    """
    conn = get_db_conn()
    _logger = _get_logger(dry_run=dry_run)

    dataset_dict = conn.datasets.find_one({"name": dataset_name})
    if not dataset_dict:
        _logger.warning("Dataset '%s' not found", dataset_name)
        return

    dataset_id = dataset_dict["_id"]
    del_ids = [d["_id"] for d in conn.views.find({"_dataset_id": dataset_id})]

    if not del_ids:
        _logger.info("Dataset '%s' has no saved views", dataset_name)
        return

    _logger.info(
        "Deleting %d saved views from dataset '%s'",
        len(del_ids),
        dataset_name,
    )

    if not dry_run:
        conn.datasets.update_one(
            {"name": dataset_name},
            {"$set": {"saved_views": []}},
        )
        _delete_saved_views(conn, del_ids)


def delete_annotation_run(name, anno_key, dry_run=False):
    """Deletes the annotation run with the given key from the dataset with
    the given name.

    This is a low-level implementation of deletion that does not call
    :meth:`fiftyone.core.dataset.load_dataset` or
    :meth:`fiftyone.core.collections.SampleCollection.delete_annotation_run`,
    which is helpful if a dataset's backing document or collections are
    corrupted and cannot be loaded via the normal pathways.

    Note that, as this method does not load :class:`fiftyone.core.runs.Run`
    instances, it does not call :meth:`fiftyone.core.runs.Run.cleanup`.

    Args:
        name: the name of the dataset
        anno_key: the annotation key
        dry_run (False): whether to log the actions that would be taken but not
            perform them
    """
    _delete_run(
        name,
        anno_key,
        "annotation_runs",
        "annotation run",
        dry_run=dry_run,
    )


def delete_annotation_runs(name, dry_run=False):
    """Deletes all annotation runs from the dataset with the given name.

    This is a low-level implementation of deletion that does not call
    :meth:`fiftyone.core.dataset.load_dataset` or
    :meth:`fiftyone.core.collections.SampleCollection.delete_annotation_runs`,
    which is helpful if a dataset's backing document or collections are
    corrupted and cannot be loaded via the normal pathways.

    Note that, as this method does not load :class:`fiftyone.core.runs.Run`
    instances, it does not call :meth:`fiftyone.core.runs.Run.cleanup`.

    Args:
        name: the name of the dataset
        dry_run (False): whether to log the actions that would be taken but not
            perform them
    """
    _delete_runs(
        name,
        "annotation_runs",
        "annotation run",
        dry_run=dry_run,
    )


def delete_brain_run(name, brain_key, dry_run=False):
    """Deletes the brain method run with the given key from the dataset with
    the given name.

    This is a low-level implementation of deletion that does not call
    :meth:`fiftyone.core.dataset.load_dataset` or
    :meth:`fiftyone.core.collections.SampleCollection.delete_brain_run`,
    which is helpful if a dataset's backing document or collections are
    corrupted and cannot be loaded via the normal pathways.

    Note that, as this method does not load :class:`fiftyone.core.runs.Run`
    instances, it does not call :meth:`fiftyone.core.runs.Run.cleanup`.

    Args:
        name: the name of the dataset
        brain_key: the brain key
        dry_run (False): whether to log the actions that would be taken but not
            perform them
    """
    _delete_run(
        name,
        brain_key,
        "brain_methods",
        "brain method run",
        dry_run=dry_run,
    )


def delete_brain_runs(name, dry_run=False):
    """Deletes all brain method runs from the dataset with the given name.

    This is a low-level implementation of deletion that does not call
    :meth:`fiftyone.core.dataset.load_dataset` or
    :meth:`fiftyone.core.collections.SampleCollection.delete_brain_runs`,
    which is helpful if a dataset's backing document or collections are
    corrupted and cannot be loaded via the normal pathways.

    Note that, as this method does not load :class:`fiftyone.core.runs.Run`
    instances, it does not call :meth:`fiftyone.core.runs.Run.cleanup`.

    Args:
        name: the name of the dataset
        dry_run (False): whether to log the actions that would be taken but not
            perform them
    """
    _delete_runs(
        name,
        "brain_methods",
        "brain method run",
        dry_run=dry_run,
    )


def delete_evaluation(name, eval_key, dry_run=False):
    """Deletes the evaluation run with the given key from the dataset with the
    given name.

    This is a low-level implementation of deletion that does not call
    :meth:`fiftyone.core.dataset.load_dataset` or
    :meth:`fiftyone.core.collections.SampleCollection.delete_evaluation`,
    which is helpful if a dataset's backing document or collections are
    corrupted and cannot be loaded via the normal pathways.

    Note that, as this method does not load :class:`fiftyone.core.runs.Run`
    instances, it does not call :meth:`fiftyone.core.runs.Run.cleanup`.

    Args:
        name: the name of the dataset
        eval_key: the evaluation key
        dry_run (False): whether to log the actions that would be taken but not
            perform them
    """
    _delete_run(
        name,
        eval_key,
        "evaluations",
        "evaluation",
        dry_run=dry_run,
    )


def delete_evaluations(name, dry_run=False):
    """Deletes all evaluations from the dataset with the given name.

    This is a low-level implementation of deletion that does not call
    :meth:`fiftyone.core.dataset.load_dataset` or
    :meth:`fiftyone.core.collections.SampleCollection.delete_evaluations`,
    which is helpful if a dataset's backing document or collections are
    corrupted and cannot be loaded via the normal pathways.

    Note that, as this method does not load :class:`fiftyone.core.runs.Run`
    instances, it does not call :meth:`fiftyone.core.runs.Run.cleanup`.

    Args:
        name: the name of the dataset
        dry_run (False): whether to log the actions that would be taken but not
            perform them
    """
    _delete_runs(
        name,
        "evaluations",
        "evaluation",
        dry_run=dry_run,
    )


def get_cloud_credentials():
    """Retrieves a list of all cloud credentials stored in mongo.

    Returns:
        a list of cloud credentials
    """
    conn = get_db_conn()
    return list(conn["cloud.creds"].find({}))


def delete_run(name, run_key, dry_run=False):
    """Deletes the run with the given key from the dataset with the given name.

    This is a low-level implementation of deletion that does not call
    :meth:`fiftyone.core.dataset.load_dataset` or
    :meth:`fiftyone.core.collections.SampleCollection.delete_run`, which is
    helpful if a dataset's backing document or collections are corrupted and
    cannot be loaded via the normal pathways.

    Note that, as this method does not load :class:`fiftyone.core.runs.Run`
    instances, it does not call :meth:`fiftyone.core.runs.Run.cleanup`.

    Args:
        name: the name of the dataset
        run_key: the run key
        dry_run (False): whether to log the actions that would be taken but not
            perform them
    """
    _delete_run(
        name,
        run_key,
        "runs",
        "run",
        dry_run=dry_run,
    )


def delete_runs(name, dry_run=False):
    """Deletes all runs from the dataset with the given name.

    This is a low-level implementation of deletion that does not call
    :meth:`fiftyone.core.dataset.load_dataset` or
    :meth:`fiftyone.core.collections.SampleCollection.delete_runs`, which is
    helpful if a dataset's backing document or collections are corrupted and
    cannot be loaded via the normal pathways.

    Note that, as this method does not load :class:`fiftyone.core.runs.Run`
    instances, it does not call :meth:`fiftyone.core.runs.Run.cleanup`.

    Args:
        name: the name of the dataset
        dry_run (False): whether to log the actions that would be taken but not
            perform them
    """
    _delete_runs(
        name,
        "runs",
        "run",
        dry_run=dry_run,
    )


def _get_logger(dry_run=False):
    if dry_run:
        return _DryRunLoggerAdapter(logger, {})

    return logger


class _DryRunLoggerAdapter(logging.LoggerAdapter):
    def process(self, msg, kwargs):
        msg = "(dry run) " + msg
        return msg, kwargs


def _delete_run(dataset_name, run_key, runs_field, run_str, dry_run=False):
    conn = get_db_conn()
    _logger = _get_logger(dry_run=dry_run)

    dataset_dict = conn.datasets.find_one({"name": dataset_name})
    if not dataset_dict:
        _logger.warning("Dataset '%s' not found", dataset_name)
        return

    runs = dataset_dict.get(runs_field, {})
    if run_key not in runs:
        _logger.warning(
            "Dataset '%s' has no %s with key '%s'",
            dataset_name,
            run_str,
            run_key,
        )
        return

    _logger.info(
        "Deleting %s '%s' from dataset '%s'",
        run_str,
        run_key,
        dataset_name,
    )

    run_id = runs.pop(run_key)

    run_doc = conn.runs.find_one({"_id": run_id})
    result_id = run_doc.get("results", None)
    if result_id is not None:
        _logger.info("Deleting %s result '%s'", run_str, result_id)
        if not dry_run:
            _delete_run_results(conn, [result_id])

    if not dry_run:
        _logger.info("Deleting %s doc '%s'", run_str, run_id)
        conn.runs.delete_one({"_id": run_id})
        conn.datasets.update_one(
            {"name": dataset_name},
            {"$set": {runs_field: runs}},
        )


def _delete_runs(dataset_name, runs_field, run_str, dry_run=False):
    conn = get_db_conn()
    _logger = _get_logger(dry_run=dry_run)

    dataset_dict = conn.datasets.find_one({"name": dataset_name})
    if not dataset_dict:
        _logger.warning("Dataset '%s' not found", dataset_name)
        return

    runs = dataset_dict.get(runs_field, {})
    if not runs:
        _logger.info("Dataset '%s' has no %ss", dataset_name, run_str)
        return

    run_keys, run_ids = zip(*runs.items())

    _logger.info(
        "Deleting %s(s) %s from dataset '%s'",
        run_str,
        run_keys,
        dataset_name,
    )

    result_ids = _get_result_ids(conn, dataset_dict)

    if run_ids:
        _logger.info("Deleting %d %s doc(s)", len(run_ids), run_str)
        if not dry_run:
            _delete_run_docs(conn, run_ids)

    if result_ids:
        _logger.info("Deleting %d %s result(s)", len(result_ids), run_str)
        if not dry_run:
            _delete_run_results(conn, result_ids)

    if not dry_run:
        conn.datasets.update_one(
            {"name": dataset_name},
            {"$set": {runs_field: {}}},
        )


def _get_saved_view_ids(dataset_dict):
    view_ids = []

    for view_doc_or_id in dataset_dict.get("saved_views", []):
        # Saved view docs used to be stored directly in `dataset_dict`.
        # Such data could be encountered here because datasets are lazily
        # migrated
        if isinstance(view_doc_or_id, ObjectId):
            view_ids.append(view_doc_or_id)

    return view_ids


def _get_run_ids(dataset_dict):
    run_ids = []

    for runs_field in _RUNS_FIELDS:
        for run_doc_or_id in dataset_dict.get(runs_field, {}).values():
            # Run docs used to be stored directly in `dataset_dict`.
            # Such data could be encountered here because datasets are lazily
            # migrated
            if isinstance(run_doc_or_id, ObjectId):
                run_ids.append(run_doc_or_id)

    return run_ids


def _get_result_ids(conn, dataset_dict):
    run_ids = []
    result_ids = []

    for runs_field in _RUNS_FIELDS:
        for run_doc_or_id in dataset_dict.get(runs_field, {}).values():
            if isinstance(run_doc_or_id, ObjectId):
                run_ids.append(run_doc_or_id)
            elif isinstance(run_doc_or_id, dict):
                # Run docs used to be stored directly in `dataset_dict`.
                # Such data could be encountered here because datasets are
                # lazily migrated
                result_id = run_doc_or_id.get("results", None)
                if result_id is not None:
                    result_ids.append(result_id)

    if run_ids:
        for run_doc in conn.runs.find({"_id": {"$in": run_ids}}):
            result_id = run_doc.get("results", None)
            if result_id is not None:
                result_ids.append(result_id)

    return result_ids


def _delete_saved_views(conn, view_ids):
    conn.views.delete_many({"_id": {"$in": view_ids}})


def _delete_run_docs(conn, run_ids):
    conn.runs.delete_many({"_id": {"$in": run_ids}})


def _delete_run_results(conn, result_ids):
    conn.fs.files.delete_many({"_id": {"$in": result_ids}})
    conn.fs.chunks.delete_many({"files_id": {"$in": result_ids}})


_RUNS_FIELDS = ["annotation_runs", "brain_methods", "evaluations", "runs"]<|MERGE_RESOLUTION|>--- conflicted
+++ resolved
@@ -6,12 +6,8 @@
 |
 """
 import atexit
-<<<<<<< HEAD
+import dataclasses
 from datetime import datetime, timedelta
-=======
-import dataclasses
-from datetime import datetime
->>>>>>> e4207410
 import logging
 from multiprocessing.pool import ThreadPool
 import os
@@ -20,12 +16,7 @@
 import asyncio
 from bson import json_util, ObjectId
 from bson.codec_options import CodecOptions
-<<<<<<< HEAD
 import mongoengine
-import mongoengine.errors as moe
-=======
-from mongoengine import connect
->>>>>>> e4207410
 import motor.motor_asyncio as mtr
 
 from packaging.version import Version
@@ -287,12 +278,7 @@
         global _connection_kwargs
         global _database_name
 
-<<<<<<< HEAD
-        _client = _mongo_client_cls(**_connection_kwargs)
-        mongoengine.connect(_database_name, **_connection_kwargs)
-=======
         establish_db_conn(fo.config)
->>>>>>> e4207410
 
 
 def _async_connect(use_global=False):
@@ -497,11 +483,7 @@
     Returns:
         a ``motor.motor_asyncio.AsyncIOMotorDatabase``
     """
-<<<<<<< HEAD
-    db = get_async_db_client()[_database_name]
-=======
-    db = get_async_db_client(use_global=use_global)[fo.config.database_name]
->>>>>>> e4207410
+    db = get_async_db_client(use_global=use_global)[_database_name]
     return _apply_options(db)
 
 
