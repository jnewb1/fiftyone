--- conflicted
+++ resolved
@@ -14,10 +14,6 @@
 import sys
 
 from bson import Binary, json_util, ObjectId, SON
-<<<<<<< HEAD
-import mongoengine.fields as mef
-=======
->>>>>>> 81f215de
 import numpy as np
 import pytz
 
@@ -194,11 +190,8 @@
         "ftype": type(field),
         "fields": fields,
         "db_field": field.db_field,
-<<<<<<< HEAD
-=======
         "description": field.description,
         "info": field.info,
->>>>>>> 81f215de
     }
 
     if isinstance(field, (fof.ListField, fof.DictField)):
@@ -208,11 +201,7 @@
 
     if isinstance(field, fof.EmbeddedDocumentField):
         kwargs["embedded_doc_type"] = field.document_type
-<<<<<<< HEAD
-        for f in field._fields.values():
-=======
         for f in field.get_field_schema().values():
->>>>>>> 81f215de
             if not f.name.startswith("_"):
                 _kwargs = get_field_kwargs(f)
                 _kwargs["name"] = f.name
@@ -299,11 +288,8 @@
     kwargs = {
         "ftype": type(field),
         "db_field": field.db_field,
-<<<<<<< HEAD
-=======
         "description": field.description,
         "info": field.info,
->>>>>>> 81f215de
     }
 
     if isinstance(field, (fof.ListField, fof.DictField)):
