"""
Utilities for working with datasets in
`CVAT format <https://github.com/opencv/cvat>`_.

| Copyright 2017-2022, Voxel51, Inc.
| `voxel51.com <https://voxel51.com/>`_
|
"""
from collections import defaultdict
from copy import copy, deepcopy
from datetime import datetime
import itertools
import logging
import multiprocessing
import multiprocessing.dummy
import os
import warnings
import webbrowser

from bson import ObjectId
import jinja2
import numpy as np
import requests
from urllib.parse import parse_qsl
import urllib3

import eta.core.data as etad
import eta.core.image as etai
import eta.core.utils as etau

import fiftyone.constants as foc
import fiftyone.core.cache as focc
import fiftyone.core.fields as fof
import fiftyone.core.labels as fol
import fiftyone.core.media as fom
import fiftyone.core.metadata as fomt
from fiftyone.core.sample import Sample
import fiftyone.core.storage as fos
import fiftyone.core.utils as fou
import fiftyone.utils.annotations as foua
import fiftyone.utils.data as foud
import fiftyone.utils.video as fouv


logger = logging.getLogger(__name__)


def import_annotations(
    sample_collection,
    project_name=None,
    project_id=None,
    task_ids=None,
    data_path=None,
    label_types=None,
    insert_new=True,
    download_media=False,
    num_workers=None,
    occluded_attr=None,
    group_id_attr=None,
    backend="cvat",
    **kwargs,
):
    """Imports annotations from the specified CVAT project or task(s) into the
    given sample collection.

    Provide one of ``project_name``, ``project_id``, or ``task_ids`` to perform
    an import.

    This method can be configured in any of the following three ways:

    1.  Pass the ``data_path`` argument to define a mapping between media
        filenames in CVAT and local filepaths to the same media.

    2.  Pass the ``download_media=True`` option to download both the
        annotations and the media files themselves, which are stored in a
        directory you specify via the ``data_path`` argument.

    3.  Don't provide ``data_path`` or ``download_media=True``, in which case
        it is assumed that the CVAT filenames correspond to the base filenames
        of existing sample filepaths in the provided ``sample_collection``.

    Args:
        sample_collection: a
            :class:`fiftyone.core.collections.SampleCollection`
        project_name (None): the name of a CVAT project to import
        project_id (None): the ID of a CVAT project to import
        task_ids (None): a CVAT task ID or iterable of CVAT task IDs to import
        data_path (None): a parameter that defines the correspondence between
            the filenames in CVAT and the filepaths of ``sample_collection``.
            Can be any of the following:

            -   a directory where the media files reside. In this case, the
                filenames must match those in CVAT
            -   a dict mapping CVAT filenames to absolute filepaths to the
                corresponding media
            -   the path to a JSON manifest containing a mapping between CVAT
                filenames and absolute filepaths to the media

            By default, only annotations whose filename matches an existing
            filepath in ``sample_collection`` will be imported
        label_types (None): an optional parameter specifying the label types to
            import. Can be any of the following:

            -   ``None`` (default): all label types will be stored in fields of
                the same name on ``sample_collection``
            -   a list of label types to load. In this case, the labels will be
                stored in fields of the same names in ``sample_collection``
            -   a dict mapping label types to field names of
                ``sample_collection`` in which to store the labels
            -   ``"prompt"``: present an interactive prompt to decide/discard
                field names in which to store each label type
        insert_new (True): whether to create new samples for any media for
            which annotations are found in CVAT but which do not exist in
            ``sample_collection``
        download_media (False): whether to download the images or videos found
            in CVAT to the directory or filepaths in ``data_path`` if not
            already present
        num_workers (None): the number of processes to use when downloading
            media. By default, ``multiprocessing.cpu_count()`` is used
        occluded_attr (None): an optional attribute name in which to store the
            occlusion information for all spatial labels
        group_id_attr (None): an optional attribute name in which to store the
            group id for labels
        backend ("cvat"): the name of the CVAT backend to use
        **kwargs: CVAT authentication credentials to pass to
            :class:`CVATBackendConfig`
    """
    if bool(project_name) + bool(project_id) + bool(task_ids) != 1:
        raise ValueError(
            "Exactly one of 'project_name', 'project_id', or 'task_ids' must "
            "be provided"
        )

    config = foua._parse_config(
        backend,
        None,
        occluded_attr=occluded_attr,
        group_id_attr=group_id_attr,
        **kwargs,
    )
    anno_backend = config.build()
    api = anno_backend.connect_to_api()

    if project_name is not None:
        project_id = api.get_project_id(project_name)

    if project_id is not None:
        task_ids = api.get_project_tasks(project_id)

    if etau.is_str(task_ids):
        task_ids = [task_ids]
    else:
        task_ids = list(task_ids)

    # Build mapping from CVAT filenames to local filepaths
    data_dir = None
    existing_filepaths = sample_collection.values("filepath")
    if data_path is None:
        data_map = {os.path.basename(f): f for f in existing_filepaths}
    elif etau.is_str(data_path) and data_path.endswith(".json"):
        data_map = fos.read_json(data_path)
    elif etau.is_str(data_path):
        if fos.isdir(data_path):
            data_map = {
                os.path.basename(f): f
                for f in fos.list_files(
                    data_path, abs_paths=True, recursive=True
                )
            }
        else:
            data_map = {}

        data_dir = data_path
    else:
        data_map = data_path

    # Determine what filepaths we have annotations for
    cvat_id_map = {}
    task_filepaths = []
    ignored_filenames = []
    download_tasks = []
    for task_id in task_ids:
        cvat_id_map[task_id] = _parse_task_metadata(
            api,
            task_id,
            data_map,
            task_filepaths,
            ignored_filenames,
            download_tasks,
            data_dir=data_dir,
            download_media=download_media,
        )

    # Download media from CVAT, if requested
    if download_tasks:
        _download_media(download_tasks, num_workers)

    if ignored_filenames:
        logger.warning(
            "Ignoring annotations for %d files in CVAT (eg %s) that do not "
            "appear in the provided data map",
            len(ignored_filenames),
            ignored_filenames[0],
        )

    if not task_filepaths:
        logger.warning("No applicable annotations found to download")
        return

    dataset = sample_collection._dataset

    new_filepaths = set(task_filepaths) - set(existing_filepaths)

    # Insert samples for new filepaths, if necessary and we're allowed to
    if new_filepaths:
        if insert_new:
            dataset.add_samples([Sample(filepath=fp) for fp in new_filepaths])
        else:
            logger.warning(
                "Ignoring annotations for %d filepaths (eg %s) that do not "
                "appear in the input collection",
                len(new_filepaths),
                new_filepaths[0],
            )

    if dataset.media_type == fom.VIDEO:
        # The download implementation requires IDs for all possible frames
        dataset.select_by("filepath", task_filepaths).ensure_frames()

    anno_key = "tmp_" + str(ObjectId())
    anno_backend.register_run(dataset, anno_key, overwrite=False)

    # Download annotations
    try:
        if project_id is not None:
            # CVAT projects share a label schema, so we can download all tasks
            # in one batch
            label_schema = api._get_label_schema(
                project_id=project_id,
                occluded_attr=occluded_attr,
                group_id_attr=group_id_attr,
            )

            _download_annotations(
                dataset,
                task_ids,
                cvat_id_map,
                label_schema,
                label_types,
                anno_backend,
                anno_key,
                **kwargs,
            )
        else:
            # Each task may have a different label schema, so we must download
            # each task separately
            for task_id in task_ids:
                label_schema = api._get_label_schema(
                    task_id=task_id,
                    occluded_attr=occluded_attr,
                    group_id_attr=group_id_attr,
                )

                _download_annotations(
                    dataset,
                    [task_id],
                    cvat_id_map,
                    label_schema,
                    label_types,
                    anno_backend,
                    anno_key,
                    **kwargs,
                )
    finally:
        anno_backend.delete_run(dataset, anno_key)
        api.close()


def _parse_task_metadata(
    api,
    task_id,
    data_map,
    task_filepaths,
    ignored_filenames,
    download_tasks,
    data_dir=None,
    download_media=False,
):
    resp = api.get(api.task_data_meta_url(task_id)).json()
    start_frame = resp.get("start_frame", None)
    stop_frame = resp.get("stop_frame", None)
    chunk_size = resp.get("chunk_size", None)

    cvat_id_map = {}
    new_filepaths = []
    new_tasks = []
    for frame_id, frame in enumerate(resp["frames"]):
        filename = frame["name"]
        filepath = data_map.get(filename, None)
        if download_media:
            if filepath is None and data_dir:
                filepath = fos.join(data_dir, filename)

            if filepath is not None:
                new_filepaths.append(filepath)
                new_tasks.append(
                    (
                        api,
                        task_id,
                        frame_id,
                        filepath,
                        start_frame,
                        stop_frame,
                        chunk_size,
                    )
                )

        if filepath is not None:
            cvat_id_map[filepath] = frame_id
            task_filepaths.append(filepath)
        else:
            ignored_filenames.append(filename)

    if new_tasks:
        exists = fos.run(fos.isfile, new_filepaths)
        for task, _exists in zip(new_tasks, exists):
            if not _exists:
                download_tasks.append(task)

    return cvat_id_map


def _download_media(tasks, num_workers):
    if num_workers is None:
        num_workers = multiprocessing.cpu_count()

    logger.info("Downloading media...")
    if num_workers <= 1:
        with fou.ProgressBar() as pb:
            for task in pb(tasks):
                _do_download_media(task)
    else:
        with multiprocessing.dummy.Pool(processes=num_workers) as pool:
            with fou.ProgressBar(total=len(tasks)) as pb:
                for _ in pb(pool.imap_unordered(_do_download_media, tasks)):
                    pass


def _do_download_media(task):
    (
        api,
        task_id,
        frame_id,
        filepath,
        start_frame,
        stop_frame,
        chunk_size,
    ) = task

    if fom.get_media_type(filepath) == fom.VIDEO:
        ext = os.path.splitext(filepath)[1]
        num_chunks = int(np.ceil((stop_frame - start_frame) / chunk_size))

        # CVAT stores videos in chunks, so we must download them individually
        # and then concatenate them...
        with etau.TempDir() as tmp_dir:
            chunk_paths = []
            for chunk_id in range(num_chunks):
                resp = api.get(
                    api.task_data_download_url(
                        task_id, chunk_id, data_type="chunk"
                    )
                )
                chunk_path = fos.join(tmp_dir, "%d.%s" % (chunk_id, ext))
                fos.write_file(resp._content, chunk_path)
                chunk_paths.append(chunk_path)

            fouv.concat_videos(chunk_paths, filepath)
    else:
        resp = api.get(api.task_data_download_url(task_id, frame_id))
        fos.write_file(resp._content, filepath)


def _download_annotations(
    dataset,
    task_ids,
    cvat_id_map,
    label_schema,
    label_types,
    anno_backend,
    anno_key,
    **kwargs,
):
    config = anno_backend.config
    config.label_schema = label_schema
    anno_backend.update_run_config(dataset, anno_key, config)

    id_map = {}
    server_id_map = {}
    project_ids = []
    job_ids = []
    frame_id_map = {
        task_id: _build_sparse_frame_id_map(dataset, cvat_id_map[task_id])
        for task_id in task_ids
    }
    labels_task_map = {None: task_ids}

    results = CVATAnnotationResults(
        dataset,
        config,
        id_map,
        server_id_map,
        project_ids,
        task_ids,
        job_ids,
        frame_id_map,
        labels_task_map,
        backend=anno_backend,
    )
    anno_backend.save_run_results(dataset, anno_key, results)

    if label_types is None:
        unexpected = "keep"
    else:
        unexpected = label_types

    dataset.load_annotations(
        anno_key, unexpected=unexpected, cleanup=False, **kwargs
    )


def _build_sparse_frame_id_map(dataset, cvat_id_map):
    task_filepaths = list(cvat_id_map.keys())
    samples = dataset.select_by("filepath", task_filepaths)

    frame_id_map = {}

    if samples.media_type == fom.VIDEO:
        # Video tasks have exactly one video, and we download labels for all
        # of its frames
        frame_id = -1
        sample_ids, frame_ids = samples.values(["id", "frames.id"])
        for sample_id, _frame_ids in zip(sample_ids, frame_ids):
            for _frame_id in _frame_ids:
                frame_id += 1
                frame_id_map[frame_id] = {
                    "sample_id": sample_id,
                    "frame_id": _frame_id,
                }
    else:
        # For image tasks, only allow downloads for filepaths in `cvat_id_map`
        sample_ids, filepaths = samples.values(["id", "filepath"])
        for sample_id, filepath in zip(sample_ids, filepaths):
            frame_id = cvat_id_map.get(filepath, None)
            if frame_id is not None:
                frame_id_map[frame_id] = {"sample_id": sample_id}

    return frame_id_map


class CVATImageDatasetImporter(
    foud.LabeledImageDatasetImporter, foud.ImportPathsMixin
):
    """Importer for CVAT image datasets stored on disk.

    See :ref:`this page <CVATImageDataset-import>` for format details.

    Args:
        dataset_dir (None): the dataset directory. If omitted, ``data_path``
            and/or ``labels_path`` must be provided
        data_path (None): an optional parameter that enables explicit control
            over the location of the media. Can be any of the following:

            -   a folder name like ``"data"`` or ``"data/"`` specifying a
                subfolder of ``dataset_dir`` where the media files reside
            -   an absolute directory path where the media files reside. In
                this case, the ``dataset_dir`` has no effect on the location of
                the data
            -   a filename like ``"data.json"`` specifying the filename of the
                JSON data manifest file in ``dataset_dir``
            -   an absolute filepath specifying the location of the JSON data
                manifest. In this case, ``dataset_dir`` has no effect on the
                location of the data
            -   a dict mapping filenames to absolute filepaths

            If None, this parameter will default to whichever of ``data/`` or
            ``data.json`` exists in the dataset directory
        labels_path (None): an optional parameter that enables explicit control
            over the location of the labels. Can be any of the following:

            -   a filename like ``"labels.xml"`` specifying the location of the
                labels in ``dataset_dir``
            -   an absolute filepath to the labels. In this case,
                ``dataset_dir`` has no effect on the location of the labels

            If None, the parameter will default to ``labels.xml``
        include_all_data (False): whether to generate samples for all images in
            the data directory (True) rather than only creating samples for
            images with label entries (False)
        shuffle (False): whether to randomly shuffle the order in which the
            samples are imported
        seed (None): a random seed to use when shuffling
        max_samples (None): a maximum number of samples to import. By default,
            all samples are imported
    """

    def __init__(
        self,
        dataset_dir=None,
        data_path=None,
        labels_path=None,
        include_all_data=False,
        shuffle=False,
        seed=None,
        max_samples=None,
    ):
        if dataset_dir is None and data_path is None and labels_path is None:
            raise ValueError(
                "At least one of `dataset_dir`, `data_path`, and "
                "`labels_path` must be provided"
            )

        data_path = self._parse_data_path(
            dataset_dir=dataset_dir,
            data_path=data_path,
            default="data/",
        )

        labels_path = self._parse_labels_path(
            dataset_dir=dataset_dir,
            labels_path=labels_path,
            default="labels.xml",
        )

        super().__init__(
            dataset_dir=dataset_dir,
            shuffle=shuffle,
            seed=seed,
            max_samples=max_samples,
        )

        self.data_path = data_path
        self.labels_path = labels_path
        self.include_all_data = include_all_data

        self._info = None
        self._image_paths_map = None
        self._cvat_images_map = None
        self._filenames = None
        self._iter_filenames = None
        self._num_samples = None

    def __iter__(self):
        self._iter_filenames = iter(self._filenames)
        return self

    def __len__(self):
        return self._num_samples

    def __next__(self):
        filename = next(self._iter_filenames)

        if fos.isabs(filename):
            image_path = filename
        else:
            image_path = self._image_paths_map[filename]

        cvat_image = self._cvat_images_map.get(filename, None)
        if cvat_image is not None:
            # Labeled image
            image_metadata = cvat_image.get_image_metadata()
            labels = cvat_image.to_labels()
        else:
            # Unlabeled image
            image_metadata = None
            labels = None

        return image_path, image_metadata, labels

    @property
    def has_dataset_info(self):
        return True

    @property
    def has_image_metadata(self):
        return True

    @property
    def label_cls(self):
        return {
            "classifications": fol.Classifications,
            "detections": fol.Detections,
            "polylines": fol.Polylines,
            "keypoints": fol.Keypoints,
        }

    def setup(self):
        image_paths_map = self._load_data_map(self.data_path, recursive=True)

        if self.labels_path is not None and fos.isfile(self.labels_path):
            info, _, cvat_images = load_cvat_image_annotations(
                self.labels_path
            )
        else:
            info = {}
            cvat_images = []

        self._info = info

        # Use subset/name as the key if it exists, else just name
        cvat_images_map = {}
        for i in cvat_images:
            if i.subset:
                key = fos.join(i.subset, i.name)
            else:
                key = i.name

            cvat_images_map[key] = i

        filenames = set(cvat_images_map.keys())

        if self.include_all_data:
            filenames.update(image_paths_map.keys())

        filenames = self._preprocess_list(sorted(filenames))

        self._image_paths_map = image_paths_map
        self._cvat_images_map = cvat_images_map
        self._filenames = filenames
        self._num_samples = len(filenames)

    def get_dataset_info(self):
        return self._info


class CVATVideoDatasetImporter(
    foud.LabeledVideoDatasetImporter, foud.ImportPathsMixin
):
    """Importer for CVAT video datasets stored on disk.

    See :ref:`this page <CVATVideoDataset-import>` for format details.

    Args:
        dataset_dir (None): the dataset directory. If omitted, ``data_path``
            and/or ``labels_path`` must be provided
        data_path (None): an optional parameter that enables explicit control
            over the location of the media. Can be any of the following:

            -   a folder name like ``"data"`` or ``"data/"`` specifying a
                subfolder of ``dataset_dir`` where the media files reside
            -   an absolute directory path where the media files reside. In
                this case, the ``dataset_dir`` has no effect on the location of
                the data
            -   a filename like ``"data.json"`` specifying the filename of the
                JSON data manifest file in ``dataset_dir``
            -   an absolute filepath specifying the location of the JSON data
                manifest. In this case, ``dataset_dir`` has no effect on the
                location of the data
            -   a dict mapping filenames to absolute filepaths

            If None, this parameter will default to whichever of ``data/`` or
            ``data.json`` exists in the dataset directory
        labels_path (None): an optional parameter that enables explicit control
            over the location of the labels. Can be any of the following:

            -   a folder name like ``"labels"`` or ``"labels/"`` specifying the
                location of the labels in ``dataset_dir``
            -   an absolute folder path to the labels. In this case,
                ``dataset_dir`` has no effect on the location of the labels

            If None, the parameter will default to ``labels/``
        include_all_data (False): whether to generate samples for all videos in
            the data directory (True) rather than only creating samples for
            videos with label entries (False)
        shuffle (False): whether to randomly shuffle the order in which the
            samples are imported
        seed (None): a random seed to use when shuffling
        max_samples (None): a maximum number of samples to import. By default,
            all samples are imported
    """

    def __init__(
        self,
        dataset_dir=None,
        data_path=None,
        labels_path=None,
        include_all_data=False,
        shuffle=False,
        seed=None,
        max_samples=None,
    ):
        if dataset_dir is None and data_path is None and labels_path is None:
            raise ValueError(
                "At least one of `dataset_dir`, `data_path`, and "
                "`labels_path` must be provided"
            )

        data_path = self._parse_data_path(
            dataset_dir=dataset_dir,
            data_path=data_path,
            default="data/",
        )

        labels_path = self._parse_labels_path(
            dataset_dir=dataset_dir,
            labels_path=labels_path,
            default="labels/",
        )

        super().__init__(
            dataset_dir=dataset_dir,
            shuffle=shuffle,
            seed=seed,
            max_samples=max_samples,
        )

        self.data_path = data_path
        self.labels_path = labels_path
        self.include_all_data = include_all_data

        self._info = None
        self._cvat_task_labels = None
        self._video_paths_map = None
        self._labels_paths_map = None
        self._local_files = None
        self._uuids = None
        self._iter_uuids = None
        self._num_samples = None

    def __iter__(self):
        self._iter_uuids = iter(self._uuids)
        return self

    def __len__(self):
        return self._num_samples

    def __next__(self):
        uuid = next(self._iter_uuids)

        video_path = self._video_paths_map[uuid]

        labels_path = self._labels_paths_map.get(uuid, None)
        if labels_path:
            # Labeled video
            info, cvat_task_labels, cvat_tracks = load_cvat_video_annotations(
                labels_path
            )

            if self._info is None:
                self._info = info

            self._cvat_task_labels.merge_task_labels(cvat_task_labels)
            self._info["task_labels"] = self._cvat_task_labels.labels

            frames = _cvat_tracks_to_frames_dict(cvat_tracks)
        else:
            # Unlabeled video
            frames = None

        return video_path, None, None, frames

    @property
    def has_dataset_info(self):
        return True

    @property
    def has_video_metadata(self):
        return False  # has (width, height) but not other important info

    @property
    def label_cls(self):
        return None

    @property
    def frame_labels_cls(self):
        return {
            "detections": fol.Detections,
            "polylines": fol.Polylines,
            "keypoints": fol.Keypoints,
        }

    def setup(self):
        video_paths_map = self._load_data_map(
            self.data_path, ignore_exts=True, recursive=True
        )

        if self.labels_path is not None and fos.isdir(self.labels_path):
            labels_paths_map = {
<<<<<<< HEAD
                os.path.splitext(p)[0]: fos.join(self.labels_path, p)
                for p in fos.list_files(self.labels_path, recursive=True)
=======
                os.path.splitext(p)[0]: os.path.join(labels_path, p)
                for p in etau.list_files(labels_path, recursive=True)
                if etau.has_extension(p, ".xml")
>>>>>>> c0f7bdda
            }
        else:
            labels_paths_map = {}

        uuids = set(labels_paths_map.keys())

        if self.include_all_data:
            uuids.update(video_paths_map.keys())

        uuids = self._preprocess_list(sorted(uuids))

        if self.max_samples is not None:
            _uuids = set(uuids)
            labels_paths_map = {
                uuid: path
                for uuid, path in labels_paths_map.items()
                if uuid in _uuids
            }

        local_files = fos.LocalFiles(labels_paths_map, "r", type_str="labels")
        labels_paths_map = local_files.__enter__()

        self._info = None
        self._cvat_task_labels = CVATTaskLabels()
        self._video_paths_map = video_paths_map
        self._labels_paths_map = labels_paths_map
        self._local_files = local_files
        self._uuids = uuids
        self._num_samples = len(uuids)

    def close(self, *args):
        self._local_files.__exit__(*args)

    def get_dataset_info(self):
        return self._info


class CVATImageDatasetExporter(
    foud.LabeledImageDatasetExporter, foud.ExportPathsMixin
):
    """Exporter that writes CVAT image datasets to disk.

    See :ref:`this page <CVATImageDataset-export>` for format details.

    Args:
        export_dir (None): the directory to write the export. This has no
            effect if ``data_path`` and ``labels_path`` are absolute paths
        data_path (None): an optional parameter that enables explicit control
            over the location of the exported media. Can be any of the
            following:

            -   a folder name like ``"data"`` or ``"data/"`` specifying a
                subfolder of ``export_dir`` in which to export the media
            -   an absolute directory path in which to export the media. In
                this case, the ``export_dir`` has no effect on the location of
                the data
            -   a JSON filename like ``"data.json"`` specifying the filename of
                the manifest file in ``export_dir`` generated when
                ``export_media`` is ``"manifest"``
            -   an absolute filepath specifying the location to write the JSON
                manifest file when ``export_media`` is ``"manifest"``. In this
                case, ``export_dir`` has no effect on the location of the data

            If None, the default value of this parameter will be chosen based
            on the value of the ``export_media`` parameter
        labels_path (None): an optional parameter that enables explicit control
            over the location of the exported labels. Can be any of the
            following:

            -   a filename like ``"labels.xml"`` specifying the location in
                ``export_dir`` in which to export the labels
            -   an absolute filepath to which to export the labels. In this
                case, the ``export_dir`` has no effect on the location of the
                labels

            If None, the labels will be exported into ``export_dir`` using the
            default filename
        export_media (None): controls how to export the raw media. The
            supported values are:

            -   ``True``: copy all media files into the output directory
            -   ``False``: don't export media
            -   ``"move"``: move all media files into the output directory
            -   ``"symlink"``: create symlinks to the media files in the output
                directory
            -   ``"manifest"``: create a ``data.json`` in the output directory
                that maps UUIDs used in the labels files to the filepaths of
                the source media, rather than exporting the actual media

            If None, the default value of this parameter will be chosen based
            on the value of the ``data_path`` parameter
        image_format (None): the image format to use when writing in-memory
            images to disk. By default, ``fiftyone.config.default_image_ext``
            is used
    """

    def __init__(
        self,
        export_dir=None,
        data_path=None,
        labels_path=None,
        export_media=None,
        image_format=None,
    ):
        data_path, export_media = self._parse_data_path(
            export_dir=export_dir,
            data_path=data_path,
            export_media=export_media,
            default="data/",
        )

        labels_path = self._parse_labels_path(
            export_dir=export_dir,
            labels_path=labels_path,
            default="labels.xml",
        )

        super().__init__(export_dir=export_dir)

        self.data_path = data_path
        self.labels_path = labels_path
        self.export_media = export_media
        self.image_format = image_format

        self._name = None
        self._task_labels = None
        self._cvat_images = None
        self._media_exporter = None

    @property
    def requires_image_metadata(self):
        return True

    @property
    def label_cls(self):
        return {
            "classifications": fol.Classifications,
            "detections": fol.Detections,
            "polylines": fol.Polylines,
            "keypoints": fol.Keypoints,
        }

    def setup(self):
        self._cvat_images = []
        self._media_exporter = foud.ImageExporter(
            self.export_media,
            export_path=self.data_path,
            default_ext=self.image_format,
        )
        self._media_exporter.setup()

    def log_collection(self, sample_collection):
        self._name = sample_collection.name
        self._task_labels = sample_collection.info.get("task_labels", None)

    def export_sample(self, image_or_path, labels, metadata=None):
        _, uuid = self._media_exporter.export(image_or_path)

        if labels is None:
            return  # unlabeled

        if not isinstance(labels, dict):
            labels = {"labels": labels}

        if all(v is None for v in labels.values()):
            return  # unlabeled

        if metadata is None:
            metadata = fomt.ImageMetadata.build_for(image_or_path)

        cvat_image = CVATImage.from_labels(labels, metadata)

        cvat_image.id = len(self._cvat_images)
        cvat_image.name = uuid

        self._cvat_images.append(cvat_image)

    def close(self, *args):
        # Get task labels
        if self._task_labels is None:
            # Compute task labels from active label schema
            cvat_task_labels = CVATTaskLabels.from_cvat_images(
                self._cvat_images
            )
        else:
            # Use task labels from logged collection info
            cvat_task_labels = CVATTaskLabels(labels=self._task_labels)

        # Write annotations
        writer = CVATImageAnnotationWriter()
        writer.write(
            cvat_task_labels,
            self._cvat_images,
            self.labels_path,
            id=0,
            name=self._name,
        )

        self._media_exporter.close()


class CVATVideoDatasetExporter(
    foud.LabeledVideoDatasetExporter, foud.ExportPathsMixin
):
    """Exporter that writes CVAT video datasets to disk.

    See :ref:`this page <CVATVideoDataset-export>` for format details.

    Args:
        export_dir (None): the directory to write the export. This has no
            effect if ``data_path`` and ``labels_path`` are absolute paths
        data_path (None): an optional parameter that enables explicit control
            over the location of the exported media. Can be any of the
            following:

            -   a folder name like ``"data"`` or ``"data/"`` specifying a
                subfolder of ``export_dir`` in which to export the media
            -   an absolute directory path in which to export the media. In
                this case, the ``export_dir`` has no effect on the location of
                the data
            -   a JSON filename like ``"data.json"`` specifying the filename of
                the manifest file in ``export_dir`` generated when
                ``export_media`` is ``"manifest"``
            -   an absolute filepath specifying the location to write the JSON
                manifest file when ``export_media`` is ``"manifest"``. In this
                case, ``export_dir`` has no effect on the location of the data

            If None, the default value of this parameter will be chosen based
            on the value of the ``export_media`` parameter
        labels_path (None): an optional parameter that enables explicit control
            over the location of the exported labels. Can be any of the
            following:

            -   a folder name like ``"labels"`` or ``"labels/"`` specifying the
                location in ``export_dir`` in which to export the labels
            -   an absolute filepath to which to export the labels. In this
                case, the ``export_dir`` has no effect on the location of the
                labels

            If None, the labels will be exported into ``export_dir`` using the
            default folder name
        export_media (None): controls how to export the raw media. The
            supported values are:

            -   ``True``: copy all media files into the output directory
            -   ``False``: don't export media
            -   ``"move"``: move all media files into the output directory
            -   ``"symlink"``: create symlinks to the media files in the output
                directory
            -   ``"manifest"``: create a ``data.json`` in the output directory
                that maps UUIDs used in the labels files to the filepaths of
                the source media, rather than exporting the actual media

            If None, the default value of this parameter will be chosen based
            on the value of the ``data_path`` parameter
    """

    def __init__(
        self,
        export_dir=None,
        data_path=None,
        labels_path=None,
        export_media=None,
    ):
        data_path, export_media = self._parse_data_path(
            export_dir=export_dir,
            data_path=data_path,
            export_media=export_media,
            default="data/",
        )

        labels_path = self._parse_labels_path(
            export_dir=export_dir,
            labels_path=labels_path,
            default="labels/",
        )

        super().__init__(export_dir=export_dir)

        self.data_path = data_path
        self.labels_path = labels_path
        self.export_media = export_media

        self._task_labels = None
        self._num_samples = 0
        self._writer = None
        self._media_exporter = None
        self._labels_exporter = None

    @property
    def requires_video_metadata(self):
        return True

    @property
    def label_cls(self):
        return None

    @property
    def frame_labels_cls(self):
        return {
            "detections": fol.Detections,
            "polylines": fol.Polylines,
            "keypoints": fol.Keypoints,
        }

    def setup(self):
        self._writer = CVATVideoAnnotationWriter()
        self._media_exporter = foud.ImageExporter(
            self.export_media,
            export_path=self.data_path,
        )
        self._media_exporter.setup()

        self._labels_exporter = foud.LabelsExporter()
        self._labels_exporter.setup()

    def log_collection(self, sample_collection):
        self._task_labels = sample_collection.info.get("task_labels", None)

    def export_sample(self, video_path, _, frames, metadata=None):
        _, filename = self._media_exporter.export(video_path)

        if frames is None:
            return  # unlabeled

        if metadata is None:
            metadata = fomt.VideoMetadata.build_for(video_path)

        # Generate object tracks
        frame_size = (metadata.frame_width, metadata.frame_height)
        cvat_tracks = _frames_to_cvat_tracks(frames, frame_size)

        if cvat_tracks is None:
            return  # unlabeled

        # Get task labels
        if self._task_labels is None:
            # Compute task labels from active label schema
            cvat_task_labels = CVATTaskLabels.from_cvat_tracks(cvat_tracks)
        else:
            # Use task labels from logged collection info
            cvat_task_labels = CVATTaskLabels(labels=self._task_labels)

        out_labels_path = fos.join(
            self.labels_path, os.path.splitext(filename)[0] + ".xml"
        )
        local_path = self._labels_exporter.get_local_path(out_labels_path)

        # Write annotations
        self._num_samples += 1
        self._writer.write(
            cvat_task_labels,
            cvat_tracks,
            metadata,
            local_path,
            id=self._num_samples - 1,
            name=filename,
        )

    def close(self, *args):
        self._media_exporter.close()
        self._labels_exporter.close()


class CVATTaskLabels(object):
    """Description of the labels in a CVAT image annotation task.

    Args:
        labels (None): a list of label dicts in the following format::

            [
                {
                    "name": "car",
                    "attributes": [
                        {
                            "name": "type"
                            "categories": ["coupe", "sedan", "truck"]
                        },
                        ...
                    }
                },
                ...
            ]
    """

    def __init__(self, labels=None):
        self.labels = labels or []

    def merge_task_labels(self, task_labels):
        """Merges the given :class:`CVATTaskLabels` into this instance.

        Args:
            task_labels: a :class:`CVATTaskLabels`
        """
        schema = self.to_schema()
        schema.merge_schema(task_labels.to_schema())
        new_task_labels = CVATTaskLabels.from_schema(schema)
        self.labels = new_task_labels.labels

    def to_schema(self):
        """Returns an ``eta.core.image.ImageLabelsSchema`` representation of
        the task labels.

        Note that CVAT's task labels schema does not distinguish between boxes,
        polylines, and keypoints, so the returned schema stores all annotations
        under the ``"objects"`` field.

        Returns:
            an ``eta.core.image.ImageLabelsSchema``
        """
        schema = etai.ImageLabelsSchema()

        for label in self.labels:
            _label = label["name"]
            schema.add_object_label(_label)
            for attribute in label.get("attributes", []):
                _name = attribute["name"]
                _categories = attribute["categories"]
                for _value in _categories:
                    _attr = etad.CategoricalAttribute(_name, _value)
                    schema.add_object_attribute(_label, _attr)

        return schema

    @classmethod
    def from_cvat_images(cls, cvat_images):
        """Creates a :class:`CVATTaskLabels` instance that describes the active
        schema of the given annotations.

        Args:
            cvat_images: a list of :class:`CVATImage` instances

        Returns:
            a :class:`CVATTaskLabels`
        """
        schema = etai.ImageLabelsSchema()
        for cvat_image in cvat_images:
            for anno in cvat_image.iter_annos():
                _label = anno.label
                schema.add_object_label(_label)

                if anno.occluded is not None:
                    _attr = etad.BooleanAttribute("occluded", anno.occluded)
                    schema.add_object_attribute(_label, _attr)

                for attr in anno.attributes:
                    _attr = attr.to_eta_attribute()
                    schema.add_object_attribute(_label, _attr)

        return cls.from_schema(schema)

    @classmethod
    def from_cvat_tracks(cls, cvat_tracks):
        """Creates a :class:`CVATTaskLabels` instance that describes the active
        schema of the given annotations.

        Args:
            cvat_tracks: a list of :class:`CVATTrack` instances

        Returns:
            a :class:`CVATTaskLabels`
        """
        schema = etai.ImageLabelsSchema()
        for cvat_track in cvat_tracks:
            for anno in cvat_track.iter_annos():
                _label = anno.label
                schema.add_object_label(_label)

                if anno.outside is not None:
                    _attr = etad.BooleanAttribute("outside", anno.outside)
                    schema.add_object_attribute(_label, _attr)

                if anno.occluded is not None:
                    _attr = etad.BooleanAttribute("occluded", anno.occluded)
                    schema.add_object_attribute(_label, _attr)

                if anno.keyframe is not None:
                    _attr = etad.BooleanAttribute("keyframe", anno.keyframe)
                    schema.add_object_attribute(_label, _attr)

                for attr in anno.attributes:
                    _attr = attr.to_eta_attribute()
                    schema.add_object_attribute(_label, _attr)

        return cls.from_schema(schema)

    @classmethod
    def from_labels_dict(cls, d):
        """Creates a :class:`CVATTaskLabels` instance from the ``<labels>``
        tag of a CVAT annotation XML file.

        Args:
            d: a dict representation of a ``<labels>`` tag

        Returns:
            a :class:`CVATTaskLabels`
        """
        labels = _ensure_list(d.get("label", []))
        _labels = []
        for label in labels:
            _tmp = label.get("attributes", None) or {}
            attributes = _ensure_list(_tmp.get("attribute", []))
            _attributes = []
            for attribute in attributes:
                _values = attribute.get("values", None)
                _categories = _values.split("\n") if _values else []
                _attributes.append(
                    {"name": attribute["name"], "categories": _categories}
                )

            _labels.append({"name": label["name"], "attributes": _attributes})

        return cls(labels=_labels)

    @classmethod
    def from_schema(cls, schema):
        """Creates a :class:`CVATTaskLabels` instance from an
        ``eta.core.image.ImageLabelsSchema``.

        Args:
            schema: an ``eta.core.image.ImageLabelsSchema``

        Returns:
            a :class:`CVATTaskLabels`
        """
        labels = []
        obj_schemas = schema.objects
        for label in sorted(obj_schemas.schema):
            obj_schema = obj_schemas.schema[label]
            obj_attr_schemas = obj_schema.attrs
            attributes = []
            for name in sorted(obj_attr_schemas.schema):
                attr_schema = obj_attr_schemas.schema[name]
                if isinstance(attr_schema, etad.CategoricalAttributeSchema):
                    attributes.append(
                        {
                            "name": name,
                            "categories": sorted(attr_schema.categories),
                        }
                    )

            labels.append({"name": label, "attributes": attributes})

        return cls(labels=labels)


class CVATImage(object):
    """An annotated image in CVAT image format.

    Args:
        id: the ID of the image
        name: the filename of the image
        width: the width of the image, in pixels
        height: the height of the image, in pixels
        tags (None): a list of :class:`CVATImageTag` instances
        boxes (None): a list of :class:`CVATImageBox` instances
        polygons (None): a list of :class:`CVATImagePolygon` instances
        polylines (None): a list of :class:`CVATImagePolyline` instances
        points (None): a list of :class:`CVATImagePoints` instances
        subset (None): the project subset of the image, if any
    """

    def __init__(
        self,
        id,
        name,
        width,
        height,
        tags=None,
        boxes=None,
        polygons=None,
        polylines=None,
        points=None,
        subset=None,
    ):
        self.id = id
        self.name = name
        self.subset = subset
        self.width = width
        self.height = height
        self.tags = tags or []
        self.boxes = boxes or []
        self.polygons = polygons or []
        self.polylines = polylines or []
        self.points = points or []

    @property
    def has_tags(self):
        """Whether this image has tags."""
        return bool(self.tags)

    @property
    def has_boxes(self):
        """Whether this image has 2D boxes."""
        return bool(self.boxes)

    @property
    def has_polylines(self):
        """Whether this image has polygons or polylines."""
        return bool(self.polygons) or bool(self.polylines)

    @property
    def has_points(self):
        """Whether this image has keypoints."""
        return bool(self.points)

    def iter_annos(self):
        """Returns an iterator over the annotations in the image.

        Returns:
            an iterator that emits :class:`CVATImageAnno` instances
        """
        return itertools.chain(
            self.tags, self.boxes, self.polygons, self.polylines, self.points
        )

    def get_image_metadata(self):
        """Returns a :class:`fiftyone.core.metadata.ImageMetadata` instance for
        the annotations.

        Returns:
            a :class:`fiftyone.core.metadata.ImageMetadata`
        """
        return fomt.ImageMetadata(width=self.width, height=self.height)

    def to_labels(self):
        """Returns :class:`fiftyone.core.labels.Label` representations of the
        annotations.

        Returns:
            a dict mapping field keys to :class:`fiftyone.core.labels.Label`
            instances
        """
        frame_size = (self.width, self.height)

        labels = {}

        if self.tags:
            tags = [t.to_classification() for t in self.tags]
            labels["classifications"] = fol.Classifications(
                classifications=tags
            )

        if self.boxes:
            detections = [b.to_detection(frame_size) for b in self.boxes]
            labels["detections"] = fol.Detections(detections=detections)

        if self.polygons or self.polylines:
            polygons = [p.to_polyline(frame_size) for p in self.polygons]
            polylines = [p.to_polyline(frame_size) for p in self.polylines]
            labels["polylines"] = fol.Polylines(polylines=polygons + polylines)

        if self.points:
            keypoints = [k.to_keypoint(frame_size) for k in self.points]
            labels["keypoints"] = fol.Keypoints(keypoints=keypoints)

        return labels

    @classmethod
    def from_labels(cls, labels, metadata):
        """Creates a :class:`CVATImage` from a dictionary of labels.

        Args:
            labels: a dict mapping keys to :class:`fiftyone.core.labels.Label`
                instances
            metadata: a :class:`fiftyone.core.metadata.ImageMetadata` for the
                image

        Returns:
            a :class:`CVATImage`
        """
        width = metadata.width
        height = metadata.height

        _classifications = []
        _detections = []
        _polygons = []
        _polylines = []
        _keypoints = []
        for _labels in labels.values():
            if isinstance(_labels, fol.Classification):
                _classifications.append(_labels)
            elif isinstance(_labels, fol.Classifications):
                _classifications.extend(_labels.classifications)
            elif isinstance(_labels, fol.Detection):
                _detections.append(_labels)
            elif isinstance(_labels, fol.Detections):
                _detections.extend(_labels.detections)
            elif isinstance(_labels, fol.Polyline):
                if _labels.closed:
                    _polygons.append(_labels)
                else:
                    _polylines.append(_labels)
            elif isinstance(_labels, fol.Polylines):
                for poly in _labels.polylines:
                    if poly.closed:
                        _polygons.append(poly)
                    else:
                        _polylines.append(poly)
            elif isinstance(_labels, fol.Keypoint):
                _keypoints.append(_labels)
            elif isinstance(_labels, fol.Keypoints):
                _keypoints.extend(_labels.keypoints)
            elif _labels is not None:
                msg = (
                    "Ignoring unsupported label type '%s'" % _labels.__class__
                )
                warnings.warn(msg)

        tags = [CVATImageTag.from_classification(c) for c in _classifications]

        boxes = [CVATImageBox.from_detection(d, metadata) for d in _detections]

        polygons = []
        for p in _polygons:
            polygons.extend(CVATImagePolygon.from_polyline(p, metadata))

        polylines = []
        for p in _polylines:
            polylines.extend(CVATImagePolyline.from_polyline(p, metadata))

        points = [
            CVATImagePoints.from_keypoint(k, metadata) for k in _keypoints
        ]

        return cls(
            None,
            None,
            width,
            height,
            tags=tags,
            boxes=boxes,
            polygons=polygons,
            polylines=polylines,
            points=points,
        )

    @classmethod
    def from_image_dict(cls, d):
        """Creates a :class:`CVATImage` from an ``<image>`` tag of a CVAT image
        annotations XML file.

        Args:
            d: a dict representation of an ``<image>`` tag

        Returns:
            a :class:`CVATImage`
        """
        id = d["@id"]
        name = d["@name"]
        subset = d.get("@subset", None)
        width = int(d["@width"])
        height = int(d["@height"])

        tags = []
        for td in _ensure_list(d.get("tag", [])):
            tags.append(CVATImageTag.from_tag_dict(td))

        boxes = []
        for bd in _ensure_list(d.get("box", [])):
            boxes.append(CVATImageBox.from_box_dict(bd))

        polygons = []
        for pd in _ensure_list(d.get("polygon", [])):
            polygons.append(CVATImagePolygon.from_polygon_dict(pd))

        polylines = []
        for pd in _ensure_list(d.get("polyline", [])):
            polylines.append(CVATImagePolyline.from_polyline_dict(pd))

        points = []
        for pd in _ensure_list(d.get("points", [])):
            points.append(CVATImagePoints.from_points_dict(pd))

        return cls(
            id,
            name,
            width,
            height,
            tags=tags,
            boxes=boxes,
            polygons=polygons,
            polylines=polylines,
            points=points,
            subset=subset,
        )


class HasCVATPoints(object):
    """Mixin for CVAT annotations that store a list of ``(x, y)`` pixel
    coordinates.

    Attributes:
        points: a list of ``(x, y)`` pixel coordinates defining points
    """

    def __init__(self, points):
        self.points = points

    @property
    def points_str(self):
        return self._to_cvat_points_str(self.points)

    @staticmethod
    def _to_rel_points(points, frame_size):
        w, h = frame_size
        return [(x / w, y / h) for x, y in points]

    @staticmethod
    def _to_abs_points(points, frame_size):
        w, h = frame_size
        return [(int(round(x * w)), int(round(y * h))) for x, y in points]

    @staticmethod
    def _to_cvat_points_str(points):
        return ";".join("%g,%g" % (x, y) for x, y in points)

    @staticmethod
    def _parse_cvat_points_str(points_str):
        points = []
        for xy_str in points_str.split(";"):
            x, y = xy_str.split(",")
            points.append((int(round(float(x))), int(round(float(y)))))

        return points


class CVATImageAnno(object):
    """Mixin for annotations in CVAT image format.

    Args:
        occluded (None): whether the object is occluded
        attributes (None): a list of :class:`CVATAttribute` instances
    """

    def __init__(self, occluded=None, attributes=None):
        self.occluded = occluded
        self.attributes = attributes or []

    def _to_attributes(self):
        attributes = {a.name: a.value for a in self.attributes}

        if self.occluded == 1:
            attributes["occluded"] = True

        return attributes

    @staticmethod
    def _parse_attributes(label):
        attrs = dict(label.iter_attributes())

        occluded = _to_int_bool(attrs.pop("occluded", None))

        attributes = [
            CVATAttribute(k, v)
            for k, v in attrs.items()
            if _is_supported_attribute_type(v)
        ]

        return occluded, attributes

    @staticmethod
    def _parse_anno_dict(d):
        occluded = _from_int_bool(d.get("@occluded", None))

        attributes = []
        for attr in _ensure_list(d.get("attribute", [])):
            if "#text" in attr:
                name = attr["@name"].lstrip("@")
                if name == "label_id":
                    # We assume that this is a `label_id` exported from an
                    # CVAT annotation run created by our annotation API, which
                    # should be ignored since we're not using the API here
                    continue

                value = _parse_value(attr["#text"])
                attributes.append(CVATAttribute(name, value))

        return occluded, attributes


class CVATImageTag(CVATImageAnno):
    """A tag in CVAT image format.

    Args:
        label: the tag string
        attributes (None): a list of :class:`CVATAttribute` instances
    """

    def __init__(self, label, attributes=None):
        self.label = label
        CVATImageAnno.__init__(self, attributes=attributes)

    def to_classification(self):
        """Returns a :class:`fiftyone.core.labels.Classification`
        representation of the tag.

        Returns:
            a :class:`fiftyone.core.labels.Classification`
        """
        attributes = self._to_attributes()
        return fol.Classification(label=self.label, **attributes)

    @classmethod
    def from_classification(cls, classification):
        """Creates a :class:`CVATImageTag` from a
        :class:`fiftyone.core.labels.Classification`.

        Args:
            classification: a :class:`fiftyone.core.labels.Classification`

        Returns:
            a :class:`CVATImageTag`
        """
        label = classification.label

        _, attributes = cls._parse_attributes(classification)
        return cls(label, attributes=attributes)

    @classmethod
    def from_tag_dict(cls, d):
        """Creates a :class:`CVATImageTag` from a ``<tag>`` tag of a
        CVAT image annotation XML file.

        Args:
            d: a dict representation of a ``<tag>`` tag

        Returns:
            a :class:`CVATImageTag`
        """
        label = d["@label"]

        _, attributes = cls._parse_anno_dict(d)
        return cls(label, attributes=attributes)


class CVATImageBox(CVATImageAnno):
    """An object bounding box in CVAT image format.

    Args:
        label: the object label string
        xtl: the top-left x-coordinate of the box, in pixels
        ytl: the top-left y-coordinate of the box, in pixels
        xbr: the bottom-right x-coordinate of the box, in pixels
        ybr: the bottom-right y-coordinate of the box, in pixels
        occluded (None): whether the object is occluded
        attributes (None): a list of :class:`CVATAttribute` instances
    """

    def __init__(
        self, label, xtl, ytl, xbr, ybr, occluded=None, attributes=None
    ):
        self.label = label
        self.xtl = xtl
        self.ytl = ytl
        self.xbr = xbr
        self.ybr = ybr
        CVATImageAnno.__init__(self, occluded=occluded, attributes=attributes)

    def to_detection(self, frame_size):
        """Returns a :class:`fiftyone.core.labels.Detection` representation of
        the box.

        Args:
            frame_size: the ``(width, height)`` of the image

        Returns:
            a :class:`fiftyone.core.labels.Detection`
        """
        label = self.label

        width, height = frame_size
        bounding_box = [
            self.xtl / width,
            self.ytl / height,
            (self.xbr - self.xtl) / width,
            (self.ybr - self.ytl) / height,
        ]

        attributes = self._to_attributes()

        return fol.Detection(
            label=label, bounding_box=bounding_box, **attributes
        )

    @classmethod
    def from_detection(cls, detection, metadata):
        """Creates a :class:`CVATImageBox` from a
        :class:`fiftyone.core.labels.Detection`.

        Args:
            detection: a :class:`fiftyone.core.labels.Detection`
            metadata: a :class:`fiftyone.core.metadata.ImageMetadata` for the
                image

        Returns:
            a :class:`CVATImageBox`
        """
        label = detection.label

        width = metadata.width
        height = metadata.height
        x, y, w, h = detection.bounding_box
        xtl = int(round(x * width))
        ytl = int(round(y * height))
        xbr = int(round((x + w) * width))
        ybr = int(round((y + h) * height))

        occluded, attributes = cls._parse_attributes(detection)

        return cls(
            label, xtl, ytl, xbr, ybr, occluded=occluded, attributes=attributes
        )

    @classmethod
    def from_box_dict(cls, d):
        """Creates a :class:`CVATImageBox` from a ``<box>`` tag of a CVAT image
        annotation XML file.

        Args:
            d: a dict representation of a ``<box>`` tag

        Returns:
            a :class:`CVATImageBox`
        """
        label = d["@label"]

        xtl = int(round(float(d["@xtl"])))
        ytl = int(round(float(d["@ytl"])))
        xbr = int(round(float(d["@xbr"])))
        ybr = int(round(float(d["@ybr"])))

        occluded, attributes = cls._parse_anno_dict(d)

        return cls(
            label, xtl, ytl, xbr, ybr, occluded=occluded, attributes=attributes
        )


class CVATImagePolygon(CVATImageAnno, HasCVATPoints):
    """A polygon in CVAT image format.

    Args:
        label: the polygon label string
        points: a list of ``(x, y)`` pixel coordinates defining the vertices of
            the polygon
        occluded (None): whether the polygon is occluded
        attributes (None): a list of :class:`CVATAttribute` instances
    """

    def __init__(self, label, points, occluded=None, attributes=None):
        self.label = label
        HasCVATPoints.__init__(self, points)
        CVATImageAnno.__init__(self, occluded=occluded, attributes=attributes)

    def to_polyline(self, frame_size):
        """Returns a :class:`fiftyone.core.labels.Polyline` representation of
        the polygon.

        Args:
            frame_size: the ``(width, height)`` of the image

        Returns:
            a :class:`fiftyone.core.labels.Polyline`
        """
        label = self.label
        points = self._to_rel_points(self.points, frame_size)
        attributes = self._to_attributes()
        return fol.Polyline(
            label=label,
            points=[points],
            closed=True,
            filled=True,
            **attributes,
        )

    @classmethod
    def from_polyline(cls, polyline, metadata):
        """Creates a :class:`CVATImagePolygon` from a
        :class:`fiftyone.core.labels.Polyline`.

        If the :class:`fiftyone.core.labels.Polyline` is composed of multiple
        shapes, one :class:`CVATImagePolygon` per shape will be generated.

        Args:
            polyline: a :class:`fiftyone.core.labels.Polyline`
            metadata: a :class:`fiftyone.core.metadata.ImageMetadata` for the
                image

        Returns:
            a list of :class:`CVATImagePolygon` instances
        """
        label = polyline.label

        if len(polyline.points) > 1:
            msg = (
                "Found polyline with more than one shape; generating separate "
                "annotations for each shape"
            )
            warnings.warn(msg)

        frame_size = (metadata.width, metadata.height)
        occluded, attributes = cls._parse_attributes(polyline)

        polylines = []
        for points in polyline.points:
            abs_points = cls._to_abs_points(points, frame_size)
            polylines.append(
                cls(
                    label, abs_points, occluded=occluded, attributes=attributes
                )
            )

        return polylines

    @classmethod
    def from_polygon_dict(cls, d):
        """Creates a :class:`CVATImagePolygon` from a ``<polygon>`` tag of a
        CVAT image annotation XML file.

        Args:
            d: a dict representation of a ``<polygon>`` tag

        Returns:
            a :class:`CVATImagePolygon`
        """
        label = d["@label"]
        points = cls._parse_cvat_points_str(d["@points"])
        occluded, attributes = cls._parse_anno_dict(d)

        return cls(label, points, occluded=occluded, attributes=attributes)


class CVATImagePolyline(CVATImageAnno, HasCVATPoints):
    """A polyline in CVAT image format.

    Args:
        label: the polyline label string
        points: a list of ``(x, y)`` pixel coordinates defining the vertices of
            the polyline
        occluded (None): whether the polyline is occluded
        attributes (None): a list of :class:`CVATAttribute` instances
    """

    def __init__(self, label, points, occluded=None, attributes=None):
        self.label = label
        HasCVATPoints.__init__(self, points)
        CVATImageAnno.__init__(self, occluded=occluded, attributes=attributes)

    def to_polyline(self, frame_size):
        """Returns a :class:`fiftyone.core.labels.Polyline` representation of
        the polyline.

        Args:
            frame_size: the ``(width, height)`` of the image

        Returns:
            a :class:`fiftyone.core.labels.Polyline`
        """
        label = self.label
        points = self._to_rel_points(self.points, frame_size)
        attributes = self._to_attributes()
        return fol.Polyline(
            label=label,
            points=[points],
            closed=False,
            filled=False,
            **attributes,
        )

    @classmethod
    def from_polyline(cls, polyline, metadata):
        """Creates a :class:`CVATImagePolyline` from a
        :class:`fiftyone.core.labels.Polyline`.

        If the :class:`fiftyone.core.labels.Polyline` is composed of multiple
        shapes, one :class:`CVATImagePolyline` per shape will be generated.

        Args:
            polyline: a :class:`fiftyone.core.labels.Polyline`
            metadata: a :class:`fiftyone.core.metadata.ImageMetadata` for the
                image

        Returns:
            a list of :class:`CVATImagePolyline` instances
        """
        label = polyline.label

        if len(polyline.points) > 1:
            msg = (
                "Found polyline with more than one shape; generating separate "
                "annotations for each shape"
            )
            warnings.warn(msg)

        frame_size = (metadata.width, metadata.height)
        occluded, attributes = cls._parse_attributes(polyline)

        polylines = []
        for points in polyline.points:
            abs_points = cls._to_abs_points(points, frame_size)
            if abs_points and polyline.closed:
                abs_points.append(copy(abs_points[0]))

            polylines.append(
                cls(
                    label, abs_points, occluded=occluded, attributes=attributes
                )
            )

        return polylines

    @classmethod
    def from_polyline_dict(cls, d):
        """Creates a :class:`CVATImagePolyline` from a ``<polyline>`` tag of a
        CVAT image annotation XML file.

        Args:
            d: a dict representation of a ``<polyline>`` tag

        Returns:
            a :class:`CVATImagePolyline`
        """
        label = d["@label"]
        points = cls._parse_cvat_points_str(d["@points"])
        occluded, attributes = cls._parse_anno_dict(d)

        return cls(label, points, occluded=occluded, attributes=attributes)


class CVATImagePoints(CVATImageAnno, HasCVATPoints):
    """A set of keypoints in CVAT image format.

    Args:
        label: the keypoints label string
        points: a list of ``(x, y)`` pixel coordinates defining the vertices of
            the keypoints
        occluded (None): whether the keypoints are occluded
        attributes (None): a list of :class:`CVATAttribute` instances
    """

    def __init__(self, label, points, occluded=None, attributes=None):
        self.label = label
        HasCVATPoints.__init__(self, points)
        CVATImageAnno.__init__(self, occluded=occluded, attributes=attributes)

    def to_keypoint(self, frame_size):
        """Returns a :class:`fiftyone.core.labels.Keypoint` representation of
        the points.

        Args:
            frame_size: the ``(width, height)`` of the image

        Returns:
            a :class:`fiftyone.core.labels.Keypoint`
        """
        label = self.label
        points = self._to_rel_points(self.points, frame_size)
        attributes = self._to_attributes()
        return fol.Keypoint(label=label, points=points, **attributes)

    @classmethod
    def from_keypoint(cls, keypoint, metadata):
        """Creates a :class:`CVATImagePoints` from a
        :class:`fiftyone.core.labels.Keypoint`.

        Args:
            keypoint: a :class:`fiftyone.core.labels.Keypoint`
            metadata: a :class:`fiftyone.core.metadata.ImageMetadata` for the
                image

        Returns:
            a :class:`CVATImagePoints`
        """
        label = keypoint.label

        frame_size = (metadata.width, metadata.height)
        points = cls._to_abs_points(keypoint.points, frame_size)

        occluded, attributes = cls._parse_attributes(keypoint)

        return cls(label, points, occluded=occluded, attributes=attributes)

    @classmethod
    def from_points_dict(cls, d):
        """Creates a :class:`CVATImagePoints` from a ``<points>`` tag of a
        CVAT image annotation XML file.

        Args:
            d: a dict representation of a ``<points>`` tag

        Returns:
            a :class:`CVATImagePoints`
        """
        label = d["@label"]
        points = cls._parse_cvat_points_str(d["@points"])
        occluded, attributes = cls._parse_anno_dict(d)
        return cls(label, points, occluded=occluded, attributes=attributes)


class CVATTrack(object):
    """An annotation track in CVAT video format.

    Args:
        id: the ID of the track
        label: the label for the track
        width: the width of the video frames, in pixels
        height: the height of the video frames, in pixels
        boxes (None): a dict mapping frame numbers to :class:`CVATVideoBox`
            instances
        polygons (None): a dict mapping frame numbers to
            :class:`CVATVideoPolygon` instances
        polylines (None): a dict mapping frame numbers to
            :class:`CVATVideoPolyline` instances
        points (None): a dict mapping frame numbers to :class:`CVATVideoPoints`
            instances
    """

    def __init__(
        self,
        id,
        label,
        width,
        height,
        boxes=None,
        polygons=None,
        polylines=None,
        points=None,
    ):
        self.id = id
        self.label = label
        self.width = width
        self.height = height
        self.boxes = boxes or {}
        self.polygons = polygons or {}
        self.polylines = polylines or {}
        self.points = points or {}

    @property
    def has_boxes(self):
        """Whether this track has 2D boxes."""
        return bool(self.boxes)

    @property
    def has_polylines(self):
        """Whether this track has polygons or polylines."""
        return bool(self.polygons) or bool(self.polylines)

    @property
    def has_points(self):
        """Whether this track has keypoints."""
        return bool(self.points)

    def iter_annos(self):
        """Returns an iterator over the annotations in the track.

        Returns:
            an iterator that emits :class:`CVATVideoAnno` instances
        """
        return itertools.chain(
            self.boxes.values(),
            self.polygons.values(),
            self.polylines.values(),
            self.points.values(),
        )

    def to_labels(self):
        """Returns :class:`fiftyone.core.labels.Label` representations of the
        annotations.

        Returns:
            a dict mapping frame numbers to
            :class:`fiftyone.core.labels.Label` instances
        """
        frame_size = (self.width, self.height)

        labels = {}

        # Only one of these will actually contain labels

        for frame_number, box in self.boxes.items():
            if box.outside != 1:
                detection = box.to_detection(frame_size)
                detection.index = self.id
                labels[frame_number + 1] = detection

        for frame_number, polygon in self.polygons.items():
            if polygon.outside != 1:
                polyline = polygon.to_polyline(frame_size)
                polyline.index = self.id
                labels[frame_number + 1] = polyline

        for frame_number, polyline in self.polylines.items():
            if polyline.outside != 1:
                polyline = polyline.to_polyline(frame_size)
                polyline.index = self.id
                labels[frame_number + 1] = polyline

        for frame_number, points in self.points.items():
            if points.outside != 1:
                keypoint = points.to_keypoint(frame_size)
                keypoint.index = self.id
                labels[frame_number + 1] = keypoint

        return labels

    @classmethod
    def from_labels(cls, id, labels, frame_size):
        """Creates a :class:`CVATTrack` from a dictionary of labels.

        Args:
            id: the ID of the track
            labels: a dict mapping frame numbers to
                :class:`fiftyone.core.labels.Label` instances
            frame_size: the ``(width, height)`` of the video frames

        Returns:
            a :class:`CVATTrack`
        """
        width, height = frame_size

        boxes = {}
        polygons = {}
        polylines = {}
        points = {}
        label = None
        for fn, _label in labels.items():
            label = _label.label

            if isinstance(_label, fol.Detection):
                boxes[fn - 1] = CVATVideoBox.from_detection(
                    fn, _label, frame_size
                )
            elif isinstance(_label, fol.Polyline):
                if _label.filled:
                    polygons[fn - 1] = CVATVideoPolygon.from_polyline(
                        fn, _label, frame_size
                    )
                else:
                    polylines[fn - 1] = CVATVideoPolyline.from_polyline(
                        fn, _label, frame_size
                    )
            elif isinstance(_label, fol.Keypoint):
                points[fn - 1] = CVATVideoPoints.from_keypoint(
                    fn, _label, frame_size
                )
            elif _label is not None:
                msg = "Ignoring unsupported label type '%s'" % _label.__class__
                warnings.warn(msg)

        # CVAT uses `outside=1` to mark the end of track segments, while
        # FiftyOne implicitly represents this by missing labels. So, we need to
        # convert to CVAT format here
        cls._add_outside_shapes(boxes)
        cls._add_outside_shapes(polygons)
        cls._add_outside_shapes(polylines)
        cls._add_outside_shapes(points)

        return cls(
            id,
            label,
            width,
            height,
            boxes=boxes,
            polygons=polygons,
            polylines=polylines,
            points=points,
        )

    @classmethod
    def from_track_dict(cls, d, frame_size):
        """Creates a :class:`CVATTrack` from a ``<track>`` tag of a CVAT video
        annotation XML file.

        Args:
            d: a dict representation of an ``<track>`` tag
            frame_size: the ``(width, height)`` of the video frames

        Returns:
            a :class:`CVATTrack`
        """
        id = d["@id"]
        label = d["@label"]

        width, height = frame_size

        boxes = {}
        for bd in _ensure_list(d.get("box", [])):
            box = CVATVideoBox.from_box_dict(label, bd)
            boxes[box.frame] = box

        polygons = {}
        for pd in _ensure_list(d.get("polygon", [])):
            polygon = CVATVideoPolygon.from_polygon_dict(label, pd)
            polygons[polygon.frame] = polygon

        polylines = {}
        for pd in _ensure_list(d.get("polyline", [])):
            polyline = CVATVideoPolyline.from_polyline_dict(label, pd)
            polylines[polyline.frame] = polyline

        points = {}
        for pd in _ensure_list(d.get("points", [])):
            point = CVATVideoPoints.from_points_dict(label, pd)
            points[point.frame] = point

        return cls(
            id,
            label,
            width,
            height,
            boxes=boxes,
            polygons=polygons,
            polylines=polylines,
            points=points,
        )

    @staticmethod
    def _add_outside_shapes(shapes):
        if not shapes:
            return

        use_keyframes = any(s.keyframe for s in shapes.values())

        def _make_outside_shape(shape):
            shape = deepcopy(shape)
            shape.outside = 1
            if use_keyframes:
                shape.keyframe = 1

            return shape

        # Add "outside" shapes to represent gaps of >= 1 frame in tracks
        fns = sorted(shapes.keys())
        last_fn = fns[0]
        for fn in fns:
            if fn > last_fn + 1:
                shapes[last_fn + 1] = _make_outside_shape(shapes[last_fn])

            last_fn = fn

        # Always add an "outside" shape to the end of each track
        shapes[last_fn + 1] = _make_outside_shape(shapes[last_fn])


class CVATVideoAnno(object):
    """Mixin for annotations in CVAT video format.

    Args:
        outside (None): whether the object is outside (invisible)
        occluded (None): whether the object is occluded
        keyframe (None): whether the frame is a keyframe
        attributes (None): a list of :class:`CVATAttribute` instances
    """

    def __init__(
        self, outside=None, occluded=None, keyframe=None, attributes=None
    ):
        self.outside = outside
        self.occluded = occluded
        self.keyframe = keyframe
        self.attributes = attributes or []

    def _to_attributes(self):
        attributes = {a.name: a.value for a in self.attributes}

        # We don't include `outside` here because shapes marked as `outside`
        # are completely omitted

        if self.occluded == 1:
            attributes["occluded"] = True

        if self.keyframe == 1:
            attributes["keyframe"] = True

        return attributes

    @staticmethod
    def _parse_attributes(label):
        attrs = dict(label.iter_attributes())

        outside = 0  # any FiftyOne label is implicitly not `outside`
        occluded = _to_int_bool(attrs.pop("occluded", None))
        keyframe = _to_int_bool(attrs.pop("keyframe", None))

        attributes = [
            CVATAttribute(k, v)
            for k, v in attrs.items()
            if _is_supported_attribute_type(v)
        ]

        return outside, occluded, keyframe, attributes

    @staticmethod
    def _parse_anno_dict(d):
        outside = _from_int_bool(d.get("@outside", None))
        occluded = _from_int_bool(d.get("@occluded", None))
        keyframe = _from_int_bool(d.get("@keyframe", None))

        attributes = []
        for attr in _ensure_list(d.get("attribute", [])):
            if "#text" in attr:
                name = attr["@name"].lstrip("@")
                if name == "label_id":
                    # We assume that this is a `label_id` exported from an
                    # CVAT annotation run created by our annotation API, which
                    # should be ignored since we're not using the API here
                    continue

                value = _parse_value(attr["#text"])
                attributes.append(CVATAttribute(name, value))

        return outside, occluded, keyframe, attributes


class CVATVideoBox(CVATVideoAnno):
    """An object bounding box in CVAT video format.

    Args:
        frame: the 0-based frame number
        label: the object label string
        xtl: the top-left x-coordinate of the box, in pixels
        ytl: the top-left y-coordinate of the box, in pixels
        xbr: the bottom-right x-coordinate of the box, in pixels
        ybr: the bottom-right y-coordinate of the box, in pixels
        outside (None): whether the object is outside (invisible)
        occluded (None): whether the object is occluded
        keyframe (None): whether the frame is a keyframe
        attributes (None): a list of :class:`CVATAttribute` instances
    """

    def __init__(
        self,
        frame,
        label,
        xtl,
        ytl,
        xbr,
        ybr,
        outside=None,
        occluded=None,
        keyframe=None,
        attributes=None,
    ):
        self.frame = frame
        self.label = label
        self.xtl = xtl
        self.ytl = ytl
        self.xbr = xbr
        self.ybr = ybr
        CVATVideoAnno.__init__(
            self,
            outside=outside,
            occluded=occluded,
            keyframe=keyframe,
            attributes=attributes,
        )

    def to_detection(self, frame_size):
        """Returns a :class:`fiftyone.core.labels.Detection` representation of
        the box.

        Args:
            frame_size: the ``(width, height)`` of the video frames

        Returns:
            a :class:`fiftyone.core.labels.Detection`
        """
        label = self.label

        width, height = frame_size
        bounding_box = [
            self.xtl / width,
            self.ytl / height,
            (self.xbr - self.xtl) / width,
            (self.ybr - self.ytl) / height,
        ]

        attributes = self._to_attributes()

        return fol.Detection(
            label=label, bounding_box=bounding_box, **attributes
        )

    @classmethod
    def from_detection(cls, frame_number, detection, frame_size):
        """Creates a :class:`CVATVideoBox` from a
        :class:`fiftyone.core.labels.Detection`.

        Args:
            frame_number: the frame number
            detection: a :class:`fiftyone.core.labels.Detection`
            frame_size: the ``(width, height)`` of the video frames

        Returns:
            a :class:`CVATVideoBox`
        """
        frame = frame_number - 1
        label = detection.label

        width, height = frame_size
        x, y, w, h = detection.bounding_box
        xtl = int(round(x * width))
        ytl = int(round(y * height))
        xbr = int(round((x + w) * width))
        ybr = int(round((y + h) * height))

        outside, occluded, keyframe, attributes = cls._parse_attributes(
            detection
        )

        return cls(
            frame,
            label,
            xtl,
            ytl,
            xbr,
            ybr,
            outside=outside,
            occluded=occluded,
            keyframe=keyframe,
            attributes=attributes,
        )

    @classmethod
    def from_box_dict(cls, label, d):
        """Creates a :class:`CVATVideoBox` from a ``<box>`` tag of a CVAT video
        annotation XML file.

        Args:
            label: the object label
            d: a dict representation of a ``<box>`` tag

        Returns:
            a :class:`CVATVideoBox`
        """
        frame = int(d["@frame"])

        xtl = int(round(float(d["@xtl"])))
        ytl = int(round(float(d["@ytl"])))
        xbr = int(round(float(d["@xbr"])))
        ybr = int(round(float(d["@ybr"])))

        outside, occluded, keyframe, attributes = cls._parse_anno_dict(d)

        return cls(
            frame,
            label,
            xtl,
            ytl,
            xbr,
            ybr,
            outside=outside,
            occluded=occluded,
            keyframe=keyframe,
            attributes=attributes,
        )


class CVATVideoPolygon(CVATVideoAnno, HasCVATPoints):
    """A polygon in CVAT video format.

    Args:
        frame: the 0-based frame number
        label: the polygon label string
        points: a list of ``(x, y)`` pixel coordinates defining the vertices of
            the polygon
        outside (None): whether the polygon is outside (invisible)
        occluded (None): whether the polygon is occluded
        keyframe (None): whether the frame is a keyframe
        attributes (None): a list of :class:`CVATAttribute` instances
    """

    def __init__(
        self,
        frame,
        label,
        points,
        outside=None,
        occluded=None,
        keyframe=None,
        attributes=None,
    ):
        self.frame = frame
        self.label = label
        HasCVATPoints.__init__(self, points)
        CVATVideoAnno.__init__(
            self,
            outside=outside,
            occluded=occluded,
            keyframe=keyframe,
            attributes=attributes,
        )

    def to_polyline(self, frame_size):
        """Returns a :class:`fiftyone.core.labels.Polyline` representation of
        the polygon.

        Args:
            frame_size: the ``(width, height)`` of the video frames

        Returns:
            a :class:`fiftyone.core.labels.Polyline`
        """
        label = self.label
        points = self._to_rel_points(self.points, frame_size)
        attributes = self._to_attributes()
        return fol.Polyline(
            label=label,
            points=[points],
            closed=True,
            filled=True,
            **attributes,
        )

    @classmethod
    def from_polyline(cls, frame_number, polyline, frame_size):
        """Creates a :class:`CVATVideoPolygon` from a
        :class:`fiftyone.core.labels.Polyline`.

        Args:
            frame_number: the frame number
            polyline: a :class:`fiftyone.core.labels.Polyline`
            frame_size: the ``(width, height)`` of the video frames

        Returns:
            a :class:`CVATVideoPolygon`
        """
        frame = frame_number - 1
        label = polyline.label

        points = _get_single_polyline_points(polyline)
        points = cls._to_abs_points(points, frame_size)

        outside, occluded, keyframe, attributes = cls._parse_attributes(
            polyline
        )

        return cls(
            frame,
            label,
            points,
            outside=outside,
            occluded=occluded,
            keyframe=keyframe,
            attributes=attributes,
        )

    @classmethod
    def from_polygon_dict(cls, label, d):
        """Creates a :class:`CVATVideoPolygon` from a ``<polygon>`` tag of a
        CVAT video annotation XML file.

        Args:
            label: the object label
            d: a dict representation of a ``<polygon>`` tag

        Returns:
            a :class:`CVATVideoPolygon`
        """
        frame = int(d["@frame"])
        points = cls._parse_cvat_points_str(d["@points"])
        outside, occluded, keyframe, attributes = cls._parse_anno_dict(d)
        return cls(
            frame,
            label,
            points,
            outside=outside,
            occluded=occluded,
            keyframe=keyframe,
            attributes=attributes,
        )


class CVATVideoPolyline(CVATVideoAnno, HasCVATPoints):
    """A polyline in CVAT video format.

    Args:
        frame: the 0-based frame number
        label: the polyline label string
        points: a list of ``(x, y)`` pixel coordinates defining the vertices of
            the polyline
        outside (None): whether the polyline is outside (invisible)
        occluded (None): whether the polyline is occluded
        keyframe (None): whether the frame is a keyframe
        attributes (None): a list of :class:`CVATAttribute` instances
    """

    def __init__(
        self,
        frame,
        label,
        points,
        outside=None,
        occluded=None,
        keyframe=None,
        attributes=None,
    ):
        self.frame = frame
        self.label = label
        HasCVATPoints.__init__(self, points)
        CVATVideoAnno.__init__(
            self,
            outside=outside,
            occluded=occluded,
            keyframe=keyframe,
            attributes=attributes,
        )

    def to_polyline(self, frame_size):
        """Returns a :class:`fiftyone.core.labels.Polyline` representation of
        the polyline.

        Args:
            frame_size: the ``(width, height)`` of the video frames

        Returns:
            a :class:`fiftyone.core.labels.Polyline`
        """
        label = self.label
        points = self._to_rel_points(self.points, frame_size)
        attributes = self._to_attributes()
        return fol.Polyline(
            label=label,
            points=[points],
            closed=False,
            filled=False,
            **attributes,
        )

    @classmethod
    def from_polyline(cls, frame_number, polyline, frame_size):
        """Creates a :class:`CVATVideoPolyline` from a
        :class:`fiftyone.core.labels.Polyline`.

        Args:
            frame_number: the frame number
            polyline: a :class:`fiftyone.core.labels.Polyline`
            frame_size: the ``(width, height)`` of the video frames

        Returns:
            a :class:`CVATVideoPolyline`
        """
        frame = frame_number - 1
        label = polyline.label

        points = _get_single_polyline_points(polyline)
        points = cls._to_abs_points(points, frame_size)
        if points and polyline.closed:
            points.append(copy(points[0]))

        outside, occluded, keyframe, attributes = cls._parse_attributes(
            polyline
        )

        return cls(
            frame,
            label,
            points,
            outside=outside,
            occluded=occluded,
            keyframe=keyframe,
            attributes=attributes,
        )

    @classmethod
    def from_polyline_dict(cls, label, d):
        """Creates a :class:`CVATVideoPolyline` from a ``<polyline>`` tag of a
        CVAT video annotation XML file.

        Args:
            label: the object label
            d: a dict representation of a ``<polyline>`` tag

        Returns:
            a :class:`CVATVideoPolyline`
        """
        frame = int(d["@frame"])
        points = cls._parse_cvat_points_str(d["@points"])
        outside, occluded, keyframe, attributes = cls._parse_anno_dict(d)
        return cls(
            frame,
            label,
            points,
            outside=outside,
            occluded=occluded,
            keyframe=keyframe,
            attributes=attributes,
        )


class CVATVideoPoints(CVATVideoAnno, HasCVATPoints):
    """A set of keypoints in CVAT video format.

    Args:
        frame: the 0-based frame number
        label: the keypoints label string
        points: a list of ``(x, y)`` pixel coordinates defining the keypoints
        outside (None): whether the keypoints is outside (invisible)
        occluded (None): whether the keypoints are occluded
        keyframe (None): whether the frame is a keyframe
        attributes (None): a list of :class:`CVATAttribute` instances
    """

    def __init__(
        self,
        frame,
        label,
        points,
        outside=None,
        occluded=None,
        keyframe=None,
        attributes=None,
    ):
        self.frame = frame
        self.label = label
        HasCVATPoints.__init__(self, points)
        CVATVideoAnno.__init__(
            self,
            outside=outside,
            occluded=occluded,
            keyframe=keyframe,
            attributes=attributes,
        )

    def to_keypoint(self, frame_size):
        """Returns a :class:`fiftyone.core.labels.Keypoint` representation of
        the points.

        Args:
            frame_size: the ``(width, height)`` of the video frames

        Returns:
            a :class:`fiftyone.core.labels.Keypoint`
        """
        label = self.label
        points = self._to_rel_points(self.points, frame_size)
        attributes = self._to_attributes()
        return fol.Keypoint(label=label, points=points, **attributes)

    @classmethod
    def from_keypoint(cls, frame_number, keypoint, frame_size):
        """Creates a :class:`CVATVideoPoints` from a
        :class:`fiftyone.core.labels.Keypoint`.

        Args:
            frame_number: the frame number
            keypoint: a :class:`fiftyone.core.labels.Keypoint`
            frame_size: the ``(width, height)`` of the video frames

        Returns:
            a :class:`CVATVideoPoints`
        """
        frame = frame_number - 1
        label = keypoint.label
        points = cls._to_abs_points(keypoint.points, frame_size)
        outside, occluded, keyframe, attributes = cls._parse_attributes(
            keypoint
        )
        return cls(
            frame,
            label,
            points,
            outside=outside,
            occluded=occluded,
            keyframe=keyframe,
            attributes=attributes,
        )

    @classmethod
    def from_points_dict(cls, label, d):
        """Creates a :class:`CVATVideoPoints` from a ``<points>`` tag of a
        CVAT video annotation XML file.

        Args:
            label: the object label
            d: a dict representation of a ``<points>`` tag

        Returns:
            a :class:`CVATVideoPoints`
        """
        frame = int(d["@frame"])
        points = cls._parse_cvat_points_str(d["@points"])
        outside, occluded, keyframe, attributes = cls._parse_anno_dict(d)
        return cls(
            frame,
            label,
            points,
            outside=outside,
            occluded=occluded,
            keyframe=keyframe,
            attributes=attributes,
        )


class CVATAttribute(object):
    """An attribute in CVAT image format.

    Args:
        name: the attribute name
        value: the attribute value
    """

    def __init__(self, name, value):
        self.name = name
        self.value = value

    def to_eta_attribute(self):
        """Returns an ``eta.core.data.Attribute`` representation of the
        attribute.

        Returns:
            an ``eta.core.data.Attribute``
        """
        if isinstance(self.value, bool):
            return etad.BooleanAttribute(self.name, self.value)

        if etau.is_numeric(self.value):
            return etad.NumericAttribute(self.name, self.value)

        return etad.CategoricalAttribute(self.name, self.value)

    def to_attribute(self):
        """Returns a :class:`fiftyone.core.labels.Attribute` representation of
        the attribute.
        Returns:
            a :class:`fiftyone.core.labels.Attribute`
        """
        if isinstance(self.value, bool):
            return fol.BooleanAttribute(value=self.value)

        if etau.is_numeric(self.value):
            return fol.NumericAttribute(value=self.value)

        return fol.CategoricalAttribute(value=self.value)


class CVATImageAnnotationWriter(object):
    """Class for writing annotations in CVAT image format.

    See :ref:`this page <CVATImageDataset-export>` for format details.
    """

    def __init__(self):
        environment = jinja2.Environment(
            loader=jinja2.FileSystemLoader(foc.RESOURCES_DIR),
            trim_blocks=True,
            lstrip_blocks=True,
        )
        self.template = environment.get_template(
            "cvat_image_annotation_template.xml"
        )

    def write(
        self, cvat_task_labels, cvat_images, xml_path, id=None, name=None
    ):
        """Writes the annotations to disk.

        Args:
            cvat_task_labels: a :class:`CVATTaskLabels` instance
            cvat_images: a list of :class:`CVATImage` instances
            xml_path: the path to write the annotations XML file
            id (None): an ID for the task
            name (None): a name for the task
        """
        now = datetime.now().isoformat()
        xml_str = self.template.render(
            {
                "id": id,
                "name": name,
                "size": len(cvat_images),
                "created": now,
                "updated": now,
                "labels": cvat_task_labels.labels,
                "dumped": now,
                "images": cvat_images,
            }
        )
        fos.write_file(xml_str, xml_path)


class CVATVideoAnnotationWriter(object):
    """Class for writing annotations in CVAT video format.

    See :ref:`this page <CVATVideoDataset-export>` for format details.
    """

    def __init__(self):
        environment = jinja2.Environment(
            loader=jinja2.FileSystemLoader(foc.RESOURCES_DIR),
            trim_blocks=True,
            lstrip_blocks=True,
        )
        self.template = environment.get_template(
            "cvat_video_interpolation_template.xml"
        )

    def write(
        self,
        cvat_task_labels,
        cvat_tracks,
        metadata,
        xml_path,
        id=None,
        name=None,
    ):
        """Writes the annotations to disk.

        Args:
            cvat_task_labels: a :class:`CVATTaskLabels` instance
            cvat_tracks: a list of :class:`CVATTrack` instances
            metadata: the :class:`fiftyone.core.metadata.VideoMetadata`
                instance for the video
            xml_path: the path to write the annotations XML file
            id (None): an ID for the task
            name (None): a name for the task
        """
        now = datetime.now().isoformat()
        xml_str = self.template.render(
            {
                "id": id,
                "name": name,
                "size": metadata.total_frame_count,
                "created": now,
                "updated": now,
                "width": metadata.frame_width,
                "height": metadata.frame_height,
                "labels": cvat_task_labels.labels,
                "dumped": now,
                "tracks": cvat_tracks,
            }
        )
        fos.write_file(xml_str, xml_path)


class CVATBackendConfig(foua.AnnotationBackendConfig):
    """Base class for configuring :class:`CVATBackend` instances.

    Args:
        name: the name of the backend
        label_schema: a dictionary containing the description of label fields,
            classes and attribute to annotate
        media_field ("filepath"): string field name containing the paths to
            media files on disk to upload
        url (None): the url of the CVAT server
        username (None): the CVAT username
        password (None): the CVAT password
        headers (None): an optional dict of headers to add to all CVAT API
            requests
        task_size (None): an optional maximum number of images to upload per
            task. Videos are always uploaded one per task
        segment_size (None): maximum number of images per job. Not applicable
            to videos
        image_quality (75): an int in ``[0, 100]`` determining the image quality
            to upload to CVAT
        use_cache (True): whether to use a cache when uploading data. Using a
            cache reduces task creation time as data will be processed
            on-the-fly and stored in the cache when requested
        use_zip_chunks (True): when annotating videos, whether to upload video
            frames in smaller chunks. Setting this option to ``False`` may
            result in reduced video quality in CVAT due to size limitations on
            ZIP files that can be uploaded to CVAT
        chunk_size (None): the number of frames to upload per ZIP chunk
        task_assignee (None): the username(s) to which the task(s) were
            assigned. This argument can be a list of usernames when annotating
            videos as each video is uploaded to a separate task
        job_assignees (None): a list of usernames to which jobs were assigned
        job_reviewers (None): a list of usernames to which job reviews were
            assigned. Only available in CVAT v1 servers
        project_name (None): an optional project name to which to upload the
            created CVAT task. If a project with this name is found, it will be
            used, otherwise a new project with this name is created. By
            default, no project is used
        project_id (None): an optional ID of an existing CVAT project to which
            to upload the annotation tasks. By default, no project is used
        occluded_attr (None): an optional attribute name containing existing
            occluded values and/or in which to store downloaded occluded values
            for all objects in the annotation run
        group_id_attr (None): an optional attribute name containing existing
            group ids and/or in which to store downloaded group ids
            for all objects in the annotation run
        issue_tracker (None): URL(s) of an issue tracker to link to the created
            task(s). This argument can be a list of URLs when annotating videos
            or when using ``task_size`` and generating multiple tasks
        cloud_manifest (False): whether to load data from an attached cloud
            storage with a ``manifest.jsonl`` file at the root of the storage
            bucket (True) or whether to download the cloud media locally and
            upload to it the CVAT server (False). This option also accepts the
            path to a manifest file in the bucket
            (ex: ``s3://bucket-name/manifest-name.jsonl``)
    """

    def __init__(
        self,
        name,
        label_schema,
        media_field="filepath",
        url=None,
        username=None,
        password=None,
        headers=None,
        task_size=None,
        segment_size=None,
        image_quality=75,
        use_cache=True,
        use_zip_chunks=True,
        chunk_size=None,
        task_assignee=None,
        job_assignees=None,
        job_reviewers=None,
        project_name=None,
        project_id=None,
        occluded_attr=None,
        group_id_attr=None,
        issue_tracker=None,
        cloud_manifest=False,
        **kwargs,
    ):
        super().__init__(name, label_schema, media_field=media_field, **kwargs)
        self.url = url
        self.task_size = task_size
        self.segment_size = segment_size
        self.image_quality = image_quality
        self.use_cache = use_cache
        self.use_zip_chunks = use_zip_chunks
        self.chunk_size = chunk_size
        self.task_assignee = task_assignee
        self.job_assignees = job_assignees
        self.job_reviewers = job_reviewers
        self.project_name = project_name
        self.project_id = project_id
        self.occluded_attr = occluded_attr
        self.group_id_attr = group_id_attr
        self.issue_tracker = issue_tracker
        self.cloud_manifest = cloud_manifest

        # store privately so these aren't serialized
        self._username = username
        self._password = password
        self._headers = headers

    @property
    def username(self):
        return self._username

    @username.setter
    def username(self, value):
        self._username = value

    @property
    def password(self):
        return self._password

    @password.setter
    def password(self, value):
        self._password = value

    @property
    def headers(self):
        return self._headers

    @headers.setter
    def headers(self, value):
        self._headers = value


class CVATBackend(foua.AnnotationBackend):
    """Class for interacting with the CVAT annotation backend."""

    @property
    def supported_label_types(self):
        return [
            "classification",
            "classifications",
            "detection",
            "detections",
            "instance",
            "instances",
            "polyline",
            "polylines",
            "polygon",
            "polygons",
            "keypoint",
            "keypoints",
            "segmentation",
            "scalar",
        ]

    @property
    def supported_scalar_types(self):
        return [
            fof.IntField,
            fof.FloatField,
            fof.StringField,
            fof.BooleanField,
        ]

    @property
    def supported_attr_types(self):
        return [
            "text",
            "select",
            "radio",
            "checkbox",
            "occluded",
            "group_id",
        ]

    @property
    def supports_keyframes(self):
        return True

    @property
    def supports_video_sample_fields(self):
        return False

    @property
    def requires_label_schema(self):
        return False  # schemas can be inferred from existing CVAT projects

    def recommend_attr_tool(self, name, value):
        if isinstance(value, bool):
            if name == "occluded":
                return {"type": "occluded"}

            return {"type": "checkbox"}

        if isinstance(value, int):
            if name == "group_id":
                return {"type": "group_id"}

        return {"type": "text"}

    def requires_attr_values(self, attr_type):
        return attr_type in ("select", "radio")

    def connect_to_api(self):
        return CVATAnnotationAPI(
            self.config.name,
            self.config.url,
            username=self.config.username,
            password=self.config.password,
            headers=self.config.headers,
        )

    def upload_annotations(self, samples, launch_editor=False):
        api = self.connect_to_api()

        # @todo support passing native cloud paths to CVAT
        samples.download_media()

        logger.info("Uploading samples to CVAT...")
        results = api.upload_samples(samples, self)
        api.close()

        if launch_editor:
            results.launch_editor()

        return results

    def download_annotations(self, results):
        api = self.connect_to_api()

        logger.info("Downloading labels from CVAT...")
        annotations = api.download_annotations(results)
        logger.info("Download complete")

        api.close()

        return annotations


class CVATAnnotationResults(foua.AnnotationResults):
    """Class that stores all relevant information needed to monitor the
    progress of an annotation run sent to CVAT and download the results.
    """

    def __init__(
        self,
        samples,
        config,
        id_map,
        server_id_map,
        project_ids,
        task_ids,
        job_ids,
        frame_id_map,
        labels_task_map,
        backend=None,
    ):
        super().__init__(samples, config, id_map, backend=backend)

        self.server_id_map = server_id_map
        self.project_ids = project_ids
        self.task_ids = task_ids
        self.job_ids = job_ids
        self.frame_id_map = frame_id_map
        self.labels_task_map = labels_task_map

    def load_credentials(
        self, url=None, username=None, password=None, headers=None
    ):
        """Load the CVAT credentials from the given keyword arguments or the
        FiftyOne annotation config.

        Args:
            url (None): the url of the CVAT server
            username (None): the CVAT username
            password (None): the CVAT password
            headers (None): an optional dict of headers to add to all CVAT API
                requests
        """
        self._load_config_parameters(
            url=url, username=username, password=password, headers=headers
        )

    def connect_to_api(self):
        """Returns an API instance connected to the CVAT server.

        Returns:
            a :class:`CVATAnnotationAPI`
        """
        return self._backend.connect_to_api()

    def launch_editor(self):
        """Launches the CVAT editor and loads the first task for this
        annotation run.
        """
        api = self.connect_to_api()
        task_id = self.task_ids[0]
        job_ids = self.job_ids

        if job_ids and job_ids[task_id]:
            editor_url = api.base_job_url(task_id, job_ids[task_id][0])
        else:
            editor_url = api.base_task_url(task_id)

        logger.info("Launching editor at '%s'...", editor_url)
        api.launch_editor(url=editor_url)
        api.close()

    def get_status(self):
        """Gets the status of the assigned tasks and jobs.

        Returns:
            a dict of status information
        """
        return self._get_status()

    def print_status(self):
        """Prints the status of the assigned tasks and jobs."""
        self._get_status(log=True)

    def delete_tasks(self, task_ids):
        """Deletes the given tasks from both the CVAT server and this run.

        Args:
            task_ids: an iterable of task IDs
        """
        api = self.connect_to_api()
        api.delete_tasks(task_ids)
        self._forget_tasks(task_ids)
        api.close()

    def cleanup(self):
        """Deletes all tasks and created projects associated with this run."""
        api = self.connect_to_api()

        if self.task_ids:
            logger.info("Deleting tasks...")
            api.delete_tasks(self.task_ids)

        if self.project_ids:
            projects_to_delete = api.get_empty_projects(self.project_ids)
            if projects_to_delete:
                logger.info("Deleting projects...")
                api.delete_projects(self.project_ids)

        api.close()

        self.project_ids = []
        self.task_ids = []
        self.job_ids = {}
        self.id_map = {}
        self.frame_id_map = {}

    def _forget_tasks(self, task_ids):
        for task_id in task_ids:
            self.job_ids.pop(task_id, None)
            _frame_id_map = self.frame_id_map.pop(task_id, {})
            sample_ids = set(fd["sample_id"] for fd in _frame_id_map.values())
            for _id_map in self.id_map.values():
                for sample_id in sample_ids:
                    _id_map.pop(sample_id, None)

        task_ids = set(task_ids)
        self.task_ids = [_id for _id in self.task_ids if _id not in task_ids]

    def _get_status(self, log=False):
        api = self.connect_to_api()

        status = {}
        for label_field, task_ids in self.labels_task_map.items():
            if log:
                logger.info("\nStatus for label field '%s':\n", label_field)

            status[label_field] = {}

            for task_id in task_ids:
                task_url = api.task_url(task_id)

                try:
                    response = api.get(task_url, print_error_info=False)
                    task_json = response.json()
                except:
                    logger.warning(
                        "\tFailed to get info for task '%d' at %s",
                        task_id,
                        task_url,
                    )
                    continue

                task_name = task_json["name"]
                task_status = task_json["status"]
                task_assignee = task_json["assignee"]
                task_updated = task_json["updated_date"]

                if log:
                    logger.info(
                        "\tTask %d (%s):\n"
                        "\t\tStatus: %s\n"
                        "\t\tAssignee: %s\n"
                        "\t\tLast updated: %s\n"
                        "\t\tURL: %s\n",
                        task_id,
                        task_name,
                        task_status,
                        task_assignee,
                        task_updated,
                        api.base_task_url(task_id),
                    )

                jobs_info = {}
                for job_id in self.job_ids[task_id]:
                    job_url = api.taskless_job_url(job_id)

                    try:
                        response = api.get(job_url, print_error_info=False)
                        job_json = response.json()
                    except:
                        logger.warning(
                            "\t\tFailed to get info for job '%d' at %s",
                            job_id,
                            job_url,
                        )
                        continue

                    jobs_info[job_id] = job_json

                    if log:
                        logger.info(
                            "\t\tJob %d:\n"
                            "\t\t\tStatus: %s\n"
                            "\t\t\tAssignee: %s\n"
                            "\t\t\tReviewer: %s\n",
                            job_id,
                            job_json["status"],
                            job_json["assignee"],
                            job_json.get("reviewer", None),
                        )

                status[label_field][task_id] = {
                    "name": task_name,
                    "status": task_status,
                    "assignee": task_assignee,
                    "last_updated": task_updated,
                    "jobs": jobs_info,
                }

        api.close()

        return status

    @classmethod
    def _from_dict(cls, d, samples, config):
        # int keys were serialized as strings...
        job_ids = {int(task_id): ids for task_id, ids in d["job_ids"].items()}
        frame_id_map = {
            int(task_id): {
                int(frame_id): frame_data
                for frame_id, frame_data in frame_map.items()
            }
            for task_id, frame_map in d["frame_id_map"].items()
        }

        return cls(
            samples,
            config,
            d["id_map"],
            d.get("server_id_map", {}),
            d.get("project_ids", []),
            d["task_ids"],
            job_ids,
            frame_id_map,
            d["labels_task_map"],
        )


class CVATAnnotationAPI(foua.AnnotationAPI):
    """A class to facilitate connection to and management of tasks in CVAT.

    On initializiation, this class constructs a session based on the provided
    server url and credentials.

    This API provides methods to easily get, put, post, patch, and delete tasks
    and jobs through the formatted urls specified by the CVAT REST API.

    Additionally, samples and label schemas can be uploaded and annotations
    downloaded through this class.

    Args:
        name: the name of the backend
        url: url of the CVAT server
        username (None): the CVAT username
        password (None): the CVAT password
        headers (None): an optional dict of headers to add to all requests
    """

    def __init__(self, name, url, username=None, password=None, headers=None):
        self._name = name
        self._url = url.rstrip("/")
        self._username = username
        self._password = password
        self._headers = headers

        self._server_version = None
        self._session = None
        self._user_id_map = {}
        self._project_id_map = {}

        self._setup()

    @property
    def server_version(self):
        return self._server_version

    @property
    def base_url(self):
        return self._url

    @property
    def base_api_url(self):
        if self._server_version == 1:
            return "%s/api/v1" % self.base_url

        return "%s/api" % self.base_url

    @property
    def login_url(self):
        return "%s/auth/login" % self.base_api_url

    @property
    def users_url(self):
        return "%s/users" % self.base_api_url

    @property
    def projects_url(self):
        return "%s/projects" % self.base_api_url

    def projects_page_url(self, page_number):
        return "%s/projects?page=%d" % (self.base_api_url, page_number)

    def project_url(self, project_id):
        return "%s/%d" % (self.projects_url, project_id)

    @property
    def tasks_url(self):
        return "%s/tasks" % self.base_api_url

    def tasks_page_url(self, page_number):
        return "%s/tasks?page=%d" % (self.base_api_url, page_number)

    def task_url(self, task_id):
        return "%s/%d" % (self.tasks_url, task_id)

    def task_data_url(self, task_id):
        return "%s/data" % self.task_url(task_id)

    def task_data_download_url(
        self, task_id, frame_id, data_type="frame", quality="original"
    ):
        return "%s/data?type=%s&quality=%s&number=%d" % (
            self.task_url(task_id),
            data_type,
            quality,
            frame_id,
        )

    def task_data_meta_url(self, task_id):
        return "%s/data/meta" % self.task_url(task_id)

    def task_annotation_url(self, task_id):
        return "%s/annotations" % self.task_url(task_id)

    def task_annotation_formatted_url(
        self,
        task_id,
        anno_filepath,
        anno_format="CVAT 1.1",
    ):
        return "%s/annotations?format=%s&filename=%s" % (
            self.task_url(task_id),
            anno_format,
            anno_filepath,
        )

    def jobs_url(self, task_id):
        return "%s/jobs" % self.task_url(task_id)

    def job_url(self, task_id, job_id):
        return "%s/%d" % (self.jobs_url(task_id), job_id)

    def taskless_job_url(self, job_id):
        return "%s/jobs/%d" % (self.base_api_url, job_id)

    def base_task_url(self, task_id):
        return "%s/tasks/%d" % (self.base_url, task_id)

    def base_job_url(self, task_id, job_id):
        return "%s/tasks/%d/jobs/%d" % (self.base_url, task_id, job_id)

    def task_id_search_url(self, task_id):
        return "%s/tasks?id=%d" % (self.base_api_url, task_id)

    def user_search_url(self, username):
        return "%s/users?search=%s" % (self.base_api_url, username)

    def project_search_url(self, project_name):
        return "%s/projects?search=%s" % (self.base_api_url, project_name)

    def project_id_search_url(self, project_id):
        return "%s/projects?id=%d" % (self.base_api_url, project_id)

    @property
    def cloud_storages_url(self):
        return "%s/cloudstorages" % self.base_api_url

    def cloud_storage_url(self, cloud_storage_id):
        return "%s/%d" % (self.cloud_storages_url, cloud_storage_id)

    def cloud_storages_content_url(self, cloud_storage_id, manifest=None):
        url = "%s/content" % self.cloud_storage_url(cloud_storage_id)
        if manifest is not None:
            url += "?manifest_path=%s" % manifest
        return url

    def cloud_storages_search_url(self, provider_type=None, resource=None):
        url = self.cloud_storages_url + "?"
        seperator = ""
        if provider_type is not None:
            url += "provider_type=%s" % provider_type
            seperator = "&"

        if resource is not None:
            url += "%sresource=%s" % (seperator, resource)

        return url

    @property
    def assignee_key(self):
        if self._server_version == 1:
            return "assignee_id"

        return "assignee"

    def _parse_reviewers(self, job_reviewers):
        if self._server_version == 2 and job_reviewers is not None:
            logger.warning("CVAT v2 servers do not support `job_reviewers`")
            return None

        return job_reviewers

    def _setup(self):
        if not self._url:
            raise ValueError(
                "You must provide/configure the `url` of the CVAT server"
            )

        username = self._username
        password = self._password

        if username is None or password is None:
            username, password = self._prompt_username_password(
                self._name, username=username, password=password
            )

        urllib3.disable_warnings(urllib3.exceptions.InsecureRequestWarning)

        self._session = requests.Session()

        if self._headers:
            self._session.headers.update(self._headers)

        self._server_version = 2

        try:
            self._login(username, password)
        except requests.exceptions.HTTPError as e:
            if e.response.status_code != 404:
                raise e

            self._server_version = 1
            self._login(username, password)

        self._add_referer()

    def _add_referer(self):
        if "Referer" not in self._session.headers:
            self._session.headers["Referer"] = self.login_url

    def close(self):
        """Closes the API session."""
        self._session.close()

    def _login(self, username, password):
        response = self._make_request(
            self._session.post,
            self.login_url,
            print_error_info=False,
            data={"username": username, "password": password},
        )

        if "csrftoken" in response.cookies:
            self._session.headers["X-CSRFToken"] = response.cookies[
                "csrftoken"
            ]

    def _make_request(
        self, request_method, url, print_error_info=True, **kwargs
    ):
        response = request_method(url, verify=False, **kwargs)
        if print_error_info:
            self._validate(response, kwargs)
        else:
            response.raise_for_status()

        return response

    def get(self, url, **kwargs):
        """Sends a GET request to the given CVAT API URL.

        Args:
            url: the url
            **kwargs: additional request parameters

        Returns:
            the request response
        """
        return self._make_request(self._session.get, url, **kwargs)

    def patch(self, url, **kwargs):
        """Sends a PATCH request to the given CVAT API URL.

        Args:
            url: the url
            **kwargs: additional request parameters

        Returns:
            the request response
        """
        return self._make_request(self._session.patch, url, **kwargs)

    def post(self, url, **kwargs):
        """Sends a POST request to the given CVAT API URL.

        Args:
            url: the url
            **kwargs: additional request parameters

        Returns:
            the request response
        """
        return self._make_request(self._session.post, url, **kwargs)

    def put(self, url, **kwargs):
        """Sends a PUT request to the given CVAT API URL.

        Args:
            url: the url
            **kwargs: additional request parameters

        Returns:
            the request response
        """
        return self._make_request(self._session.put, url, **kwargs)

    def delete(self, url, **kwargs):
        """Sends a DELETE request to the given CVAT API URL.

        Args:
            url: the url to send the request to
            **kwargs: additional request parameters

        Returns:
            the request response
        """
        return self._make_request(self._session.delete, url, **kwargs)

    def get_user_id(self, username):
        """Retrieves the CVAT user ID for the given username.

        Args:
            username: the username

        Returns:
            the user ID, or None if the user was not found
        """
        user_id = self._get_value_update_map(
            username,
            self._user_id_map,
            "username",
            self.user_search_url,
        )

        if username is not None and user_id is None:
            logger.warning("User '%s' not found", username)

        return user_id

    def get_project_id(self, project_name):
        """Retrieves the CVAT project ID for the first instance of the given
        project name.

        Args:
            project_name: the name of the project

        Returns:
            the project ID, or None if no project with the given name was found
        """
        return self._get_value_update_map(
            project_name,
            self._project_id_map,
            "name",
            self.project_search_url,
        )

    def get_project_name(self, project_id):
        """Retrieves the CVAT project name for the given project ID.

        Args:
            project_id: the ID of the project

        Returns:
            the project name, or None if no project with the given ID was found
        """
        id_map = {i: n for n, i in self._project_id_map.items()}
        project_name = id_map.get(project_id)
        if project_name:
            return project_name

        return self._get_value_from_search(
            self.project_id_search_url,
            project_id,
            "id",
            "name",
        )

    def get_empty_projects(self, project_ids):
        """Check all given project ids to determine if they are empty or if
        they contain at least one task.

        Args:
            project_ids: a list of project ids to check

        Returns:
            a list of empty project ids
        """
        return [pid for pid in project_ids if self._is_empty_project(pid)]

    def _is_empty_project(self, project_id):
        resp = self.get(self.project_url(project_id)).json()
        return not resp["tasks"]

    def create_project(self, name, schema=None):
        """Creates a project on the CVAT server using the given label schema.

        Args:
            name: a name for the project
            schema (None): the label schema to use for the created project

        Returns:
            the ID of the created project in CVAT
        """
        if schema is None:
            schema = {}

        labels = [
            {"name": name, "attributes": list(attributes.values())}
            for name, attributes in schema.items()
        ]

        project_json = {
            "name": name,
            "labels": labels,
        }

        project_resp = self.post(self.projects_url, json=project_json).json()
        return project_resp["id"]

    def list_projects(self):
        """Returns the list of project IDs.

        Returns:
            the list of project IDs
        """
        return self._get_paginated_results(
            self.projects_url, self.projects_page_url, value="id"
        )

    def project_exists(self, project_id):
        """Checks if the given project exists.

        Args:
            project_id: the project ID

        Returns:
            True/False
        """
        return (
            self._get_value_from_search(
                self.project_id_search_url,
                project_id,
                "id",
                "id",
            )
            is not None
        )

    def delete_project(self, project_id):
        """Deletes the given project from the CVAT server.

        Args:
            project_id: the project ID
        """
        if self.project_exists(project_id):
            self.delete(self.project_url(project_id))

    def delete_projects(self, project_ids):
        """Deletes the given projects from the CVAT server.

        Args:
            project_ids: an iterable of project IDs
        """
        with fou.ProgressBar() as pb:
            for project_id in pb(list(project_ids)):
                self.delete_project(project_id)

    def get_project_tasks(self, project_id):
        """Returns the IDs of the tasks in the given project.

        Args:
            project_id: a project ID

        Returns:
            the list of task IDs
        """
        resp = self.get(self.project_url(project_id)).json()
        return [task["id"] for task in resp.get("tasks", [])]

    def create_task(
        self,
        name,
        schema=None,
        segment_size=None,
        image_quality=75,
        task_assignee=None,
        project_id=None,
        issue_tracker=None,
    ):
        """Creates a task on the CVAT server using the given label schema.

        Args:
            name: a name for the task
            schema (None): the label schema to use for the created task
            segment_size (None): maximum number of images to load into a job.
                Not applicable to videos
            image_quality (75): an int in ``[0, 100]`` determining the image
                quality to upload to CVAT
            task_assignee (None): the username to assign the created task(s)
            project_id (None): the ID of a project to which upload the task
            issue_tracker (None): the URL of an issue tracker to link the task

        Returns:
            a tuple of

            -   **task_id**: the ID of the created task in CVAT
            -   **class_id_map**: a dictionary mapping the IDs assigned to
                classes by CVAT
            -   **attr_id_map**: a dictionary mapping the IDs assigned to
                attributes by CVAT for every class
        """
        task_json = {
            "name": name,
            "image_quality": image_quality,
        }

        if project_id is not None:
            task_json.update({"labels": [], "project_id": project_id})
        else:
            if schema is None:
                schema = {}

            labels = [
                {"name": name, "attributes": list(attributes.values())}
                for name, attributes in schema.items()
            ]

            task_json.update({"labels": labels})

        if segment_size is not None:
            task_json["segment_size"] = segment_size

        if issue_tracker is not None:
            task_json["bug_tracker"] = issue_tracker

        task_resp = self.post(self.tasks_url, json=task_json).json()
        task_id = task_resp["id"]

        class_id_map = {}
        attr_id_map = {}
        for label in task_resp["labels"]:
            class_id = label["id"]
            class_id_map[label["name"]] = class_id
            attr_id_map[class_id] = {}
            for attr in label["attributes"]:
                attr_name = attr["name"]
                attr_id = attr["id"]
                attr_id_map[class_id][attr_name] = attr_id

        if task_assignee is not None:
            user_id = self.get_user_id(task_assignee)
            if user_id is not None:
                task_patch = {"assignee_id": self.get_user_id(task_assignee)}
                self.patch(self.task_url(task_id), json=task_patch)

        return task_id, class_id_map, attr_id_map

    def list_tasks(self):
        """Returns the list of task IDs.

        Returns:
            the list of task IDs
        """
        return self._get_paginated_results(
            self.tasks_url, self.tasks_page_url, value="id"
        )

    def task_exists(self, task_id):
        """Checks if the given task exists.

        Args:
            task_id: the task ID

        Returns:
            True/False
        """
        return (
            self._get_value_from_search(
                self.task_id_search_url,
                task_id,
                "id",
                "id",
            )
            is not None
        )

    def delete_task(self, task_id):
        """Deletes the given task from the CVAT server.

        Args:
            task_id: the task ID
        """
        if self.task_exists(task_id):
            self.delete(self.task_url(task_id))

    def delete_tasks(self, task_ids):
        """Deletes the given tasks from the CVAT server.

        Args:
            task_ids: an iterable of task IDs
        """
        with fou.ProgressBar() as pb:
            for task_id in pb(list(task_ids)):
                self.delete_task(task_id)

    def launch_editor(self, url=None):
        """Launches the CVAT editor in your default web browser.

        Args:
            url (None): an optional URL to open. By default, the base URL of
                the server is opened
        """
        if url is None:
            url = self.base_url

        webbrowser.open(url, new=2)

    def upload_data(
        self,
        task_id,
        paths,
        image_quality=75,
        use_cache=True,
        use_zip_chunks=True,
        chunk_size=None,
        job_assignees=None,
        job_reviewers=None,
        cloud_manifest=False,
    ):
        """Uploads a list of media to the task with the given ID.

        Args:
            task_id: the task ID
            paths: a list of media paths to upload
            image_quality (75): an int in ``[0, 100]`` determining the image
                quality to upload to CVAT
            use_cache (True): whether to use a cache when uploading data. Using
                a cache reduces task creation time as data will be processed
                on-the-fly and stored in the cache when requested
            use_zip_chunks (True): when annotating videos, whether to upload
                video frames in smaller chunks. Setting this option to
                ``False`` may result in reduced video quality in CVAT due to
                size limitations on ZIP files that can be uploaded to CVAT
            chunk_size (None): the number of frames to upload per ZIP chunk
            job_assignees (None): a list of usernames to assign jobs
            job_reviewers (None): a list of usernames to assign job reviews
            cloud_manifest (False): whether to load data from an attached cloud
                storage with a ``manifest.jsonl`` file at the root of the storage
                bucket (True) or whether to download the cloud media locally
                and upload to it the CVAT server (False). This option also
                accepts the path to a manifest file in the bucket
                (ex: ``s3://bucket-name/manifest-name.jsonl``)

        Returns:
            a list of the job IDs created for the task
        """
        data = {
            "image_quality": image_quality,
            "use_cache": use_cache,
            "use_zip_chunks": use_zip_chunks,
        }

        if chunk_size:
            data["chunk_size"] = chunk_size

        if cloud_manifest:
            self._parse_cloud_files(paths, data, cloud_manifest)
            files = {}
            open_files = []

        else:
            files, open_files = self._parse_local_files(paths, data)

        try:
            self.post(self.task_data_url(task_id), data=data, files=files)
        finally:
            for f in open_files:
                f.close()

        # @todo is this loop really needed?
        job_ids = []
        while not job_ids:
            job_resp = self.get(self.jobs_url(task_id))
            job_ids = [j["id"] for j in job_resp.json()]

        if job_assignees is not None:
            num_assignees = len(job_assignees)
            for idx, job_id in enumerate(job_ids):
                # Round robin strategy
                assignee = job_assignees[idx % num_assignees]

                user_id = self.get_user_id(assignee)
                if assignee is not None and user_id is not None:
                    job_patch = {self.assignee_key: user_id}
                    self.patch(self.taskless_job_url(job_id), json=job_patch)

        if self._server_version == 1 and job_reviewers is not None:
            num_reviewers = len(job_reviewers)
            for idx, job_id in enumerate(job_ids):
                # Round robin strategy
                reviewer = job_reviewers[idx % num_reviewers]

                user_id = self.get_user_id(reviewer)
                if reviewer is not None and user_id is not None:
                    job_patch = {"reviewer_id": user_id}
                    self.patch(self.taskless_job_url(job_id), json=job_patch)

        return job_ids

    def upload_samples(self, samples, backend):
        """Uploads the given samples to CVAT according to the given backend's
        annotation and server configuration.

        Args:
            samples: a :class:`fiftyone.core.collections.SampleCollection` to
                upload to CVAT
            backend: a :class:`CVATBackend` to use to perform the upload

        Returns:
            a :class:`CVATAnnotationResults`
        """
        config = backend.config
        label_schema = config.label_schema
        occluded_attr = config.occluded_attr
<<<<<<< HEAD
        media_field = config.media_field
=======
        group_id_attr = config.group_id_attr
>>>>>>> c0f7bdda
        task_size = config.task_size
        cloud_manifest = config.cloud_manifest
        config.job_reviewers = self._parse_reviewers(config.job_reviewers)

        project_name, project_id = self._parse_project_details(
            config.project_name, config.project_id
        )
        has_ignored_attributes = False

        # When using an existing project, we cannot support multiple label
        # fields of the same type, since it would not be clear which field
        # labels should be downloaded into
        if project_id is not None:
            self._ensure_one_field_per_type(label_schema)
            has_ignored_attributes = self._has_ignored_attributes(label_schema)

        id_map = {}
        project_ids = []
        task_ids = []
        job_ids = {}
        frame_id_map = {}
        labels_task_map = {}

        (
            cvat_schema,
            assign_scalar_attrs,
            occluded_attrs,
            group_id_attrs,
            _,
        ) = self._get_cvat_schema(
            label_schema,
            project_id=project_id,
            occluded_attr=occluded_attr,
            group_id_attr=group_id_attr,
        )

        # When adding to an existing project, its label schema is inherited, so
        # we need to store the updated one
        if (
            project_id is not None
            or occluded_attr is not None
            or group_id_attr is not None
        ):
            if project_id is not None and has_ignored_attributes:
                raise ValueError(
                    "A project was specified so the 'label_schema', "
                    "'classes', and 'attributes' arguments are ignored, but "
                    "they contained either occluded or group id "
                    "attributes. To use occluded or group id attributes "
                    "with existing projects, provide the 'occluded_attr' "
                    "and 'group_id_attr' arguments."
                )
            config.label_schema = label_schema

        num_samples = len(samples)
        batch_size = self._get_batch_size(samples, task_size)

        samples.compute_metadata()

        if samples.media_type == fom.VIDEO:
            # The current implementation requires frame IDs for all frames that
            # might get labels
            samples.ensure_frames()

        for idx, offset in enumerate(range(0, num_samples, batch_size)):
            samples_batch = samples[offset : (offset + batch_size)]

            if cloud_manifest:
                # IMPORTANT: CVAT organizes media within a task alphabetically
                # by filename, so we must sort the samples by filename to
                # ensure annotations are uploaded properly
                #
                # When cloud manifests are not being used, upload_data() uses
                # filename mangling to preserve the order of samples_batch in
                # the CVAT task. However, when cloud manifests are being used,
                # that approach is not viable, so we must sort by filename or
                # else existing labels will not be uploaded correctly.
                #
                # Note that we don't always sort by media field because,
                # whenever possible, we prefer to maintain the order of the
                # users view, since they may have intentionally sorted it in a
                # particular way that they want to preserve in CVAT.
                samples_batch = self._sort_by_media_field(
                    samples_batch, media_field
                )

            anno_tags = []
            anno_shapes = []
            anno_tracks = []

            for label_field, label_info in label_schema.items():
                _tags = []
                _shapes = []
                _tracks = []

                if label_field not in id_map:
                    id_map[label_field] = {}

        logger.info("Uploading samples to CVAT...")

        with fou.ProgressBar(
            total=num_samples,
            iters_str="samples",
            quiet=num_samples <= batch_size,
        ) as pb:

            for idx, offset in enumerate(range(0, num_samples, batch_size)):
                samples_batch = samples[offset : (offset + batch_size)]
                anno_tags = []
                anno_shapes = []
                anno_tracks = []

                for label_field, label_info in label_schema.items():
                    _tags = []
                    _shapes = []
                    _tracks = []

                    if label_field not in id_map:
                        id_map[label_field] = {}

                    if label_field not in labels_task_map:
                        labels_task_map[label_field] = []

                    if label_info.get("existing_field", False):
                        label_type = label_info["type"]
                        only_keyframes = label_info.get(
                            "only_keyframes", False
                        )

                        self._update_shapes_tags_tracks(
                            _tags,
                            _shapes,
                            _tracks,
                            id_map,
                            label_type,
                            samples_batch,
                            label_field,
                            label_info,
                            cvat_schema,
                            assign_scalar_attrs,
                            only_keyframes,
                            occluded_attrs,
                            group_id_attrs,
                        )

                    anno_tags.extend(_tags)
                    anno_shapes.extend(_shapes)
                    anno_tracks.extend(_tracks)

                # We must do this here because `cvat_schema` may be altered the
                # first time shapes are created
                if project_id is None and project_name is not None:
                    project_id = self.create_project(project_name, cvat_schema)
                    project_ids.append(project_id)

                _dataset_name = samples_batch._dataset.name.replace(" ", "_")
                task_name = "FiftyOne_%s" % _dataset_name

                (
                    task_id,
                    class_id_map,
                    attr_id_map,
                ) = self._create_task_upload_data(
                    config,
                    idx,
                    task_name,
                    cvat_schema,
                    project_id,
                    samples_batch,
                    task_ids,
                    job_ids,
                    frame_id_map,
                )

                for label_field in label_schema.keys():
                    labels_task_map[label_field].append(task_id)

                server_id_map = self._upload_annotations(
                    anno_shapes,
                    anno_tags,
                    anno_tracks,
                    class_id_map,
                    attr_id_map,
                    task_id,
                )

                pb.update(batch_size)

        return CVATAnnotationResults(
            samples,
            config,
            id_map,
            server_id_map,
            project_ids,
            task_ids,
            job_ids,
            frame_id_map,
            labels_task_map,
            backend=backend,
        )

    def download_annotations(self, results):
        """Download the annotations from the CVAT server for the given results
        instance and parses them into the appropriate FiftyOne types.

        Args:
            results: a :class:`CVATAnnotationResults`

        Returns:
            the annotations dict
        """
        label_schema = results.config.label_schema
        occluded_attr = results.config.occluded_attr
        group_id_attr = results.config.group_id_attr
        id_map = results.id_map
        server_id_map = results.server_id_map
        task_ids = results.task_ids
        frame_id_map = results.frame_id_map
        labels_task_map = results.labels_task_map

        _, project_id = self._parse_project_details(
            results.config.project_name, results.config.project_id
        )

        if results.project_ids:
            # This task created the project, so we know that `label_schema` is
            # already complete and we don't need `project_id` to help us here
            project_id = None

        (
            _,
            assigned_scalar_attrs,
            occluded_attrs,
            group_id_attrs,
            label_field_classes,
        ) = self._get_cvat_schema(
            label_schema,
            project_id=project_id,
            occluded_attr=occluded_attr,
            group_id_attr=group_id_attr,
        )

        labels_task_map_rev = defaultdict(list)
        for lf, tasks in labels_task_map.items():
            for task in tasks:
                labels_task_map_rev[task].append(lf)

        annotations = {}
        deleted_tasks = []

        existing_tasks = set(self.list_tasks())

        for task_id in task_ids:
            if task_id not in existing_tasks:
                deleted_tasks.append(task_id)
                logger.warning(
                    "Skipping task %d, which no longer exists", task_id
                )
                continue

            # Download task data
            attr_id_map, _class_map_rev = self._get_attr_class_maps(task_id)
            task_resp = self.get(self.task_annotation_url(task_id)).json()
            all_shapes = task_resp["shapes"]
            all_tags = task_resp["tags"]
            all_tracks = task_resp["tracks"]

            data_resp = self.get(self.task_data_meta_url(task_id)).json()
            frames = data_resp["frames"]

            label_fields = labels_task_map_rev[task_id]
            label_types = self._get_return_label_types(
                label_schema, label_fields
            )

            for lf_ind, label_field in enumerate(label_fields):
                label_info = label_schema[label_field]
                label_type = label_info.get("type", None)
                scalar_attrs = assigned_scalar_attrs.get(label_field, False)
                _occluded_attrs = occluded_attrs.get(label_field, {})
                _group_id_attrs = group_id_attrs.get(label_field, {})
                _id_map = id_map.get(label_field, {})

                label_field_results = {}

                # Dict mapping class labels to the classes used in CVAT.
                # These are equal unless a class appears in multiple fields
                _classes = label_field_classes[label_field]

                # Maps CVAT IDs to FiftyOne labels
                class_map = {
                    _class_map_rev[name_lf]: name
                    for name, name_lf in _classes.items()
                }

                _cvat_classes = class_map.keys()
                tags, shapes, tracks = self._filter_field_classes(
                    all_tags,
                    all_shapes,
                    all_tracks,
                    _cvat_classes,
                )

                is_last_field = lf_ind == len(label_fields) - 1
                ignore_types = self._get_ignored_types(
                    project_id, label_types, label_type, is_last_field
                )

                tag_results = self._parse_shapes_tags(
                    "tags",
                    tags,
                    frame_id_map[task_id],
                    label_type,
                    _id_map,
                    server_id_map.get("tags", {}),
                    class_map,
                    attr_id_map,
                    frames,
                    ignore_types,
                    assigned_scalar_attrs=scalar_attrs,
                )
                label_field_results = self._merge_results(
                    label_field_results, tag_results
                )

                shape_results = self._parse_shapes_tags(
                    "shapes",
                    shapes,
                    frame_id_map[task_id],
                    label_type,
                    _id_map,
                    server_id_map.get("shapes", {}),
                    class_map,
                    attr_id_map,
                    frames,
                    ignore_types,
                    assigned_scalar_attrs=scalar_attrs,
                    occluded_attrs=_occluded_attrs,
                    group_id_attrs=_group_id_attrs,
                )
                label_field_results = self._merge_results(
                    label_field_results, shape_results
                )

                for track_index, track in enumerate(tracks, 1):
                    label_id = track["label_id"]
                    shapes = track["shapes"]
                    for shape in shapes:
                        shape["label_id"] = label_id

                    immutable_attrs = track["attributes"]

                    track_shape_results = self._parse_shapes_tags(
                        "track",
                        shapes,
                        frame_id_map[task_id],
                        label_type,
                        _id_map,
                        server_id_map.get("tracks", {}),
                        class_map,
                        attr_id_map,
                        frames,
                        ignore_types,
                        assigned_scalar_attrs=scalar_attrs,
                        track_index=track_index,
                        immutable_attrs=immutable_attrs,
                        occluded_attrs=_occluded_attrs,
                        group_id_attrs=_group_id_attrs,
                    )
                    label_field_results = self._merge_results(
                        label_field_results, track_shape_results
                    )

                frames_metadata = {}
                for cvat_frame_id, frame_data in frame_id_map[task_id].items():
                    sample_id = frame_data["sample_id"]
                    if "frame_id" in frame_data and len(frames) == 1:
                        frames_metadata[sample_id] = frames[0]
                        break

                    if len(frames) > cvat_frame_id:
                        frame_metadata = frames[cvat_frame_id]
                    else:
                        frame_metadata = None

                    frames_metadata[sample_id] = frame_metadata

                # Polyline(s) corresponding to instance/semantic masks need to
                # be converted to their final format
                self._convert_polylines_to_masks(
                    label_field_results, label_info, frames_metadata
                )

                annotations = self._merge_results(
                    annotations, {label_field: label_field_results}
                )

        if deleted_tasks:
            results._forget_tasks(deleted_tasks)

        return annotations

    def _get_attr_class_maps(self, task_id):
        task_json = self.get(self.task_url(task_id)).json()

        _class_map = {}
        attr_id_map = {}
        for label in task_json["labels"]:
            _class_map[label["id"]] = label["name"]
            attr_id_map[label["id"]] = {
                i["name"]: i["id"] for i in label["attributes"]
            }

        class_map_rev = {n: i for i, n in _class_map.items()}

        return attr_id_map, class_map_rev

    def _get_paginated_results(self, base_url, get_page_url, value=None):
        results = []
        page_number = 1
        page = base_url
        while True:
            response = self.get(page).json()
            for result in response["results"]:
                if value is not None:
                    results.append(result[value])
                else:
                    results.append(result)

            if not response["next"]:
                break

            page_number += 1
            page = get_page_url(page_number)

        return results

    def _get_value_from_search(
        self, search_url_fcn, target, target_key, value_key
    ):
        search_url = search_url_fcn(target)
        resp = self.get(search_url).json()
        for info in resp["results"]:
            if info[target_key] == target:
                return info[value_key]

        return None

    def _get_value_update_map(self, name, id_map, result_name, search_url_fcn):
        if name is None:
            return None

        if name in id_map:
            return id_map[name]

        _id = self._get_value_from_search(
            search_url_fcn, name, result_name, "id"
        )

        if _id is not None:
            id_map[name] = _id

        return _id

    def _get_project_labels(self, project_id):
        if not self.project_exists(project_id):
            raise ValueError("Project '%s' not found" % project_id)

        resp = self.get(self.project_url(project_id)).json()
        return resp["labels"]

    def _get_task_labels(self, task_id):
        resp = self.get(self.task_url(task_id)).json()
        if "labels" not in resp:
            raise ValueError("Task '%s' not found" % task_id)

        return resp["labels"]

    def _parse_project_details(self, project_name, project_id):
        if project_id is not None:
            project_name = self.get_project_name(project_id)
            if not project_name:
                raise ValueError("Project '%d' not found" % project_id)

        elif project_name is not None:
            project_id = self.get_project_id(project_name)

        return project_name, project_id

    def _get_label_schema(
        self,
        project_id=None,
        task_id=None,
        occluded_attr=None,
        group_id_attr=None,
    ):
        label_schema = {None: {"type": "tmp"}}
        self._convert_cvat_schema(
            label_schema,
            project_id=project_id,
            task_id=task_id,
            occluded_attr=occluded_attr,
            group_id_attr=group_id_attr,
        )
        label_schema[None].pop("type")
        return label_schema

    def _get_cvat_schema(
        self,
        label_schema,
        project_id=None,
        occluded_attr=None,
        group_id_attr=None,
    ):
        if project_id is not None:
            return self._convert_cvat_schema(
                label_schema,
                project_id=project_id,
                occluded_attr=occluded_attr,
                group_id_attr=group_id_attr,
            )

        return self._build_cvat_schema(
            label_schema,
            occluded_attr=occluded_attr,
            group_id_attr=group_id_attr,
        )

    def _convert_cvat_schema(
        self,
        label_schema,
        project_id=None,
        task_id=None,
        occluded_attr=None,
        group_id_attr=None,
        update_server=True,
    ):
        if project_id is None and task_id is None:
            raise ValueError(
                "Either `project_id` or `task_id` must be provided"
            )

        if project_id is not None:
            labels = self._get_project_labels(project_id)
        else:
            labels = self._get_task_labels(task_id)

        cvat_schema = {}
        labels_to_update = []
        occluded_attrs = {}
        group_id_attrs = {}
        assign_scalar_attrs = {}
        classes_and_attrs = []
        for label in labels:
            name = label["name"]
            attrs = label["attributes"]
            cvat_schema[name] = {a["name"]: a for a in attrs}

            if "label_id" not in cvat_schema[name]:
                labels_to_update.append(label)
                cvat_schema[name]["label_id"] = {
                    "name": "label_id",
                    "input_type": "text",
                    "mutable": True,
                }

            label_attrs = {}
            for attr_name, attr in cvat_schema[name].items():
                if attr_name != "label_id":
                    input_type = attr["input_type"]
                    label_attrs[attr_name] = {"type": input_type}
                    default_value = attr["default_value"]
                    values = attr["values"]
                    if default_value:
                        label_attrs[attr_name]["default"] = default_value

                    if values and values[0] != "":
                        label_attrs[attr_name]["values"] = values

            if occluded_attr is not None:
                label_attrs[occluded_attr] = {}

            if group_id_attr is not None:
                label_attrs[group_id_attr] = {}

            classes_and_attrs.append(
                {
                    "classes": [name],
                    "attributes": label_attrs,
                }
            )

        label_field_classes = {}
        class_names = {n: n for n in cvat_schema.keys()}
        for label_field, label_info in label_schema.items():
            label_type = label_info.get("type", None)
            classes = label_info.get("classes", [])

            if label_type == "scalar":
                # True: scalars are annotated as tag attributes
                # False: scalars are annotated as tag labels
                assign_scalar_attrs[label_field] = not bool(classes)
            else:
                if label_type is not None:
                    label_schema[label_field]["attributes"] = {}
                    label_schema[label_field]["classes"] = classes_and_attrs

                assign_scalar_attrs[label_field] = None

            label_field_classes[label_field] = deepcopy(class_names)
            if occluded_attr is not None:
                occluded_attrs[label_field] = {
                    c: occluded_attr for c in class_names.keys()
                }

            if group_id_attr is not None:
                group_id_attrs[label_field] = {
                    c: group_id_attr for c in class_names.keys()
                }

        if project_id is not None and labels_to_update and update_server:
            self._add_project_label_ids(project_id, list(labels_to_update))

        return (
            cvat_schema,
            assign_scalar_attrs,
            occluded_attrs,
            group_id_attrs,
            label_field_classes,
        )

    def _has_ignored_attributes(self, label_schema):
        for label_field, label_info in label_schema.items():
            (
                _,
                occluded_attr_name,
                group_id_attr_name,
            ) = self._to_cvat_attributes(label_info["attributes"])

            if occluded_attr_name or group_id_attr_name:
                return True

        return False

    def _build_cvat_schema(
        self, label_schema, occluded_attr=None, group_id_attr=None
    ):
        cvat_schema = {}
        assign_scalar_attrs = {}
        occluded_attrs = defaultdict(dict)
        group_id_attrs = defaultdict(dict)
        label_field_classes = defaultdict(dict)

        _class_label_fields = {}
        _duplicate_classes = set()
        _prev_field_classes = set()

        for label_field, label_info in label_schema.items():
            _field_classes = set()
            label_type = label_info.get("type", None)
            is_existing_field = label_info.get("existing_field", False)
            classes = label_info["classes"]
            (
                attributes,
                occluded_attr_name,
                group_id_attr_name,
            ) = self._to_cvat_attributes(label_info["attributes"])
            if occluded_attr_name is None and occluded_attr is not None:
                occluded_attr_name = occluded_attr
                label_schema[label_field]["attributes"][occluded_attr] = {}

            if group_id_attr_name is None and group_id_attr is not None:
                group_id_attr_name = group_id_attr
                label_schema[label_field]["attributes"][group_id_attr] = {}

            # Must track label IDs for existing label fields
            if is_existing_field and label_type != "scalar":
                if "label_id" in attributes:
                    raise ValueError(
                        "Label field '%s' attribute schema cannot use "
                        "reserved name 'label_id'" % label_field
                    )

                attributes["label_id"] = {
                    "name": "label_id",
                    "input_type": "text",
                    "mutable": True,
                }

            if label_type == "scalar":
                # True: scalars are annotated as tag attributes
                # False: scalars are annotated as tag labels
                assign_scalar_attrs[label_field] = not bool(classes)
            else:
                assign_scalar_attrs[label_field] = None

            if not classes:
                classes = [label_field]

                if not attributes:
                    attributes["value"] = {
                        "name": "value",
                        "input_type": "text",
                        "mutable": True,
                    }

            # Handle class name clashes and global attributes
            for _class in classes:
                if etau.is_str(_class):
                    _classes = [_class]
                else:
                    _classes = _class["classes"]

                for name in _classes:
                    # If two label fields share a class name, we must append
                    # `label_field` to all instances of `name` to disambiguate
                    if (
                        name in _prev_field_classes
                        and name not in _duplicate_classes
                    ):
                        _duplicate_classes.add(name)

                        prev_field = _class_label_fields[name]

                        new_name = "%s_%s" % (name, prev_field)
                        cvat_schema[new_name] = cvat_schema.pop(name)

                        label_field_classes[prev_field][name] = new_name

                        if name in occluded_attrs[label_field]:
                            attr_name = occluded_attrs[label_field].pop(name)
                            occluded_attrs[label_field][new_name] = attr_name

                        if name in group_id_attrs[label_field]:
                            attr_name = group_id_attrs[label_field].pop(name)
                            group_id_attrs[label_field][new_name] = attr_name

                    _field_classes.add(name)

                    if name in _duplicate_classes:
                        new_name = "%s_%s" % (name, label_field)
                        label_field_classes[label_field][name] = new_name
                        name = new_name
                    else:
                        _class_label_fields[name] = label_field
                        label_field_classes[label_field][name] = name

                    if len(name) > 64:
                        raise ValueError(
                            "Class name '%s' exceeds 64 character limit" % name
                        )

                    cvat_schema[name] = deepcopy(attributes)
                    if occluded_attr_name is not None:
                        occluded_attrs[label_field][name] = occluded_attr_name

                    if group_id_attr_name is not None:
                        group_id_attrs[label_field][name] = group_id_attr_name

            _prev_field_classes |= _field_classes

            # Class-specific attributes
            for _class in classes:
                if etau.is_str(_class):
                    continue

                _classes = _class["classes"]
                (
                    _attrs,
                    _occluded_attr_name,
                    _group_id_attr_name,
                ) = self._to_cvat_attributes(_class["attributes"])
                if _occluded_attr_name is None and occluded_attr is not None:
                    _occluded_attr_name = occluded_attr

                if _group_id_attr_name is None and group_id_attr is not None:
                    _group_id_attr_name = group_id_attr

                if "label_id" in _attrs:
                    raise ValueError(
                        "Label field '%s' attribute schema cannot use "
                        "reserved name 'label_id'" % label_field
                    )

                for name in _classes:
                    if name in _duplicate_classes:
                        name = "%s_%s" % (name, label_field)

                    if len(name) > 64:
                        raise ValueError(
                            "Class name '%s' exceeds 64 character limit" % name
                        )

                    cvat_schema[name].update(_attrs)
                    if _occluded_attr_name is not None:
                        occluded_attrs[label_field][name] = _occluded_attr_name

                    if _group_id_attr_name is not None:
                        group_id_attrs[label_field][name] = _group_id_attr_name

        return (
            cvat_schema,
            assign_scalar_attrs,
            dict(occluded_attrs),
            dict(group_id_attrs),
            dict(label_field_classes),
        )

    def _add_project_label_ids(self, project_id, labels):
        labels_patch = {"labels": []}
        for label in labels:
            label["attributes"].append(
                {"name": "label_id", "input_type": "text", "mutable": True}
            )
            labels_patch["labels"].append(label)

        self.patch(self.project_url(project_id), json=labels_patch)

    def _ensure_one_field_per_type(self, label_schema, verbose=True):
        _seen_label_types = []
        for label_field in list(label_schema.keys()):  # list b/c we may edit
            if label_field is None:
                continue

            label_type = label_schema[label_field]["type"]
            if label_type == "scalar":
                _label_type = "classifications"
            else:
                _label_type = foua._RETURN_TYPES_MAP[label_type]

            if _label_type not in _seen_label_types:
                _seen_label_types.append(_label_type)
            elif verbose:
                label_schema.pop(label_field)
                logger.warning(
                    "A field with label type '%s' is already being annotated. "
                    "Ignoring field '%s'...",
                    _label_type,
                    label_field,
                )

    def _get_batch_size(self, samples, task_size):
        if samples.media_type == fom.VIDEO:
            # CVAT only allows for one video per task
            return 1

        num_samples = len(samples)

        if task_size is None:
            # Put all image samples in one task
            return num_samples

        return min(task_size, num_samples)

    def _create_task_upload_data(
        self,
        config,
        idx,
        task_name,
        cvat_schema,
        project_id,
        samples_batch,
        task_ids,
        job_ids,
        frame_id_map,
    ):
        media_field = config.media_field
        segment_size = config.segment_size
        image_quality = config.image_quality
        use_cache = config.use_cache
        use_zip_chunks = config.use_zip_chunks
        chunk_size = config.chunk_size
        task_assignee = config.task_assignee
        job_assignees = config.job_assignees
        job_reviewers = config.job_reviewers
        issue_tracker = config.issue_tracker
        cloud_manifest = config.cloud_manifest

        is_video = samples_batch.media_type == fom.VIDEO

        _task_assignee = task_assignee
        _job_assignees = job_assignees
        _job_reviewers = job_reviewers
        _issue_tracker = issue_tracker

        if is_video:
            # Videos are uploaded in multiple tasks with 1 job per task
            # Assign the correct users for the current task
            if job_assignees is not None:
                _job_assignees = [job_assignees[idx % len(job_assignees)]]

            if job_reviewers is not None:
                _job_reviewers = [job_reviewers[idx % len(job_reviewers)]]

        if task_assignee is not None:
            if isinstance(task_assignee, str):
                _task_assignee = task_assignee
            else:
                _task_assignee = task_assignee[idx % len(task_assignee)]

        if issue_tracker is not None:
            if isinstance(issue_tracker, str):
                _issue_tracker = issue_tracker
            else:
                _issue_tracker = issue_tracker[idx % len(issue_tracker)]

        # Create task
        task_id, class_id_map, attr_id_map = self.create_task(
            task_name,
            schema=cvat_schema,
            segment_size=segment_size,
            image_quality=image_quality,
            task_assignee=_task_assignee,
            project_id=project_id,
            issue_tracker=_issue_tracker,
        )
        task_ids.append(task_id)

        media_paths = samples_batch.values(media_field)

        # Upload media
        job_ids[task_id] = self.upload_data(
            task_id,
            media_paths,
            image_quality=image_quality,
            use_cache=use_cache,
            use_zip_chunks=use_zip_chunks,
            chunk_size=chunk_size,
            job_assignees=_job_assignees,
            job_reviewers=_job_reviewers,
            cloud_manifest=cloud_manifest,
        )
        self._verify_uploaded_frames(task_id, samples_batch)
        frame_id_map[task_id] = self._build_frame_id_map(samples_batch)

        return task_id, class_id_map, attr_id_map

    def _verify_uploaded_frames(self, task_id, samples):
        task_meta = self.get(self.task_data_meta_url(task_id)).json()
        num_uploaded = task_meta.get("size", 0)
        if samples.media_type == fom.VIDEO:
            num_frames = samples.count("frames")
            ftype = "frames"
        else:
            num_frames = len(samples)
            ftype = "images"

        if num_uploaded < num_frames:
            logger.warning(
                "Failed to upload %d/%d %s",
                num_frames - num_uploaded,
                num_frames,
                ftype,
            )

    def _upload_annotations(
        self,
        anno_shapes,
        anno_tags,
        anno_tracks,
        class_id_map,
        attr_id_map,
        task_id,
    ):
        # Remap annotations to use the CVAT class/attribute IDs
        anno_shapes = self._remap_ids(anno_shapes, class_id_map, attr_id_map)
        anno_tags = self._remap_ids(anno_tags, class_id_map, attr_id_map)
        anno_tracks = self._remap_track_ids(
            anno_tracks, class_id_map, attr_id_map
        )

        anno_json = {
            "version": 0,
            "shapes": anno_shapes,
            "tags": anno_tags,
            "tracks": anno_tracks,
        }
        num_shapes = len(anno_shapes)
        num_tags = len(anno_tags)
        num_tracks = len(anno_tracks)

        # @todo is this loop really needed?
        num_uploaded_shapes = 0
        num_uploaded_tags = 0
        num_uploaded_tracks = 0
        anno_resp = {}
        while (
            num_uploaded_shapes != num_shapes
            or num_uploaded_tags != num_tags
            or num_uploaded_tracks != num_tracks
        ):
            anno_resp = self.put(
                self.task_annotation_url(task_id), json=anno_json
            ).json()
            num_uploaded_shapes = len(anno_resp["shapes"])
            num_uploaded_tags = len(anno_resp["tags"])
            num_uploaded_tracks = len(anno_resp["tracks"])

        return self._create_server_id_map(anno_resp, attr_id_map)

    def _create_server_id_map(self, anno_resp, attr_id_map):
        label_id_map = {}
        for class_id, class_attr_map in attr_id_map.items():
            for attr_name, attr_id in class_attr_map.items():
                if attr_name == "label_id":
                    label_id_map[class_id] = attr_id

        server_id_map = {}
        for anno_type, anno_list in anno_resp.items():
            if anno_type not in ("tags", "shapes", "tracks"):
                continue

            id_map = {}
            for anno in anno_list:
                server_id = anno["id"]
                label_id = anno["label_id"]
                if label_id in label_id_map:
                    label_attr_id = label_id_map[label_id]
                    for attr in anno["attributes"]:
                        if attr["spec_id"] == label_attr_id:
                            id_map[server_id] = attr["value"]

            server_id_map[anno_type] = id_map

        return server_id_map

    def _update_shapes_tags_tracks(
        self,
        tags,
        shapes,
        tracks,
        id_map,
        label_type,
        samples_batch,
        label_field,
        label_info,
        cvat_schema,
        assign_scalar_attrs,
        only_keyframes,
        occluded_attrs,
        group_id_attrs,
    ):
        is_video = samples_batch.media_type == fom.VIDEO

        anno_tags = []
        anno_shapes = []
        anno_tracks = []

        if label_type in ("classification", "classifications", "scalar"):
            # Tag annotations
            _id_map, anno_tags = self._create_shapes_tags_tracks(
                samples_batch,
                label_field,
                label_info,
                cvat_schema,
                assign_scalar_attrs=assign_scalar_attrs,
            )
        elif is_video and label_type != "segmentation":
            # Video track annotations
            (
                _id_map,
                anno_shapes,
                anno_tracks,
            ) = self._create_shapes_tags_tracks(
                samples_batch,
                label_field,
                label_info,
                cvat_schema,
                load_tracks=True,
                only_keyframes=only_keyframes,
                occluded_attrs=occluded_attrs,
                group_id_attrs=group_id_attrs,
            )
        else:
            # Shape annotations
            _id_map, anno_shapes = self._create_shapes_tags_tracks(
                samples_batch,
                label_field,
                label_info,
                cvat_schema,
                occluded_attrs=occluded_attrs,
                group_id_attrs=group_id_attrs,
            )

        id_map[label_field].update(_id_map)
        tags.extend(anno_tags)
        shapes.extend(anno_shapes)
        tracks.extend(anno_tracks)

    def _filter_field_classes(self, tags, shapes, tracks, _cvat_classes):
        _tags = [t for t in tags if t["label_id"] in _cvat_classes]
        _shapes = [s for s in shapes if s["label_id"] in _cvat_classes]
        _tracks = [t for t in tracks if t["label_id"] in _cvat_classes]
        return _tags, _shapes, _tracks

    def _get_return_label_types(self, label_schema, label_fields):
        label_types = []
        for label_field in label_fields:
            label_type = label_schema[label_field].get("type", None)
            if label_type:
                label_types.append(foua._RETURN_TYPES_MAP[label_type])

        return label_types

    def _get_ignored_types(
        self, project_id, label_types, label_type, is_last_field
    ):
        """When uploading multiple fields to an existing project, each field
        must have a different type but can have overlapping class names.
        Therefore, when loading annotations, if a field exists for a found
        label type, that label will not be loaded with any other fields.
        """
        if not project_id or len(label_types) < 2:
            # Not relevant unless uploading to a project and there are multiple
            # types of labels
            return []

        # The last label field being loaded stores all unexpected label types
        # Ignore only the other label types that have been loaded
        label_type = foua._RETURN_TYPES_MAP[label_type]
        if is_last_field:
            ignored_types = set(label_types) - {label_type}
        else:
            # Other fields only load the expected type
            # Ignore all other types
            all_label_types = foua._RETURN_TYPES_MAP.values()
            ignored_types = set(all_label_types) - {label_type}

        return ignored_types

    def _convert_polylines_to_masks(
        self, results, label_info, frames_metadata
    ):
        for label_type, type_results in results.items():
            if label_type not in (
                "detection",
                "detections",
                "instance",
                "instances",
                "segmentation",
            ):
                continue

            for sample_id, sample_results in type_results.items():
                sample_metadata = frames_metadata[sample_id]
                if sample_metadata is None:
                    continue

                frame_size = (
                    sample_metadata["width"],
                    sample_metadata["height"],
                )
                for _id, _content in sample_results.items():
                    if isinstance(_content, dict):
                        frame_id = _id
                        frame_results = _content
                        for label_id, label in frame_results.items():
                            label = self._convert_polylines(
                                label_id, label, label_info, frame_size
                            )
                            results[label_type][sample_id][frame_id][
                                label_id
                            ] = label
                    else:
                        label_id = _id
                        label = self._convert_polylines(
                            label_id, _content, label_info, frame_size
                        )
                        results[label_type][sample_id][label_id] = label

    def _convert_polylines(self, label_id, label, label_info, frame_size):
        # Convert Polyline to instance segmentation
        if isinstance(label, fol.Polyline):
            detection = CVATShape.polyline_to_detection(label, frame_size)
            detection.id = label_id
            return detection

        # Convert Polylines to semantic segmentation
        if isinstance(label, fol.Polylines):
            mask_targets = label_info.get("mask_targets", None)
            segmentation = CVATShape.polylines_to_segmentation(
                label, frame_size, mask_targets
            )
            segmentation.id = label_id
            return segmentation

        return label

    def _merge_results(self, results, new_results):
        if isinstance(new_results, dict):
            for key, val in new_results.items():
                if key not in results:
                    results[key] = val
                else:
                    results[key] = self._merge_results(results[key], val)

        return results

    def _parse_shapes_tags(
        self,
        anno_type,
        annos,
        frame_id_map,
        label_type,
        id_map,
        server_id_map,
        class_map,
        attr_id_map,
        frames,
        ignore_types,
        assigned_scalar_attrs=False,
        track_index=None,
        immutable_attrs=None,
        occluded_attrs=None,
        group_id_attrs=None,
    ):
        results = {}
        prev_type = None

        # For filling in tracked objects
        prev_frame = None
        prev_outside = True

        if anno_type == "track":
            annos = _get_interpolated_shapes(annos)

        for anno in annos:
            frame = anno["frame"]
            prev_anno = anno
            prev_frame = frame
            prev_outside = anno.get("outside", True)

            if anno.get("outside", False):
                # If a tracked object is not in the frame
                continue

            prev_type = self._parse_annotation(
                anno,
                results,
                anno_type,
                prev_type,
                frame_id_map,
                label_type,
                id_map,
                server_id_map,
                class_map,
                attr_id_map,
                frames,
                ignore_types,
                assigned_scalar_attrs=assigned_scalar_attrs,
                track_index=track_index,
                immutable_attrs=immutable_attrs,
                occluded_attrs=occluded_attrs,
                group_id_attrs=group_id_attrs,
            )

        # For non-outside tracked objects, the last track goes to the end of
        # the video, so fill remaining frames with copies of the last instance
        if prev_frame is not None and not prev_outside:
            for frame in range(prev_frame + 1, max(frame_id_map) + 1):
                anno = deepcopy(prev_anno)
                anno["frame"] = frame
                anno["keyframe"] = False

                prev_type = self._parse_annotation(
                    anno,
                    results,
                    anno_type,
                    prev_type,
                    frame_id_map,
                    label_type,
                    id_map,
                    server_id_map,
                    class_map,
                    attr_id_map,
                    frames,
                    ignore_types,
                    assigned_scalar_attrs=assigned_scalar_attrs,
                    track_index=track_index,
                    immutable_attrs=immutable_attrs,
                    occluded_attrs=occluded_attrs,
                    group_id_attrs=group_id_attrs,
                )

        return results

    def _parse_annotation(
        self,
        anno,
        results,
        anno_type,
        prev_type,
        frame_id_map,
        expected_label_type,
        id_map,
        server_id_map,
        class_map,
        attr_id_map,
        frames,
        ignore_types,
        assigned_scalar_attrs=False,
        track_index=None,
        immutable_attrs=None,
        occluded_attrs=None,
        group_id_attrs=None,
    ):
        frame = anno["frame"]

        if frame not in frame_id_map:
            return prev_type

        try:
            metadata = frames[frame]
        except IndexError:
            metadata = frames[0]

        frame_data = frame_id_map[frame]
        sample_id = frame_data["sample_id"]
        frame_id = frame_data.get("frame_id", None)

        label = None

        if anno_type in ("shapes", "track"):
            shape_type = anno["type"]
            keyframe = anno.get("keyframe", False)

            if expected_label_type == "scalar" and assigned_scalar_attrs:
                # Shapes created with values, set class to value
                anno_attrs = anno["attributes"]
                if anno_attrs and "value" in anno_attrs[0]:
                    class_val = anno_attrs[0]["value"]
                    anno["attributes"] = []
                else:
                    class_val = False

            cvat_shape = CVATShape(
                anno,
                class_map,
                attr_id_map,
                server_id_map,
                metadata,
                index=track_index,
                immutable_attrs=immutable_attrs,
                occluded_attrs=occluded_attrs,
                group_id_attrs=group_id_attrs,
            )

            # Non-keyframe annotations were interpolated from keyframes but
            # should not inherit their label IDs
            if anno_type == "track" and not keyframe:
                cvat_shape.id = None

            if shape_type == "rectangle":
                label_type = "detections"
                label = cvat_shape.to_detection()
            elif shape_type == "polygon":
                if expected_label_type == "segmentation":
                    # A piece of a segmentation mask
                    label_type = "segmentation"
                    label = cvat_shape.to_polyline(closed=True, filled=True)
                elif expected_label_type in (
                    "detection",
                    "detections",
                    "instance",
                    "instances",
                ):
                    # A piece of an instance mask
                    label_type = "detections"
                    label = cvat_shape.to_polyline(closed=True, filled=True)
                else:
                    # A regular polyline or polygon
                    if expected_label_type in ("polyline", "polylines"):
                        filled = False
                    else:
                        filled = True

                    label_type = "polylines"
                    label = cvat_shape.to_polyline(closed=True, filled=filled)
            elif shape_type == "polyline":
                label_type = "polylines"
                label = cvat_shape.to_polyline()
            elif shape_type == "points":
                label_type = "keypoints"
                label = cvat_shape.to_keypoint()

            if keyframe and label is not None:
                label["keyframe"] = True

            if expected_label_type == "scalar" and assigned_scalar_attrs:
                if class_val and label is not None:
                    label.label = class_val

        if anno_type == "tags":
            if expected_label_type == "scalar":
                label_type = "scalar"
                if assigned_scalar_attrs:
                    num_attrs = len(anno["attributes"])
                    attr_ind = 0
                    while label is None and attr_ind < num_attrs:
                        label = _parse_value(
                            anno["attributes"][attr_ind]["value"]
                        )
                        attr_ind += 1
                        if label is not None:
                            if prev_type is str:
                                label = str(label)

                            if prev_type is None:
                                prev_type = type(label)
                            elif not isinstance(label, prev_type):
                                msg = (
                                    "Ignoring scalar of type %s that does not "
                                    "match previously inferred scalar type %s"
                                ) % (type(label), prev_type)
                                warnings.warn(msg)
                                label = None
                else:
                    label = class_map[anno["label_id"]]
            else:
                label_type = "classifications"
                cvat_tag = CVATTag(anno, class_map, attr_id_map, server_id_map)
                label = cvat_tag.to_classification()

        if label is None or label_type in ignore_types:
            return prev_type

        if label_type not in results:
            results[label_type] = {}

        if sample_id not in results[label_type]:
            results[label_type][sample_id] = {}

        if (
            frame_id is not None
            and frame_id not in results[label_type][sample_id]
        ):
            results[label_type][sample_id][frame_id] = {}

        if label_type == "segmentation":
            seg_id = self._get_segmentation_id(id_map, sample_id, frame_id)
        else:
            seg_id = None

        if frame_id is not None:
            if label_type == "scalar":
                results[label_type][sample_id][frame_id] = label
            else:
                _results = results[label_type][sample_id][frame_id]

                self._add_label_to_results(
                    _results, label_type, label, seg_id=seg_id
                )
        else:
            if label_type == "scalar":
                results[label_type][sample_id] = label
            else:
                _results = results[label_type][sample_id]

                self._add_label_to_results(
                    _results, label_type, label, seg_id=seg_id
                )

        return prev_type

    def _get_segmentation_id(self, id_map, sample_id, frame_id):
        _id = id_map.get(sample_id, None)

        if frame_id is not None and isinstance(_id, dict):
            _id = _id.get(frame_id, None)

        if etau.is_str(_id):
            return _id

        if isinstance(_id, list) and len(_id) == 1:
            return _id[0]

        return None

    def _add_label_to_results(self, results, label_type, label, seg_id=None):
        # Merge polylines representing a semantic segmentation
        if label_type == "segmentation":
            if seg_id is None:
                seg_id = str(ObjectId())

            if results:
                polylines = next(iter(results.values()))
            else:
                polylines = fol.Polylines()
                results[seg_id] = polylines

            found_existing_class = False
            for polyline in polylines.polylines:
                if label.label == polyline.label:
                    found_existing_class = True
                    polyline.points.extend(label.points)

            if not found_existing_class:
                polylines.polylines.append(label)

            return

        # Merge polylines representing an instance segmentation
        if label_type == "detections" and isinstance(label, fol.Polyline):
            if label.id in results:
                results[label.id].points.extend(label.points)
            else:
                results[label.id] = label

            return

        results[label.id] = label

    def _parse_arg(self, arg, config_arg):
        if arg is None:
            return config_arg

        return arg

    def _to_cvat_attributes(self, attributes):
        cvat_attrs = {}
        occluded_attr_name = None
        group_id_attr_name = None
        for attr_name, info in attributes.items():
            if len(attr_name) > 64:
                raise ValueError(
                    "Attribute name '%s' exceeds 64 character limit"
                    % attr_name
                )

            cvat_attr = {"name": attr_name, "mutable": True}
            is_occluded = False
            is_group_id = False
            for attr_key, val in info.items():
                if attr_key == "type":
                    # Parse the FiftyOne annotation schema attribute names that
                    # map to the occluded and is group attributes
                    if val == "occluded":
                        occluded_attr_name = attr_name
                        is_occluded = True
                    elif val == "group_id":
                        group_id_attr_name = attr_name
                        is_group_id = True
                    else:
                        cvat_attr["input_type"] = val
                elif attr_key == "values":
                    cvat_attr["values"] = [_stringify_value(v) for v in val]
                elif attr_key == "default":
                    cvat_attr["default_value"] = _stringify_value(val)
                elif attr_key == "mutable":
                    cvat_attr["mutable"] = bool(val)

            if not is_occluded and not is_group_id:
                cvat_attrs[attr_name] = cvat_attr

        return cvat_attrs, occluded_attr_name, group_id_attr_name

    def _create_shapes_tags_tracks(
        self,
        samples,
        label_field,
        label_info,
        cvat_schema,
        assign_scalar_attrs=False,
        load_tracks=False,
        only_keyframes=False,
        occluded_attrs=None,
        group_id_attrs=None,
    ):
        label_type = label_info["type"]
        classes = label_info["classes"]
        mask_targets = label_info.get("mask_targets", None)

        if occluded_attrs is not None:
            occluded_attrs = occluded_attrs.get(label_field, None)

        if group_id_attrs is not None:
            group_id_attrs = group_id_attrs.get(label_field, None)

        id_map = {}
        tags_or_shapes = []
        tracks = {}

        # Tracks any "attribute:" prefixes that need to be prepended to
        # attributes in `cvat_schema` because the corresponding data is found
        # to be in the attributes dict of the FiftyOne labels
        remapped_attrs = {}

        is_video = samples.media_type == fom.VIDEO
        samples = samples.select_fields(label_field)

        if is_video:
            field, _ = samples._handle_frame_field(label_field)
        else:
            field = label_field

        frame_id = -1
        for sample in samples:
            metadata = sample.metadata

            if is_video:
                images = sample.frames.values()
                frame_size = (metadata.frame_width, metadata.frame_height)
            else:
                images = [sample]
                frame_size = (metadata.width, metadata.height)

            for image in images:
                frame_id += 1

                label = image[field]

                if label is None:
                    continue

                kwargs = {}

                if label_type not in (
                    "scalar",
                    "classification",
                    "classifications",
                    "segmentation",
                ):
                    kwargs["load_tracks"] = load_tracks
                    kwargs["occluded_attrs"] = occluded_attrs
                    kwargs["group_id_attrs"] = group_id_attrs

                if label_type == "scalar":
                    labels = label
                    kwargs["assign_scalar_attrs"] = assign_scalar_attrs
                    func = self._create_scalar_tags
                elif label_type == "classification":
                    labels = [label]
                    func = self._create_classification_tags
                elif label_type == "classifications":
                    labels = label.classifications
                    func = self._create_classification_tags
                elif label_type in ("detection", "instance"):
                    labels = [label]
                    func = self._create_detection_shapes
                elif label_type in ("detections", "instances"):
                    labels = label.detections
                    func = self._create_detection_shapes
                elif label_type in ("polyline", "polygon"):
                    labels = [label]
                    func = self._create_polyline_shapes
                elif label_type in ("polylines", "polygons"):
                    labels = label.polylines
                    func = self._create_polyline_shapes
                elif label_type == "keypoint":
                    labels = [label]
                    func = self._create_keypoint_shapes
                elif label_type == "keypoints":
                    labels = label.keypoints
                    func = self._create_keypoint_shapes
                elif label_type == "segmentation":
                    labels = label
                    func = self._create_segmentation_shapes
                    kwargs["mask_targets"] = mask_targets
                else:
                    raise ValueError(
                        "Label type '%s' of field '%s' is not supported"
                        % (label_type, label_field)
                    )

                ids, _tags_or_shapes, _tracks, _remapped_attrs = func(
                    labels,
                    cvat_schema,
                    label_field,
                    frame_id,
                    frame_size,
                    label_type=label_type,
                    **kwargs,
                )

                tags_or_shapes.extend(_tags_or_shapes)
                self._merge_tracks(tracks, _tracks)
                remapped_attrs.update(_remapped_attrs)

                if ids is not None:
                    if is_video:
                        if sample.id not in id_map:
                            id_map[sample.id] = {}

                        id_map[sample.id][image.id] = ids
                    else:
                        id_map[sample.id] = ids

        # Record any attribute name changes due to label attributes being
        # stored in attributes dicts rather than as dynamic fields
        for attr_schema in cvat_schema.values():
            for name, attr in attr_schema.items():
                if name in remapped_attrs:
                    attr["name"] = remapped_attrs[name]

        if load_tracks:
            tracks = self._finalize_tracks(tracks, frame_id, only_keyframes)
            return id_map, tags_or_shapes, tracks

        return id_map, tags_or_shapes

    def _create_scalar_tags(
        self,
        label,
        cvat_schema,
        label_field,
        frame_id,
        frame_size,
        label_type=None,
        assign_scalar_attrs=False,
    ):
        if label is None:
            label = ""

        if assign_scalar_attrs[label_field]:
            if label_field not in cvat_schema:
                return False, [], {}, {}

            scalar_attr_name = next(iter(cvat_schema[label_field].keys()))

            class_name = label_field
            attributes = [
                {
                    "spec_id": scalar_attr_name,
                    "value": _stringify_value(label),
                }
            ]
        else:
            class_name = _stringify_value(label)
            if class_name not in cvat_schema:
                return False, [], {}, {}

            attributes = []

        tags = [
            {
                "label_id": class_name,
                "group": 0,
                "frame": frame_id,
                "source": "manual",
                "attributes": attributes,
            }
        ]

        return True, tags, {}, {}

    def _create_classification_tags(
        self,
        classifications,
        cvat_schema,
        label_field,
        frame_id,
        frame_size,
        label_type=None,
    ):
        ids = []
        tags = []
        remapped_attrs = {}

        for cn in classifications:
            (
                class_name,
                attributes,
                _,
                _remapped_attrs,
                _,
                group_id,
            ) = self._parse_label(cn, cvat_schema, label_field)

            if class_name is None:
                continue

            ids.append(cn.id)
            remapped_attrs.update(_remapped_attrs)
            tags.append(
                {
                    "label_id": class_name,
                    "group": group_id,
                    "frame": frame_id,
                    "source": "manual",
                    "attributes": attributes,
                }
            )

        if label_type == "classification":
            ids = ids[0] if ids else None

        return ids, tags, {}, remapped_attrs

    def _create_detection_shapes(
        self,
        detections,
        cvat_schema,
        label_field,
        frame_id,
        frame_size,
        label_type=None,
        label_id=None,
        load_tracks=False,
        occluded_attrs=None,
        group_id_attrs=None,
    ):
        ids = []
        shapes = []
        tracks = {}
        remapped_attrs = {}

        for det in detections:
            (
                class_name,
                attributes,
                immutable_attrs,
                _remapped_attrs,
                is_occluded,
                group_id,
            ) = self._parse_label(
                det,
                cvat_schema,
                label_field,
                label_id=label_id,
                occluded_attrs=occluded_attrs,
                group_id_attrs=group_id_attrs,
            )

            if class_name is None:
                continue

            curr_shapes = []

            if label_type in ("detection", "detections"):
                x, y, w, h = det.bounding_box
                width, height = frame_size
                xtl = float(round(x * width))
                ytl = float(round(y * height))
                xbr = float(round((x + w) * width))
                ybr = float(round((y + h) * height))
                bbox = [xtl, ytl, xbr, ybr]

                curr_shapes.append(
                    {
                        "type": "rectangle",
                        "occluded": is_occluded,
                        "points": bbox,
                        "label_id": class_name,
                        "group": group_id,
                        "frame": frame_id,
                        "source": "manual",
                        "attributes": attributes,
                    }
                )
            elif label_type in ("instance", "instances"):
                if det.mask is None:
                    continue

                polygon = det.to_polyline()
                for points in polygon.points:
                    if len(points) < 3:
                        continue  # CVAT polygons must contain >= 3 points

                    abs_points = HasCVATPoints._to_abs_points(
                        points, frame_size
                    )
                    flattened_points = list(
                        itertools.chain.from_iterable(abs_points)
                    )

                    curr_shapes.append(
                        {
                            "type": "polygon",
                            "occluded": is_occluded,
                            "z_order": 0,
                            "points": flattened_points,
                            "label_id": class_name,
                            "group": group_id,
                            "frame": frame_id,
                            "source": "manual",
                            "attributes": deepcopy(attributes),
                        }
                    )

            if not curr_shapes:
                continue

            ids.append(det.id)
            remapped_attrs.update(_remapped_attrs)

            if load_tracks and det.index is not None:
                keyframe = det.get_attribute_value("keyframe", False)
                self._add_shapes_to_tracks(
                    tracks,
                    curr_shapes,
                    class_name,
                    det.index,
                    frame_id,
                    immutable_attrs,
                    keyframe,
                    group_id=group_id,
                )
            else:
                shapes.extend(curr_shapes)

        return ids, shapes, tracks, remapped_attrs

    def _create_keypoint_shapes(
        self,
        keypoints,
        cvat_schema,
        label_field,
        frame_id,
        frame_size,
        label_type=None,
        load_tracks=False,
        occluded_attrs=None,
        group_id_attrs=None,
    ):
        ids = []
        shapes = []
        tracks = {}
        remapped_attrs = {}

        for kp in keypoints:
            (
                class_name,
                attributes,
                immutable_attrs,
                _remapped_attrs,
                is_occluded,
                group_id,
            ) = self._parse_label(
                kp,
                cvat_schema,
                label_field,
                occluded_attrs=occluded_attrs,
                group_id_attrs=group_id_attrs,
            )

            if class_name is None:
                continue

            abs_points = HasCVATPoints._to_abs_points(kp.points, frame_size)
            flattened_points = list(itertools.chain.from_iterable(abs_points))

            shape = {
                "type": "points",
                "occluded": is_occluded,
                "z_order": 0,
                "points": flattened_points,
                "label_id": class_name,
                "group": group_id,
                "frame": frame_id,
                "source": "manual",
                "attributes": attributes,
            }

            ids.append(kp.id)
            remapped_attrs.update(_remapped_attrs)

            if load_tracks and kp.index is not None:
                keyframe = kp.get_attribute_value("keyframe", False)
                self._add_shapes_to_tracks(
                    tracks,
                    [shape],
                    class_name,
                    kp.index,
                    frame_id,
                    immutable_attrs,
                    keyframe,
                    group_id=group_id,
                )
            else:
                shapes.append(shape)

        return ids, shapes, tracks, remapped_attrs

    def _create_polyline_shapes(
        self,
        polylines,
        cvat_schema,
        label_field,
        frame_id,
        frame_size,
        label_type=None,
        load_tracks=False,
        occluded_attrs=None,
        group_id_attrs=None,
    ):
        ids = []
        shapes = []
        tracks = {}
        remapped_attrs = {}

        for poly in polylines:
            (
                class_name,
                attributes,
                immutable_attrs,
                _remapped_attrs,
                is_occluded,
                group_id,
            ) = self._parse_label(
                poly,
                cvat_schema,
                label_field,
                occluded_attrs=occluded_attrs,
                group_id_attrs=group_id_attrs,
            )

            if class_name is None:
                continue

            curr_shapes = []

            for points in poly.points:
                if poly.filled and len(points) < 3:
                    continue  # CVAT polygons must contain >= 3 points

                abs_points = HasCVATPoints._to_abs_points(points, frame_size)
                flattened_points = list(
                    itertools.chain.from_iterable(abs_points)
                )

                shape = {
                    "type": "polygon" if poly.filled else "polyline",
                    "occluded": is_occluded,
                    "z_order": 0,
                    "points": flattened_points,
                    "label_id": class_name,
                    "group": group_id,
                    "frame": frame_id,
                    "source": "manual",
                    "attributes": deepcopy(attributes),
                }
                curr_shapes.append(shape)

            if not curr_shapes:
                continue

            ids.append(poly.id)
            remapped_attrs.update(_remapped_attrs)

            if load_tracks and poly.index is not None:
                keyframe = poly.get_attribute_value("keyframe", False)
                self._add_shapes_to_tracks(
                    tracks,
                    curr_shapes,
                    class_name,
                    poly.index,
                    frame_id,
                    immutable_attrs,
                    keyframe,
                    group_id=group_id,
                )
            else:
                shapes.extend(curr_shapes)

        return ids, shapes, tracks, remapped_attrs

    def _create_segmentation_shapes(
        self,
        segmentation,
        cvat_schema,
        label_field,
        frame_id,
        frame_size,
        label_type=None,
        mask_targets=None,
    ):
        label_id = segmentation.id
        detections = segmentation.to_detections(mask_targets=mask_targets)

        _, shapes, tracks, remapped_attrs = self._create_detection_shapes(
            detections.detections,
            cvat_schema,
            label_field,
            frame_id,
            frame_size,
            label_type="instances",
            label_id=label_id,
        )

        return label_id, shapes, tracks, remapped_attrs

    def _parse_label(
        self,
        label,
        cvat_schema,
        label_field,
        label_id=None,
        occluded_attrs=None,
        group_id_attrs=None,
    ):
        # If the class is a duplicate, it will have this name
        dup_class_name = "%s_%s" % (label.label, label_field)

        if label.label in cvat_schema:
            class_name = label.label
        elif dup_class_name in cvat_schema:
            class_name = dup_class_name
        else:
            return None, None, None, None, None, None

        attr_schema = cvat_schema[class_name]

        if label_id is None:
            label_id = label.id

        label_attrs = [{"spec_id": "label_id", "value": label_id}]
        immutable_attrs = []
        remapped_attrs = {}

        for name, attr in attr_schema.items():
            if name.startswith("attribute:"):
                name = name[len("attribute:") :]

            value = label.get_attribute_value(name, None)
            if value is None:
                continue

            if name not in label:
                # Found attribute stored in the label's attributes dict
                new_name = "attribute:" + name
                remapped_attrs[name] = new_name
                name = new_name

            attr_dict = {"spec_id": name, "value": _stringify_value(value)}

            if attr["mutable"]:
                label_attrs.append(attr_dict)
            else:
                immutable_attrs.append(attr_dict)

        is_occluded = False
        if occluded_attrs is not None:
            attr_name = occluded_attrs.get(class_name, None)
            if attr_name is not None:
                is_occluded = _parse_occlusion_value(
                    label.get_attribute_value(attr_name, False)
                )

        group_id = 0
        if group_id_attrs is not None:
            attr_name = group_id_attrs.get(class_name, None)
            if attr_name is not None:
                group_id = _parse_value(
                    label.get_attribute_value(attr_name, 0)
                )

        return (
            class_name,
            label_attrs,
            immutable_attrs,
            remapped_attrs,
            is_occluded,
            group_id,
        )

    def _add_shapes_to_tracks(
        self,
        tracks,
        shapes,
        class_name,
        index,
        frame_id,
        immutable_attrs,
        keyframe,
        group_id=0,
    ):
        if class_name not in tracks:
            tracks[class_name] = {}

        if index not in tracks[class_name]:
            tracks[class_name][index] = {
                "label_id": class_name,
                "shapes": [],
                "frame": frame_id,
                "group": group_id,
                "attributes": immutable_attrs,
            }

        _shapes = tracks[class_name][index]["shapes"]

        for shape in shapes:
            shape["outside"] = False
            shape["keyframe"] = keyframe
            del shape["label_id"]
            _shapes.append(shape)

    def _merge_tracks(self, tracks, new_tracks):
        for class_name, class_tracks in new_tracks.items():
            if class_name not in tracks:
                tracks[class_name] = class_tracks
                continue

            for index, track in class_tracks.items():
                if index not in tracks[class_name]:
                    tracks[class_name][index] = track
                else:
                    _track = tracks[class_name][index]
                    _track["shapes"].extend(track["shapes"])
                    _track["frame"] = max(track["frame"], _track["frame"])

    def _finalize_tracks(self, tracks, frame_count, only_keyframes):
        formatted_tracks = []
        for class_tracks in tracks.values():
            for track in class_tracks.values():
                formatted_track = self._finalize_track(
                    track, frame_count, only_keyframes
                )
                formatted_tracks.append(track)

        return formatted_tracks

    def _finalize_track(self, track, frame_count, only_keyframes):
        shapes = track["shapes"]
        new_shapes = []
        prev_frame_shape_inds = []
        prev_frame = None
        next_is_keyframe = True

        for ind, shape in enumerate(shapes):
            frame = shape["frame"]
            if prev_frame is None:
                prev_frame = frame

            if frame != prev_frame:
                if only_keyframes and next_is_keyframe:
                    # The first frame of a new segment is always a keyframe
                    next_is_keyframe = False
                    for ind in prev_frame_shape_inds:
                        shapes[ind]["keyframe"] = True

                # If there is a gap between shapes, we must mark the end of the
                # previous segment as "outside"
                if frame > prev_frame + 1:
                    for prev_ind in prev_frame_shape_inds:
                        last_shape = shapes[prev_ind]
                        new_shape = deepcopy(last_shape)
                        new_shape["frame"] += 1
                        new_shape["outside"] = True
                        if only_keyframes:
                            new_shape["keyframe"] = True

                        new_shapes.append(
                            (max(prev_frame_shape_inds), new_shape)
                        )
                        next_is_keyframe = True

                prev_frame_shape_inds = []
                prev_frame = frame

            prev_frame_shape_inds.append(ind)

        # The shapes in the last frame in the track must be set to "outside"
        last_shape = shapes[-1]
        if last_shape["frame"] < frame_count:
            new_shape = deepcopy(last_shape)
            new_shape["frame"] += 1
            new_shape["outside"] = True
            if only_keyframes:
                new_shape["keyframe"] = True

            new_shapes.append((len(shapes), new_shape))

        # Insert new shapes into track
        for ind, shape in new_shapes[::-1]:
            shapes.insert(ind + 1, shape)

        # Remove non-keyframes if necessary
        if only_keyframes:
            track["shapes"] = [s for s in shapes if s["keyframe"]]

        return track

    def _build_frame_id_map(self, samples):
        frame_id_map = {}
        frame_id = -1

        if samples.media_type == fom.VIDEO:
            sample_ids, frame_ids = samples.values(["id", "frames.id"])
            for _sample_id, _frame_ids in zip(sample_ids, frame_ids):
                for _frame_id in _frame_ids:
                    frame_id += 1
                    frame_id_map[frame_id] = {
                        "sample_id": _sample_id,
                        "frame_id": _frame_id,
                    }
        else:
            sample_ids = samples.values("id")
            for _sample_id in sample_ids:
                frame_id += 1
                frame_id_map[frame_id] = {"sample_id": _sample_id}

        return frame_id_map

    def _remap_ids(self, shapes_or_tags, class_id_map, attr_id_map):
        for obj in shapes_or_tags:
            label_name = obj["label_id"]
            class_id = class_id_map[label_name]
            obj["label_id"] = class_id
            attr_map = attr_id_map[class_id]
            attrs = []
            for attr in obj["attributes"]:
                attr_name = attr["spec_id"]
                if attr_name in attr_map:
                    attr["spec_id"] = attr_map[attr_name]
                    attrs.append(attr)

            obj["attributes"] = attrs

        return shapes_or_tags

    def _remap_track_ids(self, tracks, class_id_map, attr_id_map):
        for track in tracks:
            label_name = track["label_id"]
            class_id = class_id_map[label_name]
            track["label_id"] = class_id
            attr_map = attr_id_map[class_id]
            for shape in track["shapes"]:
                attrs = []
                for attr in shape["attributes"]:
                    attr_name = attr["spec_id"]
                    if attr_name in attr_map:
                        attr["spec_id"] = attr_map[attr_name]
                        attrs.append(attr)

                shape["attributes"] = attrs

            attrs = []
            for attr in track["attributes"]:
                attr_name = attr["spec_id"]
                if attr_name in attr_map:
                    attr["spec_id"] = attr_map[attr_name]
                    attrs.append(attr)

            track["attributes"] = attrs

        return tracks

    def _sort_by_media_field(self, samples, media_field):
        filepaths, ids = samples.values([media_field, "id"])
        filenames = [os.path.basename(f) for f in filepaths]

        _, sorted_ids = zip(*sorted(zip(filenames, ids), key=lambda x: x[0]))
        return samples.select(sorted_ids, ordered=True)

    def _parse_local_files(self, paths, data):
        files = {}
        open_files = []
        paths = focc.media_cache.get_local_paths(paths)

        for idx, path in enumerate(paths):
            if fom.get_media_type(path) == fom.VIDEO:
                filename = os.path.basename(path)
            else:
                # IMPORTANT: CVAT organizes media within a task alphabetically
                # by filename, so we must give CVAT filenames whose
                # alphabetical order matches the order of `paths`
                filename = "%06d_%s" % (idx, os.path.basename(path))

            open_file = open(path, "rb")
            open_files.append(open_file)
            files["client_files[%d]" % idx] = (filename, open_file)

        return files, open_files

    def _parse_cloud_files(self, paths, data, cloud_manifest):
        if not etau.is_str(cloud_manifest):
            # Use default manifest name and location at root of bucket
            cloud_manifest = self._get_default_manifest_from_path(paths[0])

        data["storage"] = "cloud_storage"
        (
            root_dir,
            manifest_filename,
            cloud_storage_id,
        ) = self._parse_cloud_manifest(cloud_manifest)
        self._verify_cloud_files(
            root_dir, cloud_storage_id, manifest_filename, paths
        )
        data["cloud_storage_id"] = cloud_storage_id

        for idx, path in enumerate(paths):
            # Samples are pre-sorted if using to cloud storage
            data["server_files[%d]" % idx] = _to_rel_url(path, root_dir)

        data["server_files[%d]" % (idx + 1)] = manifest_filename

    def _get_default_manifest_from_path(self, path):
        path_fs = fos.get_file_system(path)
        if path_fs not in _CLOUD_PROVIDER_MAP:
            raise ValueError(
                "Found an unsupported filepath `%s` when "
                "`cloud_manifest=True`, expected only AWS, GCS, or "
                "MINIO cloud files, all of which are in the same "
                "bucket." % path
            )
        prefix, _ = fos.split_prefix(path)
        bucket_name = fos.get_bucket_name(path)
        cloud_manifest = fos.join(prefix + bucket_name, "manifest.jsonl")
        return cloud_manifest

    def _parse_cloud_manifest(self, cloud_manifest):
        file_system = fos.get_file_system(cloud_manifest)
        if file_system not in _CLOUD_PROVIDER_MAP:
            raise ValueError(
                "File system %s is not a valid CVAT cloud storage provider."
                % str(file_system)
            )
        endpoint = None
        if file_system == fos.FileSystem.MINIO:
            endpoint = fos.minio_endpoint_prefix

        provider_type = _CLOUD_PROVIDER_MAP[file_system]
        prefix, _ = fos.split_prefix(cloud_manifest)
        resource = fos.get_bucket_name(cloud_manifest)
        root_dir = prefix + resource
        manifest_filename = _to_rel_url(cloud_manifest, root_dir)

        cloud_storage_id = self._get_cloud_storage_id(
            provider_type, resource, manifest_filename, endpoint=endpoint
        )
        return root_dir, manifest_filename, cloud_storage_id

    def _get_cloud_storage_id(
        self, provider_type, resource, manifest_filename, endpoint=None
    ):
        cloud_storages_search_url = self.cloud_storages_search_url(
            provider_type=provider_type, resource=resource
        )
        resp = self.get(cloud_storages_search_url).json()
        results = resp["results"]
        cloud_storage_id = None

        for result in results:
            specific_attrs = self._parse_specific_attributes(
                result["specific_attributes"]
            )
            result_endpoint = specific_attrs.get("endpoint_url", None)
            if etau.is_str(result_endpoint):
                result_endpoint = result_endpoint.rstrip("/") + "/"

            if (
                manifest_filename in result["manifests"]
                and endpoint == result_endpoint
            ):
                cloud_storage_id = result["id"]

        if cloud_storage_id is None:
            raise ValueError(
                "No cloud storage of type `%s`, bucket name `%s`, with "
                "manifest `%s` was found"
                % (provider_type, resource, manifest_filename)
            )

        return cloud_storage_id

    def _verify_cloud_files(
        self, root_dir, cloud_storage_id, manifest_filename, paths
    ):
        file_systems = {fos.get_file_system(p) for p in paths}
        root_fs = fos.get_file_system(root_dir)
        if len(file_systems) > 1:
            raise ValueError(
                "Attempting to use manifest from file system '%s' but found "
                "samples from multiple file systems: %s"
                % (root_fs, file_systems)
            )

        paths_fs = list(file_systems)[0]
        if root_fs != paths_fs:
            raise ValueError(
                "File system of the manifest '%s' does not match the file "
                "system of samples '%s'" % (root_fs, paths_fs)
            )

        content_url = self.cloud_storages_content_url(
            cloud_storage_id, manifest=manifest_filename
        )
        manifest_files = self.get(content_url).json()
        formatted_paths = set([_to_rel_url(p, root_dir) for p in paths])
        unspecified_paths = formatted_paths - set(manifest_files)
        if unspecified_paths:
            raise ValueError(
                "Found %d files that are not specified in the given manifest "
                "`%s` in cloud storage `%d`"
                % (len(unspecified_paths), manifest_filename, cloud_storage_id)
            )

    def _parse_specific_attributes(self, specific_attributes):
        return {k: v for (k, v) in parse_qsl(specific_attributes)}

    def _validate(self, response, kwargs):
        try:
            response.raise_for_status()
        except:
            d = response.__dict__
            logger.info("Arguments the caused this error were:")
            logger.info(kwargs)
            raise Exception(
                "%d error for request %s to url %s with the reason %s. Error "
                "content: %s"
                % (
                    d["status_code"],
                    d["request"],
                    d["url"],
                    d["reason"],
                    d["_content"],
                )
            )


class CVATLabel(object):
    """A label returned by the CVAT API.

    Args:
        label_dict: the dictionary containing the label information loaded from
            the CVAT API
        class_map: a dictionary mapping label IDs to class strings
        attr_id_map: a dictionary mapping attribute IDs attribute names for
            every label
        server_id_map: a dictionary mapping server IDs to FiftyOne label IDs
        attributes (None): an optional list of additional attributes
    """

    def __init__(
        self,
        label_dict,
        class_map,
        attr_id_map,
        server_id_map,
        attributes=None,
    ):
        cvat_id = label_dict["label_id"]
        server_id = label_dict["id"]
        attrs = label_dict["attributes"]

        if attributes is not None:
            attrs.extend(attributes)

        self.id = None
        self.label = class_map[cvat_id]
        self.attributes = {}
        self.fo_attributes = {}

        # Parse attributes
        attr_id_map_rev = {v: k for k, v in attr_id_map[cvat_id].items()}
        for attr in attrs:
            name = attr_id_map_rev[attr["spec_id"]]
            value = _parse_value(attr["value"])
            if value is not None:
                if name.startswith("attribute:"):
                    name = name[len("attribute:") :]
                    fo_attr = CVATAttribute(name, value).to_attribute()
                    self.fo_attributes[name] = fo_attr
                else:
                    self.attributes[name] = value

        # Parse label ID
        label_id = self.attributes.pop("label_id", None)
        if label_id is not None:
            self._set_id(label_id)

        if self.id is None:
            label_id = server_id_map.get(server_id, None)
            if label_id is not None:
                self._set_id(label_id)

    def _set_id(self, label_id):
        try:
            # Verify that ID is valid
            ObjectId(label_id)

            self.id = label_id
        except:
            pass

    def _set_attributes(self, label):
        if self.id is not None:
            label.id = self.id

        for name, value in self.attributes.items():
            label[name] = value

        if self.fo_attributes:
            label.attributes = self.fo_attributes


class CVATShape(CVATLabel):
    """A shape returned by the CVAT API.

    Args:
        label_dict: the dictionary containing the label information loaded from
            the CVAT API
        class_map: a dictionary mapping label IDs to class strings
        attr_id_map: a dictionary mapping attribute IDs attribute names for
            every label
        server_id_map: a dictionary mapping server IDs to FiftyOne label IDs
        metadata: a dictionary containing the width and height of the frame
        index (None): the tracking index of the shape
        immutable_attrs (None): immutable attributes inherited by this shape
            from its track
        occluded_attrs (None): a dictonary mapping class names to the
            corresponding attribute linked to the CVAT occlusion widget, if any
        group_id_attrs (None): a dictonary mapping class names to the
            corresponding attribute linked to the CVAT group id, if any
    """

    def __init__(
        self,
        label_dict,
        class_map,
        attr_id_map,
        server_id_map,
        metadata,
        index=None,
        immutable_attrs=None,
        occluded_attrs=None,
        group_id_attrs=None,
    ):
        super().__init__(
            label_dict,
            class_map,
            attr_id_map,
            server_id_map,
            attributes=immutable_attrs,
        )

        self.frame_size = (metadata["width"], metadata["height"])
        self.points = label_dict["points"]
        self.index = index

        if "rotation" in label_dict and int(label_dict["rotation"]) != 0:
            self.attributes["rotation"] = label_dict["rotation"]

        # Parse occluded attribute, if necessary
        self._parse_named_attribute(label_dict, "occluded", occluded_attrs)

        # Parse group id attribute, if necessary
        self._parse_named_attribute(label_dict, "group", group_id_attrs)

    def _parse_named_attribute(self, label_dict, attr_key, attrs):
        if attrs is not None:
            attr_name = attrs.get(self.label, None)
            if attr_name is not None:
                self.attributes[attr_name] = label_dict[attr_key]

    def _to_pairs_of_points(self, points):
        reshaped_points = np.reshape(points, (-1, 2))
        return reshaped_points.tolist()

    def to_detection(self):
        """Converts this shape to a :class:`fiftyone.core.labels.Detection`.

        Returns:
            a :class:`fiftyone.core.labels.Detection`
        """
        xtl, ytl, xbr, ybr = self.points
        width, height = self.frame_size
        bbox = [
            xtl / width,
            ytl / height,
            (xbr - xtl) / width,
            (ybr - ytl) / height,
        ]
        label = fol.Detection(
            label=self.label, bounding_box=bbox, index=self.index
        )
        self._set_attributes(label)
        return label

    def to_polyline(self, closed=False, filled=False):
        """Converts this shape to a :class:`fiftyone.core.labels.Polyline`.

        Returns:
            a :class:`fiftyone.core.labels.Polyline`
        """
        points = self._to_pairs_of_points(self.points)
        rel_points = HasCVATPoints._to_rel_points(points, self.frame_size)
        label = fol.Polyline(
            label=self.label,
            points=[rel_points],
            index=self.index,
            closed=closed,
            filled=filled,
        )
        self._set_attributes(label)
        return label

    def to_polylines(self, closed=False, filled=False):
        """Converts this shape to a :class:`fiftyone.core.labels.Polylines`.

        Returns:
            a :class:`fiftyone.core.labels.Polylines`
        """
        points = self._to_pairs_of_points(self.points)
        rel_points = HasCVATPoints._to_rel_points(points, self.frame_size)
        polyline = fol.Polyline(
            label=self.label,
            points=[rel_points],
            closed=closed,
            filled=filled,
        )
        label = fol.Polylines(polylines=[polyline])
        self._set_attributes(label)
        return label

    def to_keypoint(self):
        """Converts this shape to a :class:`fiftyone.core.labels.Keypoint`.

        Returns:
            a :class:`fiftyone.core.labels.Keypoint`
        """
        points = self._to_pairs_of_points(self.points)
        rel_points = HasCVATPoints._to_rel_points(points, self.frame_size)
        label = fol.Keypoint(
            label=self.label, points=rel_points, index=self.index
        )
        self._set_attributes(label)
        return label

    @classmethod
    def polyline_to_detection(cls, polyline, frame_size):
        """Converts a :class:`fiftyone.core.labels.Polyline` to a
        :class:`fiftyone.core.labels.Detection` with a segmentation mask.

        Args:
            polyline: a :class:`fiftyone.core.labels.Polyline`
            frame_size: the ``(width, height)`` of the frame

        Returns:
            a :class:`fiftyone.core.labels.Detection`
        """
        detection = polyline.to_detection(frame_size=frame_size)
        detection.id = polyline.id
        return detection

    @classmethod
    def polylines_to_segmentation(cls, polylines, frame_size, mask_targets):
        """Converts a :class:`fiftyone.core.labels.Polylines` to a
        :class:`fiftyone.core.labels.Segmentation`.

        Args:
            polylines: a :class:`fiftyone.core.labels.Polylines`
            mask_targets: a dict mapping integer pixel values to label strings
            frame_size: the ``(width, height)`` of the frame

        Returns:
            a :class:`fiftyone.core.labels.Segmentation`
        """
        return polylines.to_segmentation(
            frame_size=frame_size, mask_targets=mask_targets
        )


class CVATTag(CVATLabel):
    """A tag returned by the CVAT API.

    Args:
        label_dict: the dictionary containing the label information loaded from
            the CVAT API
        class_map: a dictionary mapping label IDs to class strings
        attr_id_map: a dictionary mapping attribute IDs attribute names for
            every label
        server_id_map: a dictionary mapping server IDs to FiftyOne label IDs
        attributes (None): an optional list of additional attributes
    """

    def to_classification(self):
        """Converts the tag to a :class:`fiftyone.core.labels.Classification`.

        Returns:
            a :class:`fiftyone.core.labels.Classification`
        """
        label = fol.Classification(label=self.label)
        self._set_attributes(label)
        return label


def load_cvat_image_annotations(xml_path):
    """Loads the CVAT image annotations from the given XML file.

    See :ref:`this page <CVATImageDataset-import>` for format details.

    Args:
        xml_path: the path to the annotations XML file

    Returns:
        a tuple of

        -   **info**: a dict of dataset info
        -   **cvat_task_labels**: a :class:`CVATTaskLabels` instance
        -   **cvat_images**: a list of :class:`CVATImage` instances
    """
    d = fou.load_xml_as_json_dict(xml_path)
    annotations = d.get("annotations", {})

    # Verify version
    version = annotations.get("version", None)
    if version is None:
        logger.warning("No version tag found; assuming version 1.1")
    elif version != "1.1":
        logger.warning(
            "Only version 1.1 is explicitly supported; found %s. Trying to "
            "load assuming version 1.1 format",
            version,
        )

    # Load meta
    meta = annotations.get("meta", {})

    # Load task labels
    task = meta.get("task", {})
    labels_dict = task.get("labels", {})
    cvat_task_labels = CVATTaskLabels.from_labels_dict(labels_dict)

    # Load annotations
    image_dicts = _ensure_list(annotations.get("image", []))
    cvat_images = [CVATImage.from_image_dict(id) for id in image_dicts]

    # Load dataset info
    info = {"task_labels": cvat_task_labels.labels}
    if "created" in task:
        info["created"] = task["created"]

    if "updated" in task:
        info["updated"] = task["updated"]

    if "dumped" in meta:
        info["dumped"] = meta["dumped"]

    return info, cvat_task_labels, cvat_images


def load_cvat_video_annotations(xml_path):
    """Loads the CVAT video annotations from the given XML file.

    See :ref:`this page <CVATVideoDataset-import>` for format details.

    Args:
        xml_path: the path to the annotations XML file

    Returns:
        a tuple of

        -   **info**: a dict of dataset info
        -   **cvat_task_labels**: a :class:`CVATTaskLabels` instance
        -   **cvat_tracks**: a list of :class:`CVATTrack` instances
    """
    d = fou.load_xml_as_json_dict(xml_path)
    annotations = d.get("annotations", {})

    # Verify version
    version = annotations.get("version", None)
    if version is None:
        logger.warning("No version tag found; assuming version 1.1")
    elif version != "1.1":
        logger.warning(
            "Only version 1.1 is explicitly supported; found %s. Trying to "
            "load assuming version 1.1 format",
            version,
        )

    # Load meta
    meta = annotations.get("meta", {})

    # Load task labels
    task = meta.get("task", {})
    labels_dict = task.get("labels", {})
    cvat_task_labels = CVATTaskLabels.from_labels_dict(labels_dict)

    # Load annotations
    track_dicts = _ensure_list(annotations.get("track", []))
    if track_dicts:
        original_size = task["original_size"]
        frame_size = (
            int(original_size["width"]),
            int(original_size["height"]),
        )
        cvat_tracks = [
            CVATTrack.from_track_dict(td, frame_size) for td in track_dicts
        ]
    else:
        cvat_tracks = []

    # Load dataset info
    info = {"task_labels": cvat_task_labels.labels}
    if "created" in task:
        info["created"] = task["created"]

    if "updated" in task:
        info["updated"] = task["updated"]

    if "dumped" in meta:
        info["dumped"] = meta["dumped"]

    return info, cvat_task_labels, cvat_tracks


class CVATCloudProviders(object):
    """Enumeration of cloud storage providers supported by CVAT"""

    S3 = "AWS_S3_BUCKET"
    GCS = "GOOGLE_CLOUD_STORAGE"
    AZURE = "AZURE_CONTAINER"


_CLOUD_PROVIDER_MAP = {
    fos.FileSystem.S3: CVATCloudProviders.S3,
    fos.FileSystem.MINIO: CVATCloudProviders.S3,
    fos.FileSystem.GCS: CVATCloudProviders.GCS,
}


def _is_supported_attribute_type(value):
    return (
        isinstance(value, bool) or etau.is_str(value) or etau.is_numeric(value)
    )


def _cvat_tracks_to_frames_dict(cvat_tracks):
    frames = defaultdict(dict)
    for cvat_track in cvat_tracks:
        labels = cvat_track.to_labels()
        for frame_number, label in labels.items():
            frame = frames[frame_number]

            if isinstance(label, fol.Detection):
                if "detections" not in frame:
                    frame["detections"] = fol.Detections()

                frame["detections"].detections.append(label)
            elif isinstance(label, fol.Polyline):
                if "polylines" not in frame:
                    frame["polylines"] = fol.Polylines()

                frame["polylines"].polylines.append(label)
            elif isinstance(label, fol.Keypoint):
                if "keypoints" not in frame:
                    frame["keypoints"] = fol.Keypoints()

                frame["keypoints"].keypoints.append(label)

    return frames


def _frames_to_cvat_tracks(frames, frame_size):
    labels_map = defaultdict(lambda: defaultdict(dict))
    no_index_map = defaultdict(list)
    found_label = False

    def process_label(label, frame_number):
        if label.index is not None:
            labels_map[label.index][type(label)][frame_number] = label
        else:
            no_index_map[frame_number].append(label)

    # Convert from per-frame to per-object tracks
    for frame_number, frame_dict in frames.items():
        for _, value in frame_dict.items():
            if isinstance(value, (fol.Detection, fol.Polyline, fol.Keypoint)):
                found_label = True
                process_label(value, frame_number)
            elif isinstance(value, fol.Detections):
                found_label = True
                for detection in value.detections:
                    process_label(detection, frame_number)
            elif isinstance(value, fol.Polylines):
                found_label = True
                for polyline in value.polylines:
                    process_label(polyline, frame_number)
            elif isinstance(value, fol.Keypoints):
                found_label = True
                for keypoint in value.keypoints:
                    process_label(keypoint, frame_number)
            elif value is not None:
                msg = "Ignoring unsupported label type '%s'" % value.__class__
                warnings.warn(msg)

    if not found_label:
        return None  # unlabeled

    cvat_tracks = []

    # Generate object tracks
    max_index = -1
    used_indices = set()
    for index in sorted(labels_map):
        for label_type, labels in labels_map[index].items():
            _index = index if index not in used_indices else max_index + 1
            used_indices.add(_index)
            max_index = max(_index, max_index)
            cvat_track = CVATTrack.from_labels(_index, labels, frame_size)
            cvat_tracks.append(cvat_track)

    # Generate single tracks for detections with no `index`
    index = max_index
    for frame_number, labels in no_index_map.items():
        for label in labels:
            index += 1
            cvat_track = CVATTrack.from_labels(
                index, {frame_number: label}, frame_size
            )
            cvat_tracks.append(cvat_track)

    return cvat_tracks


def _get_single_polyline_points(polyline):
    num_polylines = len(polyline.points)
    if num_polylines == 0:
        return []

    if num_polylines > 1:
        msg = (
            "Found polyline with more than one shape; only the first shape "
            "will be stored in CVAT format"
        )
        warnings.warn(msg)

    return polyline.points[0]


def _ensure_list(value):
    if value is None:
        return []

    if isinstance(value, list):
        return value

    return [value]


def _stringify_value(value):
    if value is None:
        return ""

    if value is True:
        return "true"

    if value is False:
        return "false"

    return str(value)


def _to_rel_url(url, dir_path):
    url = fos.split_prefix(url)[1]
    dir_path = fos.split_prefix(dir_path)[1]
    return os.path.relpath(url, dir_path)


def _to_int_bool(value):
    return int(bool(value))


def _from_int_bool(value):
    try:
        return bool(int(value))
    except:
        pass

    return None


def _parse_value(value):
    try:
        return int(value)
    except:
        pass

    try:
        return float(value)
    except:
        pass

    if etau.is_str(value):
        if value in ("True", "true"):
            return True

        if value in ("False", "false"):
            return False

        if value in ("None", ""):
            return None

    return value


def _parse_occlusion_value(value):
    if isinstance(value, bool):
        return value

    if etau.is_str(value):
        str_value = "'%s'" % value
        bool_value = False if value.lower() == "false" else bool(value)
    else:
        str_value = str(value)
        bool_value = bool(value)

    msg = "Casting occlusion value %s of type %s to boolean %s" % (
        str_value,
        type(value),
        bool_value,
    )
    warnings.warn(msg)

    return bool_value


# Track interpolation code sourced from CVAT:
# https://github.com/openvinotoolkit/cvat/blob/31f6234b0cdc656c9dde4294c1008560611c6978/cvat/apps/dataset_manager/annotation.py#L431-L730
def _get_interpolated_shapes(track_shapes):
    def copy_shape(source, frame, points=None):
        copied = deepcopy(source)
        copied["keyframe"] = False
        copied["frame"] = frame
        if points is not None:
            copied["points"] = points
        return copied

    def simple_interpolation(shape0, shape1):
        shapes = []
        distance = shape1["frame"] - shape0["frame"]
        diff = np.subtract(shape1["points"], shape0["points"])

        for frame in range(shape0["frame"] + 1, shape1["frame"]):
            offset = (frame - shape0["frame"]) / distance
            points = shape0["points"] + diff * offset

            shapes.append(copy_shape(shape0, frame, points.tolist()))

        return shapes

    def points_interpolation(shape0, shape1):
        if len(shape0["points"]) == 2 and len(shape1["points"]) == 2:
            return simple_interpolation(shape0, shape1)
        else:
            shapes = []
            for frame in range(shape0["frame"] + 1, shape1["frame"]):
                shapes.append(copy_shape(shape0, frame))

        return shapes

    def interpolate_position(left_position, right_position, offset):
        def to_array(points):
            return np.asarray(
                list(map(lambda point: [point["x"], point["y"]], points))
            ).flatten()

        def to_points(array):
            return list(
                map(
                    lambda point: {"x": point[0], "y": point[1]},
                    np.asarray(array).reshape(-1, 2),
                )
            )

        def curve_length(points):
            length = 0
            for i in range(1, len(points)):
                dx = points[i]["x"] - points[i - 1]["x"]
                dy = points[i]["y"] - points[i - 1]["y"]
                length += np.sqrt(dx**2 + dy**2)
            return length

        def curve_to_offset_vec(points, length):
            offset_vector = [0]
            accumulated_length = 0
            for i in range(1, len(points)):
                dx = points[i]["x"] - points[i - 1]["x"]
                dy = points[i]["y"] - points[i - 1]["y"]
                accumulated_length += np.sqrt(dx**2 + dy**2)
                offset_vector.append(accumulated_length / length)

            return offset_vector

        def find_nearest_pair(value, curve):
            minimum = [0, abs(value - curve[0])]
            for i in range(1, len(curve)):
                distance = abs(value - curve[i])
                if distance < minimum[1]:
                    minimum = [i, distance]

            return minimum[0]

        def match_left_right(left_curve, right_curve):
            matching = {}
            for i, left_curve_item in enumerate(left_curve):
                matching[i] = [find_nearest_pair(left_curve_item, right_curve)]
            return matching

        def match_right_left(left_curve, right_curve, left_right_matching):
            matched_right_points = list(
                itertools.chain.from_iterable(left_right_matching.values())
            )
            unmatched_right_points = filter(
                lambda x: x not in matched_right_points,
                range(len(right_curve)),
            )
            updated_matching = deepcopy(left_right_matching)

            for right_point in unmatched_right_points:
                left_point = find_nearest_pair(
                    right_curve[right_point], left_curve
                )
                updated_matching[left_point].append(right_point)

            for key, value in updated_matching.items():
                updated_matching[key] = sorted(value)

            return updated_matching

        def reduce_interpolation(
            interpolated_points, matching, left_points, right_points
        ):
            def average_point(points):
                sumX = 0
                sumY = 0
                for point in points:
                    sumX += point["x"]
                    sumY += point["y"]

                return {"x": sumX / len(points), "y": sumY / len(points)}

            def compute_distance(point1, point2):
                return np.sqrt(
                    ((point1["x"] - point2["x"])) ** 2
                    + ((point1["y"] - point2["y"]) ** 2)
                )

            def minimize_segment(
                base_length, N, start_interpolated, stop_interpolated
            ):
                threshold = base_length / (2 * N)
                minimized = [interpolated_points[start_interpolated]]
                latest_pushed = start_interpolated
                for i in range(start_interpolated + 1, stop_interpolated):
                    distance = compute_distance(
                        interpolated_points[latest_pushed],
                        interpolated_points[i],
                    )

                    if distance >= threshold:
                        minimized.append(interpolated_points[i])
                        latest_pushed = i

                minimized.append(interpolated_points[stop_interpolated])

                if len(minimized) == 2:
                    distance = compute_distance(
                        interpolated_points[start_interpolated],
                        interpolated_points[stop_interpolated],
                    )

                    if distance < threshold:
                        return [average_point(minimized)]

                return minimized

            reduced = []
            interpolated_indexes = {}
            accumulated = 0
            for i in range(len(left_points)):
                interpolated_indexes[i] = []
                for _ in range(len(matching[i])):
                    interpolated_indexes[i].append(accumulated)
                    accumulated += 1

            def left_segment(start, stop):
                start_interpolated = interpolated_indexes[start][0]
                stop_interpolated = interpolated_indexes[stop][0]

                if start_interpolated == stop_interpolated:
                    reduced.append(interpolated_points[start_interpolated])
                    return

                base_length = curve_length(left_points[start : stop + 1])
                N = stop - start + 1

                reduced.extend(
                    minimize_segment(
                        base_length, N, start_interpolated, stop_interpolated
                    )
                )

            def right_segment(left_point):
                start = matching[left_point][0]
                stop = matching[left_point][-1]
                start_interpolated = interpolated_indexes[left_point][0]
                stop_interpolated = interpolated_indexes[left_point][-1]
                base_length = curve_length(right_points[start : stop + 1])
                N = stop - start + 1

                reduced.extend(
                    minimize_segment(
                        base_length, N, start_interpolated, stop_interpolated
                    )
                )

            previous_opened = None
            for i in range(len(left_points)):
                if len(matching[i]) == 1:
                    if previous_opened is not None:
                        if matching[i][0] == matching[previous_opened][0]:
                            continue
                        else:
                            start = previous_opened
                            stop = i - 1
                            left_segment(start, stop)
                            previous_opened = i
                    else:
                        previous_opened = i
                else:
                    if previous_opened is not None:
                        start = previous_opened
                        stop = i - 1
                        left_segment(start, stop)
                        previous_opened = None

                    right_segment(i)

            if previous_opened is not None:
                left_segment(previous_opened, len(left_points) - 1)

            return reduced

        left_points = to_points(left_position["points"])
        right_points = to_points(right_position["points"])
        left_offset_vec = curve_to_offset_vec(
            left_points, curve_length(left_points)
        )
        right_offset_vec = curve_to_offset_vec(
            right_points, curve_length(right_points)
        )

        matching = match_left_right(left_offset_vec, right_offset_vec)
        completed_matching = match_right_left(
            left_offset_vec, right_offset_vec, matching
        )

        interpolated_points = []
        for left_point_index, left_point in enumerate(left_points):
            for right_point_index in completed_matching[left_point_index]:
                right_point = right_points[right_point_index]
                interpolated_points.append(
                    {
                        "x": left_point["x"]
                        + (right_point["x"] - left_point["x"]) * offset,
                        "y": left_point["y"]
                        + (right_point["y"] - left_point["y"]) * offset,
                    }
                )

        reducedPoints = reduce_interpolation(
            interpolated_points, completed_matching, left_points, right_points
        )

        return to_array(reducedPoints).tolist()

    def polyshape_interpolation(shape0, shape1):
        shapes = []
        is_polygon = shape0["type"] == "polygon"
        if is_polygon:
            shape0["points"].extend(shape0["points"][:2])
            shape1["points"].extend(shape1["points"][:2])

        distance = shape1["frame"] - shape0["frame"]
        for frame in range(shape0["frame"] + 1, shape1["frame"]):
            offset = (frame - shape0["frame"]) / distance
            points = interpolate_position(shape0, shape1, offset)

            shapes.append(copy_shape(shape0, frame, points))

        if is_polygon:
            shape0["points"] = shape0["points"][:-2]
            shape1["points"] = shape1["points"][:-2]
            for shape in shapes:
                shape["points"] = shape["points"][:-2]

        return shapes

    def interpolate(shape0, shape1):
        is_same_type = shape0["type"] == shape1["type"]
        is_rectangle = shape0["type"] == "rectangle"
        is_cuboid = shape0["type"] == "cuboid"
        is_polygon = shape0["type"] == "polygon"
        is_polyline = shape0["type"] == "polyline"
        is_points = shape0["type"] == "points"

        if not is_same_type:
            raise NotImplementedError()

        shapes = []
        if is_rectangle or is_cuboid:
            shapes = simple_interpolation(shape0, shape1)
        elif is_points:
            shapes = points_interpolation(shape0, shape1)
        elif is_polygon or is_polyline:
            shapes = polyshape_interpolation(shape0, shape1)
        else:
            raise NotImplementedError()

        return shapes

    if not track_shapes:
        return []

    if len(track_shapes) == 1:
        track_shapes[0]["keyframe"] = True
        return track_shapes

    shapes = []
    curr_frame = track_shapes[0]["frame"]
    end_frame = track_shapes[-1]["frame"]
    prev_shape = {}
    for shape in track_shapes:
        if prev_shape:
            if shape["frame"] <= curr_frame:
                continue

            for attr in prev_shape["attributes"]:
                if attr["spec_id"] not in map(
                    lambda el: el["spec_id"], shape["attributes"]
                ):
                    shape["attributes"].append(deepcopy(attr))

            if not prev_shape["outside"]:
                shapes.extend(interpolate(prev_shape, shape))

        shape["keyframe"] = True
        shapes.append(shape)

        curr_frame = shape["frame"]
        prev_shape = shape

        if end_frame <= curr_frame:
            break

    if not prev_shape["outside"]:
        shape = deepcopy(prev_shape)
        shape["frame"] = end_frame
        shapes.extend(interpolate(prev_shape, shape))

    return shapes<|MERGE_RESOLUTION|>--- conflicted
+++ resolved
@@ -786,14 +786,9 @@
 
         if self.labels_path is not None and fos.isdir(self.labels_path):
             labels_paths_map = {
-<<<<<<< HEAD
                 os.path.splitext(p)[0]: fos.join(self.labels_path, p)
                 for p in fos.list_files(self.labels_path, recursive=True)
-=======
-                os.path.splitext(p)[0]: os.path.join(labels_path, p)
-                for p in etau.list_files(labels_path, recursive=True)
                 if etau.has_extension(p, ".xml")
->>>>>>> c0f7bdda
             }
         else:
             labels_paths_map = {}
@@ -4208,11 +4203,8 @@
         config = backend.config
         label_schema = config.label_schema
         occluded_attr = config.occluded_attr
-<<<<<<< HEAD
         media_field = config.media_field
-=======
         group_id_attr = config.group_id_attr
->>>>>>> c0f7bdda
         task_size = config.task_size
         cloud_manifest = config.cloud_manifest
         config.job_reviewers = self._parse_reviewers(config.job_reviewers)
