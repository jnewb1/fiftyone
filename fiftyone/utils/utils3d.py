--- conflicted
+++ resolved
@@ -5,10 +5,7 @@
 | `voxel51.com <https://voxel51.com/>`_
 |
 """
-<<<<<<< HEAD
-
-=======
->>>>>>> e4207410
+
 import contextlib
 import itertools
 import logging
@@ -446,15 +443,6 @@
 
 
 def _get_pcd_filepath_from_fo3d_scene(scene: Scene, scene_path: str):
-<<<<<<< HEAD
-    pcd_path = None
-
-    def _visit_node_dfs(node):
-        nonlocal pcd_path
-        if hasattr(node, "pcd_path") and node.flag_for_projection:
-            pcd_path = node.pcd_path
-        else:
-=======
     explicitly_flagged_pcd_path = None
     fallover_pcd_path = None
 
@@ -468,29 +456,21 @@
             if hasattr(node, "pcd_path"):
                 fallover_pcd_path = node.pcd_path
 
->>>>>>> e4207410
             for child in node.children:
                 _visit_node_dfs(child)
 
     _visit_node_dfs(scene)
 
-<<<<<<< HEAD
-    if pcd_path is None or fos.isabs(pcd_path):
-        return pcd_path
-
-    return fos.join(os.path.dirname(scene_path), pcd_path)
-=======
     pcd_path = (
         explicitly_flagged_pcd_path
         if explicitly_flagged_pcd_path
         else fallover_pcd_path
     )
 
-    if pcd_path is None or os.path.isabs(pcd_path):
+    if pcd_path is None or fos.isabs(pcd_path):
         return pcd_path
 
-    return os.path.join(os.path.dirname(scene_path), pcd_path)
->>>>>>> e4207410
+    return fos.join(os.path.dirname(scene_path), pcd_path)
 
 
 def compute_orthographic_projection_images(
@@ -1037,18 +1017,12 @@
             context.enter_context(media_exporter)
 
         pb = context.enter_context(fou.ProgressBar(progress=progress))
-<<<<<<< HEAD
         file_writer = context.enter_context(fos.FileWriter())
-=======
->>>>>>> e4207410
 
         for pcd_path in pb(pcd_paths):
             scene_path = _make_scene(
                 pcd_path,
-<<<<<<< HEAD
                 file_writer,
-=======
->>>>>>> e4207410
                 filename_maker=filename_maker,
                 media_exporter=media_exporter,
                 abs_paths=abs_paths,
@@ -1063,10 +1037,7 @@
 
 def _make_scene(
     pcd_path,
-<<<<<<< HEAD
     file_writer,
-=======
->>>>>>> e4207410
     filename_maker=None,
     media_exporter=None,
     abs_paths=False,
@@ -1086,16 +1057,10 @@
         if not rel_path.startswith(".."):
             pcd_path = rel_path
 
-<<<<<<< HEAD
     local_scene_path = file_writer.get_local_path(scene_path)
 
     scene = Scene()
     scene.add(Pointcloud("point cloud", pcd_path))
     scene.write(local_scene_path)
-=======
-    scene = Scene()
-    scene.add(Pointcloud("point cloud", pcd_path))
-    scene.write(scene_path)
->>>>>>> e4207410
 
     return scene_path