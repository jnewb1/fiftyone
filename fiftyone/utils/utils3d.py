--- conflicted
+++ resolved
@@ -440,17 +440,29 @@
 
 
 def _get_pcd_filepath_from_fo3d_scene(scene: Scene, scene_path: str):
-    pcd_path = None
+    explicitly_flagged_pcd_path = None
+    fallover_pcd_path = None
 
     def _visit_node_dfs(node):
-        nonlocal pcd_path
+        nonlocal explicitly_flagged_pcd_path
+        nonlocal fallover_pcd_path
+
         if hasattr(node, "pcd_path") and node.flag_for_projection:
-            pcd_path = node.pcd_path
+            explicitly_flagged_pcd_path = node.pcd_path
         else:
+            if hasattr(node, "pcd_path"):
+                fallover_pcd_path = node.pcd_path
+
             for child in node.children:
                 _visit_node_dfs(child)
 
     _visit_node_dfs(scene)
+
+    pcd_path = (
+        explicitly_flagged_pcd_path
+        if explicitly_flagged_pcd_path
+        else fallover_pcd_path
+    )
 
     if pcd_path is None or os.path.isabs(pcd_path):
         return pcd_path
@@ -549,40 +561,13 @@
         fov.validate_collection(samples, media_type=fom.GROUP)
         group_field = samples.group_field
 
-<<<<<<< HEAD
         view = samples.select_group_slices(in_group_slice).select_fields(
             group_field
         )
     else:
         view = samples.select_fields()
 
-    fov.validate_collection(view, media_type=fom.POINT_CLOUD)
-=======
-        three_d_view = samples.select_group_slices(in_group_slice)
-        fov.validate_collection(
-            three_d_view, media_type={fom.POINT_CLOUD, fom.THREE_D}
-        )
-        filepaths, groups = three_d_view.values(["filepath", group_field])
-    else:
-        try:
-            fov.validate_collection(samples, media_type=fom.THREE_D)
-        except ValueError:
-            fov.validate_collection(samples, media_type=fom.POINT_CLOUD)
-
-        three_d_view = samples
-
-        filepaths = three_d_view.values("filepath")
-        groups = itertools.repeat(None)
->>>>>>> eacb00c3
-
-    if three_d_view.media_type == fom.THREE_D:
-        # read through all the fo3d files, and collect point cloud filepaths
-        scenes = [Scene.from_fo3d(filepath) for filepath in filepaths]
-        scenes_filepaths = list(zip(scenes, filepaths))
-        filepaths = [
-            _get_pcd_filepath_from_fo3d_scene(scene, scene_path)
-            for scene, scene_path in scenes_filepaths
-        ]
+    fov.validate_collection(view, media_type={fom.POINT_CLOUD, fom.THREE_D})
 
     filename_maker = fou.UniqueFilenameMaker(
         output_dir=output_dir, rel_dir=rel_dir
@@ -591,27 +576,21 @@
     if out_group_slice is not None:
         out_samples = []
 
-<<<<<<< HEAD
     for sample in view.iter_samples(autosave=True, progress=progress):
+        projection_pcd_filepath = sample.filepath
+
+        if view.media_type == fom.THREE_D:
+            projection_pcd_filepath = _get_pcd_filepath_from_fo3d_scene(
+                Scene.from_fo3d(sample.filepath), sample.filepath
+            )
+
         image_path = filename_maker.get_output_path(
-            sample.filepath, output_ext=".png"
+            projection_pcd_filepath, output_ext=".png"
         )
-=======
-    all_metadata = []
-
-    with fou.ProgressBar(total=len(filepaths), progress=progress) as pb:
-        for filepath, group in pb(zip(filepaths, groups)):
-            if filepath is None:
-                continue
-
-            image_path = filename_maker.get_output_path(
-                filepath, output_ext=".png"
-            )
->>>>>>> eacb00c3
 
         try:
             img, metadata = compute_orthographic_projection_image(
-                sample.filepath,
+                projection_pcd_filepath,
                 size,
                 shading_mode=shading_mode,
                 colormap=colormap,
@@ -633,7 +612,6 @@
 
         sample[metadata_field] = metadata
 
-<<<<<<< HEAD
         if out_group_slice is not None:
             s = Sample(filepath=image_path)
             s[group_field] = sample[group_field].element(out_group_slice)
@@ -642,9 +620,6 @@
 
     if out_group_slice is not None:
         samples._root_dataset.add_samples(out_samples)
-=======
-    three_d_view.set_values(metadata_field, all_metadata)
->>>>>>> eacb00c3
 
 
 def compute_orthographic_projection_image(
