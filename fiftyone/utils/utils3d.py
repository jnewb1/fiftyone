--- conflicted
+++ resolved
@@ -1155,16 +1155,10 @@
         if not rel_path.startswith(".."):
             pcd_path = rel_path
 
-<<<<<<< HEAD
     local_scene_path = file_writer.get_local_path(scene_path)
 
-    scene = Scene()
-    scene.add(Pointcloud("point cloud", pcd_path))
-    scene.write(local_scene_path)
-=======
     scene = Scene(camera=PerspectiveCamera(up="Z"))
     scene.add(PointCloud("point cloud", pcd_path))
-    scene.write(scene_path)
->>>>>>> e4c39844
+    scene.write(local_scene_path)
 
     return scene_path