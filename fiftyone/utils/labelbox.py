--- conflicted
+++ resolved
@@ -685,15 +685,11 @@
         project_name = config.project_name
         members = config.members
         classes_as_attrs = config.classes_as_attrs
-<<<<<<< HEAD
+        iam_integration_name = config.iam_integration_name
         is_video = (samples.media_type == fomm.VIDEO) or (
             samples.media_type == fomm.GROUP
             and samples.group_media_types[samples.group_slice] == fomm.VIDEO
         )
-=======
-        iam_integration_name = config.iam_integration_name
-        is_video = samples.media_type == fomm.VIDEO
->>>>>>> beb06600
 
         for label_field, label_info in label_schema.items():
             if label_info["existing_field"]:
