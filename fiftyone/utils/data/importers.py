--- conflicted
+++ resolved
@@ -675,17 +675,12 @@
                     "Data manifest '%s' does not exist" % data_path
                 )
 
-<<<<<<< HEAD
             data_map = fos.read_json(data_path)
-            return {to_uuid(k): v for k, v in data_map.items()}
-=======
-            data_map = etas.read_json(data_path)
             data_root = os.path.dirname(data_path)
             return {
                 to_uuid(k): os.path.join(data_root, v)
                 for k, v in data_map.items()
             }
->>>>>>> a6228840
 
         if not fos.isdir(data_path):
             raise ValueError("Data directory '%s' does not exist" % data_path)
@@ -2153,11 +2148,8 @@
     def setup(self):
         samples = []
         classes = set()
-<<<<<<< HEAD
         sep = fos.sep(self.dataset_dir)
-=======
         whitelist = set(self.classes) if self.classes is not None else None
->>>>>>> a6228840
 
         for relpath in fos.list_files(self.dataset_dir, recursive=True):
             chunks = relpath.split(sep, 1)
@@ -2181,17 +2173,15 @@
 
         samples = self._preprocess_list(samples)
 
-<<<<<<< HEAD
         if self.compute_metadata:
             metadata_map = self._get_remote_metadata([s[0] for s in samples])
         else:
             metadata_map = {}
-=======
+
         if whitelist is not None:
             classes = self.classes
         else:
             classes = sorted(classes)
->>>>>>> a6228840
 
         self._samples = samples
         self._metadata_map = metadata_map
@@ -2312,11 +2302,8 @@
     def setup(self):
         samples = []
         classes = set()
-<<<<<<< HEAD
         sep = fos.sep(self.dataset_dir)
-=======
         whitelist = set(self.classes) if self.classes is not None else None
->>>>>>> a6228840
 
         for relpath in fos.list_files(self.dataset_dir, recursive=True):
             chunks = relpath.split(sep, 1)
