"""
Dataset importers.

| Copyright 2017-2022, Voxel51, Inc.
| `voxel51.com <https://voxel51.com/>`_
|
"""
from copy import copy
import inspect
import logging
import os
import random

from bson import json_util
import cv2

import eta.core.datasets as etad
import eta.core.image as etai
import eta.core.utils as etau
import eta.core.video as etav

import fiftyone.core.annotation as foa
import fiftyone.core.brain as fob
import fiftyone.core.dataset as fod
import fiftyone.core.evaluation as foe
import fiftyone.core.frame as fof
import fiftyone.core.labels as fol
import fiftyone.core.metadata as fom
import fiftyone.core.media as fomm
import fiftyone.core.odm as foo
import fiftyone.core.runs as fors
from fiftyone.core.sample import Sample
import fiftyone.core.storage as fos
import fiftyone.core.utils as fou
import fiftyone.migrations as fomi
import fiftyone.types as fot

from .parsers import (
    FiftyOneImageClassificationSampleParser,
    FiftyOneTemporalDetectionSampleParser,
    FiftyOneImageDetectionSampleParser,
    FiftyOneImageLabelsSampleParser,
    FiftyOneVideoLabelsSampleParser,
)


logger = logging.getLogger(__name__)


def import_samples(
    dataset,
    dataset_importer,
    label_field=None,
    tags=None,
    expand_schema=True,
    add_info=True,
):
    """Adds the samples from the given :class:`DatasetImporter` to the dataset.

    See :ref:`this guide <custom-dataset-importer>` for more details about
    importing datasets in custom formats by defining your own
    :class:`DatasetImporter`.

    Args:
        dataset: a :class:`fiftyone.core.dataset.Dataset`
        dataset_importer: a :class:`DatasetImporter`
        label_field (None): controls the field(s) in which imported labels are
            stored. Only applicable if ``dataset_importer`` is a
            :class:`LabeledImageDatasetImporter` or
            :class:`LabeledVideoDatasetImporter`. If the importer produces a
            single :class:`fiftyone.core.labels.Label` instance per
            sample/frame, this argument specifies the name of the field to use;
            the default is ``"ground_truth"``. If the importer produces a
            dictionary of labels per sample, this argument specifies a string
            prefix to prepend to each label key; the default in this case is to
            directly use the keys of the imported label dictionaries as field
            names
        tags (None): an optional tag or iterable of tags to attach to each
            sample
        expand_schema (True): whether to dynamically add new sample fields
            encountered to the dataset schema. If False, an error is raised
            if a sample's schema is not a subset of the dataset schema
        add_info (True): whether to add dataset info from the importer (if
            any) to the dataset

    Returns:
        a list of IDs of the samples that were added to the dataset
    """
    if etau.is_str(tags):
        tags = [tags]
    elif tags is not None:
        tags = list(tags)

    dataset_importer = _handle_legacy_formats(dataset_importer)

    # Batch imports
    if isinstance(dataset_importer, BatchDatasetImporter):
        # @todo support `expand_schema=False` here?
        if not expand_schema:
            logger.warning(
                "`expand_schema=False` is not supported for %s instances",
                BatchDatasetImporter,
            )

        if not add_info:
            logger.warning(
                "`add_info=False` is not supported for %s instances",
                BatchDatasetImporter,
            )

        with dataset_importer:
            return dataset_importer.import_samples(dataset, tags=tags)

    #
    # Non-batch imports
    #

    with dataset_importer:
        parse_sample, expand_schema = _build_parse_sample_fcn(
            dataset, dataset_importer, label_field, tags, expand_schema
        )

        try:
            num_samples = len(dataset_importer)
        except:
            num_samples = None

        samples = map(parse_sample, iter(dataset_importer))
        sample_ids = dataset.add_samples(
            samples, expand_schema=expand_schema, num_samples=num_samples
        )

        if add_info and dataset_importer.has_dataset_info:
            info = dataset_importer.get_dataset_info()
            if info:
                parse_dataset_info(dataset, info)

        if isinstance(dataset_importer, LegacyFiftyOneDatasetImporter):
            dataset_importer.import_run_results(dataset)

    return sample_ids


def merge_samples(
    dataset,
    dataset_importer,
    label_field=None,
    tags=None,
    key_field="filepath",
    key_fcn=None,
    skip_existing=False,
    insert_new=True,
    fields=None,
    omit_fields=None,
    merge_lists=True,
    overwrite=True,
    expand_schema=True,
    add_info=True,
):
    """Merges the samples from the given :class:`DatasetImporter` into the
    dataset.

    See :ref:`this guide <custom-dataset-importer>` for more details about
    importing datasets in custom formats by defining your own
    :class:`DatasetImporter`.

    By default, samples with the same absolute ``filepath`` are merged, but you
    can customize this behavior via the ``key_field`` and ``key_fcn``
    parameters. For example, you could set
    ``key_fcn = lambda sample: os.path.basename(sample.filepath)`` to merge
    samples with the same base filename.

    The behavior of this method is highly customizable. By default, all
    top-level fields from the imported samples are merged in, overwriting any
    existing values for those fields, with the exception of list fields
    (e.g., ``tags``) and label list fields (e.g.,
    :class:`fiftyone.core.labels.Detections` fields), in which case the
    elements of the lists themselves are merged. In the case of label list
    fields, labels with the same ``id`` in both collections are updated rather
    than duplicated.

    To avoid confusion between missing fields and fields whose value is
    ``None``, ``None``-valued fields are always treated as missing while
    merging.

    This method can be configured in numerous ways, including:

    -   Whether existing samples should be modified or skipped
    -   Whether new samples should be added or omitted
    -   Whether new fields can be added to the dataset schema
    -   Whether list fields should be treated as ordinary fields and merged as
        a whole rather than merging their elements
    -   Whether to merge only specific fields, or all but certain fields
    -   Mapping input fields to different field names of this dataset

    Args:
        dataset: a :class:`fiftyone.core.dataset.Dataset`
        dataset_importer: a :class:`DatasetImporter`
        label_field (None): controls the field(s) in which imported labels are
            stored. Only applicable if ``dataset_importer`` is a
            :class:`LabeledImageDatasetImporter` or
            :class:`LabeledVideoDatasetImporter`. If the importer produces a
            single :class:`fiftyone.core.labels.Label` instance per
            sample/frame, this argument specifies the name of the field to use;
            the default is ``"ground_truth"``. If the importer produces a
            dictionary of labels per sample, this argument specifies a string
            prefix to prepend to each label key; the default in this case is to
            directly use the keys of the imported label dictionaries as field
            names
        tags (None): an optional tag or iterable of tags to attach to each
            sample
        key_field ("filepath"): the sample field to use to decide whether to
            join with an existing sample
        key_fcn (None): a function that accepts a
            :class:`fiftyone.core.sample.Sample` instance and computes a key to
            decide if two samples should be merged. If a ``key_fcn`` is
            provided, ``key_field`` is ignored
        skip_existing (False): whether to skip existing samples (True) or merge
            them (False)
        insert_new (True): whether to insert new samples (True) or skip them
            (False)
        fields (None): an optional field or iterable of fields to which to
            restrict the merge. If provided, fields other than these are
            omitted from ``samples`` when merging or adding samples. One
            exception is that ``filepath`` is always included when adding new
            samples, since the field is required. This can also be a dict
            mapping field names of the input collection to field names of this
            dataset
        omit_fields (None): an optional field or iterable of fields to exclude
            from the merge. If provided, these fields are omitted from imported
            samples, if present. One exception is that ``filepath`` is always
            included when adding new samples, since the field is required
        merge_lists (True): whether to merge the elements of list fields
            (e.g., ``tags``) and label list fields (e.g.,
            :class:`fiftyone.core.labels.Detections` fields) rather than
            merging the entire top-level field like other field types. For
            label lists fields, existing :class:`fiftyone.core.label.Label`
            elements are either replaced (when ``overwrite`` is True) or kept
            (when ``overwrite`` is False) when their ``id`` matches a label
            from the provided samples
        overwrite (True): whether to overwrite (True) or skip (False) existing
            fields and label elements
        expand_schema (True): whether to dynamically add new fields encountered
            to the dataset schema. If False, an error is raised if a sample's
            schema is not a subset of the dataset schema
        add_info (True): whether to add dataset info from the importer (if any)
            to the dataset
    """
    if etau.is_str(tags):
        tags = [tags]
    elif tags is not None:
        tags = list(tags)

    dataset_importer = _handle_legacy_formats(dataset_importer)

    #
    # Batch imports
    #

    if isinstance(dataset_importer, BatchDatasetImporter):
        tmp = fod.Dataset()
        with dataset_importer:
            dataset_importer.import_samples(tmp, tags=tags)

        dataset.merge_samples(
            tmp,
            key_field=key_field,
            key_fcn=key_fcn,
            skip_existing=skip_existing,
            insert_new=insert_new,
            fields=fields,
            omit_fields=omit_fields,
            merge_lists=merge_lists,
            overwrite=overwrite,
            expand_schema=expand_schema,
            include_info=add_info,
            overwrite_info=True,
        )

        tmp.delete()

        return

    #
    # Non-batch imports
    #

    with dataset_importer:
        parse_sample, expand_schema = _build_parse_sample_fcn(
            dataset, dataset_importer, label_field, tags, expand_schema
        )

        try:
            num_samples = len(dataset_importer)
        except:
            num_samples = None

        samples = map(parse_sample, iter(dataset_importer))

        dataset.merge_samples(
            samples,
            key_field=key_field,
            key_fcn=key_fcn,
            skip_existing=skip_existing,
            insert_new=insert_new,
            fields=fields,
            omit_fields=omit_fields,
            merge_lists=merge_lists,
            overwrite=overwrite,
            expand_schema=expand_schema,
            num_samples=num_samples,
        )

        if add_info and dataset_importer.has_dataset_info:
            info = dataset_importer.get_dataset_info()
            if info:
                parse_dataset_info(dataset, info)

        if isinstance(dataset_importer, LegacyFiftyOneDatasetImporter):
            dataset_importer.import_run_results(dataset)


def _handle_legacy_formats(dataset_importer):
    if (
        isinstance(dataset_importer, FiftyOneDatasetImporter)
        and dataset_importer._is_legacy_format_data()
    ):
        logger.debug(
            "Found data in LegacyFiftyOneDataset format; converting to legacy "
            "importer now"
        )
        return dataset_importer._to_legacy_importer()

    return dataset_importer


def _build_parse_sample_fcn(
    dataset, dataset_importer, label_field, tags, expand_schema
):
    if isinstance(dataset_importer, GenericSampleDatasetImporter):
        # Generic sample dataset

        #
        # If the importer provides a sample field schema, apply it now
        #
        # This is more efficient than adding samples with
        # `expand_schema == True`. Also, ensures that all fields exist with
        # the appropriate types, even if all of the imported samples have
        # `None` values
        #
        if expand_schema and dataset_importer.has_sample_field_schema:
            dataset._apply_field_schema(
                dataset_importer.get_sample_field_schema()
            )
            expand_schema = False

        def parse_sample(sample):
            if tags:
                sample.tags.extend(tags)

            return sample

    elif isinstance(dataset_importer, UnlabeledImageDatasetImporter):
        # Unlabeled image dataset

        # The schema never needs expanding when importing unlabeled samples
        expand_schema = False

        def parse_sample(sample):
            image_path, image_metadata = sample
            return Sample(
                filepath=image_path, metadata=image_metadata, tags=tags,
            )

    elif isinstance(dataset_importer, UnlabeledVideoDatasetImporter):
        # Unlabeled video dataset

        # The schema never needs expanding when importing unlabeled samples
        expand_schema = False

        def parse_sample(sample):
            video_path, video_metadata = sample
            return Sample(
                filepath=video_path, metadata=video_metadata, tags=tags,
            )

    elif isinstance(dataset_importer, LabeledImageDatasetImporter):
        # Labeled image dataset

        if label_field:
            label_key = lambda k: label_field + "_" + k
        else:
            label_field = "ground_truth"
            label_key = lambda k: k

        def parse_sample(sample):
            image_path, image_metadata, label = sample
            sample = Sample(
                filepath=image_path, metadata=image_metadata, tags=tags,
            )

            if isinstance(label, dict):
                sample.update_fields(
                    {label_key(k): v for k, v in label.items()}
                )
            elif label is not None:
                sample[label_field] = label

            return sample

        # Optimization: if we can deduce exactly what fields will be added
        # during import, we declare them now and set `expand_schema` to False
        try:
            can_expand_now = issubclass(dataset_importer.label_cls, fol.Label)
        except:
            can_expand_now = False

        if expand_schema and can_expand_now:
            dataset._ensure_label_field(
                label_field, dataset_importer.label_cls
            )
            expand_schema = False

    elif isinstance(dataset_importer, LabeledVideoDatasetImporter):
        # Labeled video dataset

        if label_field:
            label_key = lambda k: label_field + "_" + k
        else:
            label_field = "ground_truth"
            label_key = lambda k: k

        def parse_sample(sample):
            video_path, video_metadata, label, frames = sample

            sample = Sample(
                filepath=video_path, metadata=video_metadata, tags=tags,
            )

            if isinstance(label, dict):
                sample.update_fields(
                    {label_key(k): v for k, v in label.items()}
                )
            elif label is not None:
                sample[label_field] = label

            if frames is not None:
                frame_labels = {}

                for frame_number, _label in frames.items():
                    if isinstance(_label, dict):
                        frame_labels[frame_number] = {
                            label_key(field_name): label
                            for field_name, label in _label.items()
                        }
                    elif _label is not None:
                        frame_labels[frame_number] = {label_field: _label}

                sample.frames.merge(frame_labels)

            return sample

    else:
        raise ValueError(
            "Unsupported DatasetImporter type %s" % type(dataset_importer)
        )

    return parse_sample, expand_schema


def build_dataset_importer(
    dataset_type, strip_none=True, warn_unused=True, name=None, **kwargs
):
    """Builds the :class:`DatasetImporter` instance for the given parameters.

    Args:
        dataset_type: the :class:`fiftyone.types.dataset_types.Dataset` type
        strip_none (True): whether to exclude None-valued items from ``kwargs``
        warn_unused (True): whether to issue warnings for any non-None unused
            parameters encountered
        name (None): the name of the dataset being imported into, if known
        **kwargs: keyword arguments to pass to the dataset importer's
            constructor via ``DatasetImporter(**kwargs)``

    Returns:
        a tuple of:

        -   the :class:`DatasetImporter` instance
        -   a dict of unused keyword arguments
    """
    if dataset_type is None:
        raise ValueError(
            "You must provide a `dataset_type` in order to build a dataset "
            "importer"
        )

    if inspect.isclass(dataset_type):
        dataset_type = dataset_type()

    # If we're importing TFRecords, they must be unpacked into an `images_dir`
    # during import
    if (
        isinstance(
            dataset_type,
            (fot.TFImageClassificationDataset, fot.TFObjectDetectionDataset),
        )
        and "images_dir" not in kwargs
    ):
        if name is None:
            name = fod.get_default_dataset_name()

        images_dir = fod.get_default_dataset_dir(name)
        logger.info(
            "Unpacking images to '%s'. Pass the `images_dir` parameter to "
            "customize this",
            images_dir,
        )
        kwargs["images_dir"] = images_dir

    dataset_importer_cls = dataset_type.get_dataset_importer_cls()

    if strip_none:
        kwargs = {k: v for k, v in kwargs.items() if v is not None}

    kwargs, unused_kwargs = fou.extract_kwargs_for_class(
        dataset_importer_cls, kwargs
    )

    try:
        dataset_importer = dataset_importer_cls(**kwargs)
    except Exception as e:
        raise ValueError(
            "Failed to construct importer of type %s using the provided "
            "parameters. See above for the error. You may need to supply "
            "additional mandatory arguments. Please consult the documentation "
            "of %s to learn more"
            % (dataset_importer_cls, dataset_importer_cls)
        ) from e

    if warn_unused:
        for key, value in unused_kwargs.items():
            if value is not None:
                logger.warning(
                    "Ignoring unsupported parameter '%s' for importer type %s",
                    key,
                    dataset_importer_cls,
                )

    return dataset_importer, unused_kwargs


def parse_dataset_info(dataset, info, overwrite=True):
    """Parses the info returned by :meth:`DatasetImporter.get_dataset_info` and
    stores it on the relevant properties of the dataset.

    Args:
        dataset: a :class:`fiftyone.core.dataset.Dataset`
        info: an info dict
        overwrite (True): whether to overwrite existing dataset info fields
    """
    classes = info.pop("classes", None)
    if isinstance(classes, dict):
        if overwrite:
            dataset.classes.update(classes)
        else:
            _update_no_overwrite(dataset.classes, classes)
    elif isinstance(classes, list):
        if overwrite or not dataset.default_classes:
            dataset.default_classes = classes

    default_classes = info.pop("default_classes", None)
    if default_classes is not None:
        if overwrite or not dataset.default_classes:
            dataset.default_classes = default_classes

    mask_targets = info.pop("mask_targets", None)
    if mask_targets is not None:
        mask_targets = dataset._parse_mask_targets(mask_targets)
        if overwrite:
            dataset.mask_targets.update(mask_targets)
        else:
            _update_no_overwrite(dataset.mask_targets, mask_targets)

    default_mask_targets = info.pop("default_mask_targets", None)
    if default_mask_targets is not None:
        if overwrite or not dataset.default_mask_targets:
            dataset.default_mask_targets = dataset._parse_default_mask_targets(
                default_mask_targets
            )

    if overwrite:
        dataset.info.update(info)
    else:
        _update_no_overwrite(dataset.info, info)

    dataset.save()


def _update_no_overwrite(d, dnew):
    d.update({k: v for k, v in dnew.items() if k not in d})


class ImportPathsMixin(object):
    """Mixin for :class:`DatasetImporter` classes that provides convenience
    methods for parsing the ``data_path`` and ``labels_path`` parameters
    supported by many importers.
    """

    @staticmethod
    def _parse_data_path(dataset_dir=None, data_path=None, default=None):
        """Helper function that computes default values for the ``data_path``
        parameter supported by many importers.
        """
        if data_path is None:
            if dataset_dir is not None:
                data_path = default

        if isinstance(data_path, dict):
            return data_path

        if data_path is not None:
            data_path = os.path.expanduser(data_path)

            if not fos.isabs(data_path) and dataset_dir is not None:
                dataset_dir = fos.normalize_path(dataset_dir)
                data_path = fos.join(dataset_dir, data_path)
            else:
                data_path = fos.normalize_path(data_path)

            if not fos.exists(data_path):
                if fos.isfile(data_path + ".json"):
                    data_path += ".json"

        return data_path

    @staticmethod
    def _parse_labels_path(dataset_dir=None, labels_path=None, default=None):
        """Helper function that computes default values for the ``labels_path``
        parameter supported by many importers.
        """
        if labels_path is None:
            if dataset_dir is not None:
                labels_path = default

        if labels_path is not None:
            labels_path = os.path.expanduser(labels_path)

            if not fos.isabs(labels_path) and dataset_dir is not None:
                dataset_dir = fos.normalize_path(dataset_dir)
                labels_path = fos.join(dataset_dir, labels_path)
            else:
                labels_path = fos.normalize_path(labels_path)

        return labels_path

    @staticmethod
    def _load_data_map(data_path, ignore_exts=False, recursive=False):
        """Helper function that parses either a data directory or a data
        manifest file into a UUID -> filepath map.
        """
        if ignore_exts:
            to_uuid = lambda p: os.path.splitext(p)[0]
        else:
            to_uuid = lambda p: p

        if isinstance(data_path, dict):
            return {to_uuid(k): v for k, v in data_path.items()}

        if not data_path:
            return {}

        if data_path.endswith(".json"):
            if not fos.isfile(data_path):
                raise ValueError(
                    "Data manifest '%s' does not exist" % data_path
                )

<<<<<<< HEAD
            data_map = fos.read_json(data_path)
            return {to_uuid(k): v for k, v in data_map.items()}
=======
            data_map = etas.read_json(data_path)
            data_root = os.path.dirname(data_path)
            return {
                to_uuid(k): os.path.join(data_root, v)
                for k, v in data_map.items()
            }
>>>>>>> 5d33fa20

        if not fos.isdir(data_path):
            raise ValueError("Data directory '%s' does not exist" % data_path)

        return {
            to_uuid(p): fos.join(data_path, p)
            for p in fos.list_files(data_path, recursive=recursive)
        }


class DatasetImporter(object):
    """Base interface for importing datasets stored on disk into FiftyOne.

    Typically, dataset importers should implement the parameters documented on
    this class, although this is not mandatory.

    See :ref:`this page <writing-a-custom-dataset-importer>` for information
    about implementing/using dataset importers.

    .. automethod:: __len__
    .. automethod:: __next__

    Args:
        dataset_dir (None): the dataset directory. This may be optional for
            some importers
        shuffle (False): whether to randomly shuffle the order in which the
            samples are imported
        seed (None): a random seed to use when shuffling
        max_samples (None): a maximum number of samples to import. By default,
            all samples are imported
    """

    def __init__(
        self, dataset_dir=None, shuffle=False, seed=None, max_samples=None
    ):
        if dataset_dir is not None:
            dataset_dir = fos.normalize_path(dataset_dir)

        self.dataset_dir = dataset_dir
        self.shuffle = shuffle
        self.seed = seed
        self.max_samples = max_samples

    def __enter__(self):
        self.setup()
        return self

    def __exit__(self, *args):
        self.close(*args)

    def __iter__(self):
        return self

    def __len__(self):
        """The total number of samples that will be imported.

        Raises:
            TypeError: if the total number is not known
        """
        raise TypeError(
            "The number of samples in this %s is not known a priori"
            % type(self)
        )

    def __next__(self):
        """Returns information about the next sample in the dataset.

        Returns:
            subclass-specific information for the sample

        Raises:
            StopIteration: if there are no more samples to import
        """
        raise NotImplementedError("subclass must implement __next__()")

    @property
    def has_dataset_info(self):
        """Whether this importer produces a dataset info dictionary."""
        raise NotImplementedError("subclass must implement has_dataset_info")

    def setup(self):
        """Performs any necessary setup before importing the first sample in
        the dataset.

        This method is called when the importer's context manager interface is
        entered, :func:`DatasetImporter.__enter__`.
        """
        pass

    def get_dataset_info(self):
        """Returns the dataset info for the dataset.

        By convention, this method should be called after all samples in the
        dataset have been imported.

        Returns:
            a dict of dataset info
        """
        if not self.has_dataset_info:
            raise ValueError(
                "This %s does not provide dataset info" % type(self)
            )

        raise NotImplementedError("subclass must implement get_dataset_info()")

    def close(self, *args):
        """Performs any necessary actions after the last sample has been
        imported.

        This method is called when the importer's context manager interface is
        exited, :func:`DatasetImporter.__exit__`.

        Args:
            *args: the arguments to :func:`DatasetImporter.__exit__`
        """
        pass

    def _preprocess_list(self, l):
        """Internal utility that preprocesses the given list---which is
        presumed to be a list defining the samples that should be imported---by
        applying the values of the ``shuffle``, ``seed``, and ``max_samples``
        parameters of the importer.

        Args:
            l: a list

        Returns:
            a processed copy of the list
        """
        if self.shuffle:
            if self.seed is not None:
                random.seed(self.seed)

            l = copy(l)
            random.shuffle(l)

        if self.max_samples is not None:
            l = l[: self.max_samples]

        return l

    def _get_remote_metadata(self, filepaths, keys=None):
        """Internal utility that efficiently pre-computes metadata for any
        remote paths among the provided paths.

        Args:
            filepaths: a list of filepaths or dict mapping keys to filepaths
            keys (None): an optional subset of keys for which to get metadata.
                Only applicable when ``filepaths`` is a dict

        Returns:
            a dict mapping filepaths (or keys, if ``filepaths`` was a dict) to
            :class:`fiftyone.core.metadata.Metadata` instances for remote files
        """
        if isinstance(filepaths, dict):
            if keys is not None:
                filepaths = {k: filepaths[k] for k in keys}

            keys_map = {
                p: k for k, p in filepaths.items() if not fos.is_local(p)
            }
            remote_paths = list(keys_map.keys())
        else:
            keys_map = None
            remote_paths = [p for p in filepaths is not fos.is_local(p)]

        if not remote_paths:
            return {}

        logger.info("Computing metadata...")
        metadata = fom.get_metadata(remote_paths, skip_failures=False)

        if keys_map is not None:
            metadata = {keys_map[p]: m for p, m in metadata.items()}

        return metadata


class BatchDatasetImporter(DatasetImporter):
    """Base interface for importers that load all of their samples in a single
    call to :meth:`import_samples`.

    This interface allows for greater efficiency for import formats that
    handle aggregating over the samples themselves.

    Typically, dataset importers should implement the parameters documented on
    this class, although this is not mandatory.

    Args:
        dataset_dir (None): the dataset directory. This may be optional for
            some importers
        shuffle (False): whether to randomly shuffle the order in which the
            samples are imported
        seed (None): a random seed to use when shuffling
        max_samples (None): a maximum number of samples to import. By default,
            all samples are imported
    """

    def __next__(self):
        raise ValueError(
            "%s instances cannot be iterated over. Use import_samples() "
            "instead" % type(self)
        )

    @property
    def has_dataset_info(self):
        return False

    def import_samples(self, dataset, tags=None):
        """Imports the samples into the given dataset.

        Args:
            dataset: a :class:`fiftyone.core.dataset.Dataset`
            tags (None): an optional list of tags to attach to each sample

        Returns:
            a list of IDs of the samples that were added to the dataset
        """
        raise NotImplementedError("subclass must implement import_samples()")


class GenericSampleDatasetImporter(DatasetImporter):
    """Interface for importing datasets that contain arbitrary
    :class:`fiftyone.core.sample.Sample` instances.

    Typically, dataset importers should implement the parameters documented on
    this class, although this is not mandatory.

    See :ref:`this page <writing-a-custom-dataset-importer>` for information
    about implementing/using dataset importers.

    .. automethod:: __len__
    .. automethod:: __next__

    Args:
        dataset_dir (None): the dataset directory. This may be optional for
            some importers
        shuffle (False): whether to randomly shuffle the order in which the
            samples are imported
        seed (None): a random seed to use when shuffling
        max_samples (None): a maximum number of samples to import. By default,
            all samples are imported
    """

    def __next__(self):
        """Returns information about the next sample in the dataset.

        Returns:
            a :class:`fiftyone.core.sample.Sample` instance

        Raises:
            StopIteration: if there are no more samples to import
        """
        raise NotImplementedError("subclass must implement __next__()")

    @property
    def has_sample_field_schema(self):
        """Whether this importer produces a sample field schema."""
        raise NotImplementedError("subclass must implement has_dataset_info")

    def get_sample_field_schema(self):
        """Returns dictionary describing the field schema of the samples loaded
        by this importer.

        The returned dictionary should map field names to to string
        representations of :class:`fiftyone.core.fields.Field` instances
        generated by ``str(field)``.

        Returns:
            a dict
        """
        if not self.has_sample_field_schema:
            raise ValueError(
                "This '%s' does not provide a sample field schema"
                % etau.get_class_name(self)
            )

        raise NotImplementedError(
            "subclass must implement get_sample_field_schema()"
        )


class UnlabeledImageDatasetImporter(DatasetImporter):
    """Interface for importing datasets of unlabeled image samples.

    Typically, dataset importers should implement the parameters documented on
    this class, although this is not mandatory.

    See :ref:`this page <writing-a-custom-dataset-importer>` for information
    about implementing/using dataset importers.

    .. automethod:: __len__
    .. automethod:: __next__

    Args:
        dataset_dir (None): the dataset directory. This may be optional for
            some importers
        shuffle (False): whether to randomly shuffle the order in which the
            samples are imported
        seed (None): a random seed to use when shuffling
        max_samples (None): a maximum number of samples to import. By default,
            all samples are imported
    """

    def __next__(self):
        """Returns information about the next sample in the dataset.

        Returns:
            an ``(image_path, image_metadata)`` tuple, where

            -   ``image_path``: the path to the image on disk
            -   ``image_metadata``: an
                :class:`fiftyone.core.metadata.ImageMetadata` instances for the
                image, or ``None`` if :meth:`has_image_metadata` is ``False``

        Raises:
            StopIteration: if there are no more samples to import
        """
        raise NotImplementedError("subclass must implement __next__()")

    @property
    def has_image_metadata(self):
        """Whether this importer produces
        :class:`fiftyone.core.metadata.ImageMetadata` instances for each image.
        """
        raise NotImplementedError("subclass must implement has_image_metadata")


class UnlabeledVideoDatasetImporter(DatasetImporter):
    """Interface for importing datasets of unlabeled video samples.

    Typically, dataset importers should implement the parameters documented on
    this class, although this is not mandatory.

    See :ref:`this page <writing-a-custom-dataset-importer>` for information
    about implementing/using dataset importers.

    .. automethod:: __len__
    .. automethod:: __next__

    Args:
        dataset_dir (None): the dataset directory. This may be optional for
            some importers
        shuffle (False): whether to randomly shuffle the order in which the
            samples are imported
        seed (None): a random seed to use when shuffling
        max_samples (None): a maximum number of samples to import. By default,
            all samples are imported
    """

    def __next__(self):
        """Returns information about the next sample in the dataset.

        Returns:
            an ``(video_path, video_metadata)`` tuple, where

            -   ``video_path``: the path to the video on disk
            -   ``video_metadata``: an
                :class:`fiftyone.core.metadata.VideoMetadata` instances for the
                video, or ``None`` if :meth:`has_video_metadata` is ``False``

        Raises:
            StopIteration: if there are no more samples to import
        """
        raise NotImplementedError("subclass must implement __next__()")

    @property
    def has_video_metadata(self):
        """Whether this importer produces
        :class:`fiftyone.core.metadata.VideoMetadata` instances for each video.
        """
        raise NotImplementedError("subclass must implement has_video_metadata")


class LabeledImageDatasetImporter(DatasetImporter):
    """Interface for importing datasets of labeled image samples.

    Typically, dataset importers should implement the parameters documented on
    this class, although this is not mandatory.

    See :ref:`this page <writing-a-custom-dataset-importer>` for information
    about implementing/using dataset importers.

    .. automethod:: __len__
    .. automethod:: __next__

    Args:
        dataset_dir (None): the dataset directory. This may be optional for
            some importers
        shuffle (False): whether to randomly shuffle the order in which the
            samples are imported
        seed (None): a random seed to use when shuffling
        max_samples (None): a maximum number of samples to import. By default,
            all samples are imported
    """

    def __next__(self):
        """Returns information about the next sample in the dataset.

        Returns:
            an  ``(image_path, image_metadata, label)`` tuple, where

            -   ``image_path``: the path to the image on disk
            -   ``image_metadata``: an
                :class:`fiftyone.core.metadata.ImageMetadata` instances for the
                image, or ``None`` if :meth:`has_image_metadata` is ``False``
            -   ``label``: an instance of :meth:`label_cls`, or a dictionary
                mapping field names to :class:`fiftyone.core.labels.Label`
                instances, or ``None`` if the sample is unlabeled

        Raises:
            StopIteration: if there are no more samples to import
        """
        raise NotImplementedError("subclass must implement __next__()")

    @property
    def has_image_metadata(self):
        """Whether this importer produces
        :class:`fiftyone.core.metadata.ImageMetadata` instances for each image.
        """
        raise NotImplementedError("subclass must implement has_image_metadata")

    @property
    def label_cls(self):
        """The :class:`fiftyone.core.labels.Label` class(es) returned by this
        importer.

        This can be any of the following:

        -   a :class:`fiftyone.core.labels.Label` class. In this case, the
            importer is guaranteed to return labels of this type
        -   a list or tuple of :class:`fiftyone.core.labels.Label` classes. In
            this case, the importer can produce a single label field of any of
            these types
        -   a dict mapping keys to :class:`fiftyone.core.labels.Label` classes.
            In this case, the importer will return label dictionaries with keys
            and value-types specified by this dictionary. Not all keys need be
            present in the imported labels
        -   ``None``. In this case, the importer makes no guarantees about the
            labels that it may return
        """
        raise NotImplementedError("subclass must implement label_cls")


class LabeledVideoDatasetImporter(DatasetImporter):
    """Interface for importing datasets of labeled video samples.

    Typically, dataset importers should implement the parameters documented on
    this class, although this is not mandatory.

    See :ref:`this page <writing-a-custom-dataset-importer>` for information
    about implementing/using dataset importers.

    .. automethod:: __len__
    .. automethod:: __next__

    Args:
        dataset_dir (None): the dataset directory. This may be optional for
            some importers
        shuffle (False): whether to randomly shuffle the order in which the
            samples are imported
        seed (None): a random seed to use when shuffling
        max_samples (None): a maximum number of samples to import. By default,
            all samples are imported
    """

    def __next__(self):
        """Returns information about the next sample in the dataset.

        Returns:
            an  ``(video_path, video_metadata, labels, frames)`` tuple, where

            -   ``video_path``: the path to the video on disk
            -   ``video_metadata``: an
                :class:`fiftyone.core.metadata.VideoMetadata` instances for the
                video, or ``None`` if :meth:`has_video_metadata` is ``False``
            -   ``labels``: sample-level labels for the video, which can be any
                of the following:

                -   a :class:`fiftyone.core.labels.Label` instance
                -   a dictionary mapping label fields to
                    :class:`fiftyone.core.labels.Label` instances
                -   ``None`` if the sample has no sample-level labels

            -   ``frames``: frame-level labels for the video, which can
                be any of the following:

                -   a dictionary mapping frame numbers to dictionaries that
                    map label fields to :class:`fiftyone.core.labels.Label`
                    instances for each video frame
                -   ``None`` if the sample has no frame-level labels

        Raises:
            StopIteration: if there are no more samples to import
        """
        raise NotImplementedError("subclass must implement __next__()")

    @property
    def has_video_metadata(self):
        """Whether this importer produces
        :class:`fiftyone.core.metadata.VideoMetadata` instances for each video.
        """
        raise NotImplementedError("subclass must implement has_video_metadata")

    @property
    def label_cls(self):
        """The :class:`fiftyone.core.labels.Label` class(es) returned by this
        importer within the sample-level labels that it produces.

        This can be any of the following:

        -   a :class:`fiftyone.core.labels.Label` class. In this case, the
            importer is guaranteed to return sample-level labels of this type
        -   a list or tuple of :class:`fiftyone.core.labels.Label` classes. In
            this case, the importer can produce a single sample-level label
            field of any of these types
        -   a dict mapping keys to :class:`fiftyone.core.labels.Label` classes.
            In this case, the importer will return sample-level label
            dictionaries with keys and value-types specified by this
            dictionary. Not all keys need be present in the imported labels
        -   ``None``. In this case, the importer makes no guarantees about the
            sample-level labels that it may return
        """
        raise NotImplementedError("subclass must implement label_cls")

    @property
    def frame_labels_cls(self):
        """The :class:`fiftyone.core.labels.Label` class(es) returned by this
        importer within the frame labels that it produces.

        This can be any of the following:

        -   a :class:`fiftyone.core.labels.Label` class. In this case, the
            importer is guaranteed to return frame labels of this type
        -   a list or tuple of :class:`fiftyone.core.labels.Label` classes. In
            this case, the importer can produce a single frame label field of
            any of these types
        -   a dict mapping keys to :class:`fiftyone.core.labels.Label` classes.
            In this case, the importer will return frame label dictionaries
            with keys and value-types specified by this dictionary. Not all
            keys need be present in each frame
        -   ``None``. In this case, the importer makes no guarantees about the
            frame labels that it may return
        """
        raise NotImplementedError("subclass must implement frame_labels_cls")


class LegacyFiftyOneDatasetImporter(GenericSampleDatasetImporter):
    """Legacy importer for FiftyOne datasets stored on disk in a serialized
    JSON format.

    .. warning::

        The :class:`fiftyone.types.dataset_types.FiftyOneDataset` format was
        upgraded in ``fiftyone==0.8`` and this importer is now deprecated.

        However, to maintain backwards compatibility,
        :class:`FiftyOneDatasetImporter` will check for instances of datasets
        of this type at runtime and defer to this class to load them.

    Args:
        dataset_dir: the dataset directory
        shuffle (False): whether to randomly shuffle the order in which the
            samples are imported
        seed (None): a random seed to use when shuffling
        max_samples (None): a maximum number of samples to import. By default,
            all samples are imported
    """

    def __init__(
        self, dataset_dir, shuffle=False, seed=None, max_samples=None
    ):
        super().__init__(
            dataset_dir=dataset_dir,
            shuffle=shuffle,
            seed=seed,
            max_samples=max_samples,
        )

        self._metadata = None
        self._anno_dir = None
        self._brain_dir = None
        self._eval_dir = None
        self._frame_labels_dir = None
        self._samples = None
        self._iter_samples = None
        self._num_samples = None
        self._is_video_dataset = False

    def __iter__(self):
        self._iter_samples = iter(self._samples)
        return self

    def __len__(self):
        return self._num_samples

    def __next__(self):
        d = next(self._iter_samples)

        # Convert filepath to absolute path
        d["filepath"] = fos.join(self.dataset_dir, d["filepath"])

        if self._is_video_dataset:
            labels_relpath = d.pop("frames")
            labels_path = fos.join(self.dataset_dir, labels_relpath)

            sample = Sample.from_dict(d)
            self._import_frame_labels(sample, labels_path)
        else:
            sample = Sample.from_dict(d)

        return sample

    @property
    def has_sample_field_schema(self):
        if self._is_video_dataset:
            return False

        return "sample_fields" in self._metadata

    @property
    def has_dataset_info(self):
        return "info" in self._metadata

    def setup(self):
        metadata_path = fos.join(self.dataset_dir, "metadata.json")
        if fos.isfile(metadata_path):
            metadata = fos.read_json(metadata_path)
            media_type = metadata.get("media_type", fomm.IMAGE)
            self._metadata = metadata
            self._is_video_dataset = media_type == fomm.VIDEO
        else:
            self._metadata = {}

        self._anno_dir = fos.join(self.dataset_dir, "annotations")
        self._brain_dir = fos.join(self.dataset_dir, "brain")
        self._eval_dir = fos.join(self.dataset_dir, "evaluations")
        self._frame_labels_dir = fos.join(self.dataset_dir, "frames")

        samples_path = fos.join(self.dataset_dir, "samples.json")
        samples = fos.read_json(samples_path).get("samples", [])

        self._samples = self._preprocess_list(samples)
        self._num_samples = len(self._samples)

    def get_sample_field_schema(self):
        return self._metadata.get("sample_fields", {})

    def get_dataset_info(self):
        return self._metadata.get("info", {})

    def import_run_results(self, sample_collection):
        dataset = sample_collection._dataset

        #
        # Import annotation runs
        #

        annotation_runs = self._metadata.get("annotation_runs", None)
        if annotation_runs:
            d = {k: json_util.loads(v) for k, v in annotation_runs.items()}
            d = dataset._doc.field_to_python("annotation_runs", d)
            for anno_key, run_doc in d.items():
                # Results are stored in GridFS, which we import separately next
                run_doc["results"] = None

                if dataset.has_annotation_run(anno_key):
                    logger.warning(
                        "Overwriting existing annotation run '%s'", anno_key
                    )
                    dataset.delete_annotation_run(anno_key)

            dataset._doc.annotation_runs.update(d)
            _import_run_results(
                dataset,
                self._anno_dir,
                foa.AnnotationMethod,
                keys=list(d.keys()),
            )
            dataset._doc.save()

        #
        # Import brain method runs
        #

        brain_methods = self._metadata.get("brain_methods", None)
        if brain_methods:
            d = {k: json_util.loads(v) for k, v in brain_methods.items()}
            d = dataset._doc.field_to_python("brain_methods", d)
            for brain_key, run_doc in d.items():
                # Results are stored in GridFS, which we import separately next
                run_doc["results"] = None

                if dataset.has_brain_run(brain_key):
                    logger.warning(
                        "Overwriting existing brain run '%s'", brain_key
                    )
                    dataset.delete_brain_run(brain_key)

            dataset._doc.brain_methods.update(d)
            _import_run_results(
                dataset, self._brain_dir, fob.BrainMethod, keys=list(d.keys())
            )
            dataset._doc.save()

        #
        # Import evaluations
        #

        evaluations = self._metadata.get("evaluations", None)
        if evaluations:
            d = {k: json_util.loads(v) for k, v in evaluations.items()}
            d = dataset._doc.field_to_python("evaluations", d)
            for eval_key, run_doc in d.items():
                # Results are stored in GridFS, which we import separately next
                run_doc["results"] = None

                if dataset.has_evaluation(eval_key):
                    logger.warning(
                        "Overwriting existing evaluation '%s'", eval_key
                    )
                    dataset.delete_evaluation(eval_key)

            dataset._doc.evaluations.update(d)
            _import_run_results(
                dataset,
                self._eval_dir,
                foe.EvaluationMethod,
                keys=list(d.keys()),
            )
            dataset._doc.save()

    @staticmethod
    def _get_classes(dataset_dir):
        # Used only by dataset zoo
        metadata_path = fos.join(dataset_dir, "metadata.json")
        if not fos.isfile(metadata_path):
            return None

        metadata = fos.read_json(metadata_path)

        classes = metadata.get("default_classes", None)
        if classes:
            return classes

        classes = metadata.get("classes", {})
        if classes:
            return next(iter(classes.values()))

        return metadata.get("info", {}).get("classes", None)

    @staticmethod
    def _get_num_samples(dataset_dir):
        # Used only by dataset zoo
        return len(fos.list_files(fos.join(dataset_dir, "data")))

    def _import_frame_labels(self, sample, labels_path):
        # @todo pre-download all labels files
        frames_map = fos.read_json(labels_path).get("frames", {})
        for key, value in frames_map.items():
            sample.frames[int(key)] = fof.Frame.from_dict(value)


class FiftyOneDatasetImporter(BatchDatasetImporter):
    """Importer for FiftyOne datasets stored on disk in serialized JSON format.

    See :ref:`this page <FiftyOneDataset-import>` for format details.

    Args:
        dataset_dir: the dataset directory
        rel_dir (None): a relative directory to prepend to the ``filepath``
            of each sample if the filepath is not absolute. This path is
            converted to an absolute path (if necessary) via
            :func:`fiftyone.core.storage.normalize_path`
        shuffle (False): whether to randomly shuffle the order in which the
            samples are imported
        seed (None): a random seed to use when shuffling
        max_samples (None): a maximum number of samples to import. By default,
            all samples are imported
    """

    def __init__(
        self,
        dataset_dir,
        rel_dir=None,
        shuffle=False,
        seed=None,
        max_samples=None,
    ):
        super().__init__(
            dataset_dir=dataset_dir,
            shuffle=shuffle,
            seed=seed,
            max_samples=max_samples,
        )

        self.rel_dir = rel_dir

        self._data_dir = None
        self._anno_dir = None
        self._brain_dir = None
        self._eval_dir = None
        self._metadata_path = None
        self._samples_path = None
        self._frames_path = None

    def setup(self):
        self._data_dir = fos.join(self.dataset_dir, "data")
        self._anno_dir = fos.join(self.dataset_dir, "annotations")
        self._brain_dir = fos.join(self.dataset_dir, "brain")
        self._eval_dir = fos.join(self.dataset_dir, "evaluations")
        self._metadata_path = fos.join(self.dataset_dir, "metadata.json")
        self._samples_path = fos.join(self.dataset_dir, "samples.json")
        self._frames_path = fos.join(self.dataset_dir, "frames.json")

    def import_samples(self, dataset, tags=None):
        dataset_dict = foo.import_document(self._metadata_path)

        if len(dataset) > 0 and fomi.needs_migration(
            head=dataset_dict["version"]
        ):
            # A migration is required in order to load this dataset, and the
            # dataset we're loading into is non-empty, so we must first load
            # into a temporary dataset, perform the migration, and then merge
            # into the destination dataset
            tmp_dataset = fod.Dataset()
            sample_ids = self._import_samples(
                tmp_dataset, dataset_dict, tags=tags
            )
            dataset.add_collection(tmp_dataset)
            tmp_dataset.delete()
            return sample_ids

        return self._import_samples(dataset, dataset_dict, tags=tags)

    def _import_samples(self, dataset, dataset_dict, tags=None):
        name = dataset.name
        empty_import = not bool(dataset)

        #
        # Import DatasetDocument
        #
        # This method handles two cases:
        #   - `dataset` is empty, and a migration may or may not be required
        #   - `dataset` is non-empty but no migration is required
        #

        if empty_import:
            #
            # The `dataset` we're importing into is empty, so we replace its
            # backing document with `dataset_dict`, except for the
            # metadata-related fields listed below, which we keep in `dataset`
            #
            # Note that we must work with dicts instead of `DatasetDocument`s
            # here because the import may need migration
            #
            doc = dataset._doc
            dataset_dict.update(
                dict(
                    _id=doc.id,
                    name=doc.name,
                    persistent=doc.persistent,
                    created_at=doc.created_at,
                    last_loaded_at=doc.last_loaded_at,
                    sample_collection_name=doc.sample_collection_name,
                    frame_collection_name=doc.frame_collection_name,
                )
            )

            # Run results are imported separately

            for run_doc in dataset_dict.get("evaluations", {}).values():
                run_doc["results"] = None

            for run_doc in dataset_dict.get("brain_methods", {}).values():
                run_doc["results"] = None

            conn = foo.get_db_conn()
            conn.datasets.replace_one({"name": name}, dataset_dict)

            dataset._reload(hard=True)
        else:
            #
            # The dataset we're merging into is non-empty, but it is safe to
            # use `DatasetDocument` here to perform the merge because no
            # migration should be required
            #
            new_doc = foo.DatasetDocument.from_dict(dataset_dict)
            dataset._merge_doc(new_doc)

        #
        # Import samples
        #

        logger.info("Importing samples...")
        samples = foo.import_collection(self._samples_path).get("samples", [])

        samples = self._preprocess_list(samples)

        if self.rel_dir is not None:
            # Prepend `rel_dir` to all relative paths
            rel_dir = fos.normalize_path(self.rel_dir)
        else:
            # Prepend `dataset_dir` to all relative paths
            rel_dir = self.dataset_dir

        for sample in samples:
            filepath = sample["filepath"]
            if not fos.isabs(filepath):
                sample["filepath"] = fos.join(rel_dir, filepath)

        if tags is not None:
            for sample in samples:
                sample["tags"].extend(tags)

        foo.insert_documents(samples, dataset._sample_collection, ordered=True)

        sample_ids = [s["_id"] for s in samples]

        #
        # Import frames
        #

        if fos.isfile(self._frames_path):
            logger.info("Importing frames...")
            frames = foo.import_collection(self._frames_path).get("frames", [])

            if self.max_samples is not None:
                frames = [
                    f for f in frames if f["_sample_id"] in set(sample_ids)
                ]

            foo.insert_documents(
                frames, dataset._frame_collection, ordered=True
            )

        #
        # Import Run results
        #

        if empty_import:
            if fos.isdir(self._anno_dir):
                _import_run_results(
                    dataset, self._anno_dir, foa.AnnotationMethod
                )

            if fos.isdir(self._brain_dir):
                _import_run_results(dataset, self._brain_dir, fob.BrainMethod)

            if fos.isdir(self._eval_dir):
                _import_run_results(
                    dataset, self._eval_dir, foe.EvaluationMethod
                )

        #
        # Migrate dataset if necessary
        #

        fomi.migrate_dataset_if_necessary(name)
        dataset._reload(hard=True)

        logger.info("Import complete")

        return sample_ids

    @staticmethod
    def _get_classes(dataset_dir):
        # Used only by dataset zoo
        metadata_path = fos.join(dataset_dir, "metadata.json")
        metadata = fos.read_json(metadata_path)

        classes = metadata.get("default_classes", None)
        if classes:
            return classes

        classes = metadata.get("classes", {})
        if classes:
            return next(iter(classes.values()))

        return metadata.get("info", {}).get("classes", None)

    @staticmethod
    def _get_num_samples(dataset_dir):
        # Used only by dataset zoo
        samples_path = fos.join(dataset_dir, "samples.json")
        samples = fos.read_json(samples_path).get("samples", [])
        return len(samples)

    def _is_legacy_format_data(self):
        metadata_path = fos.join(self.dataset_dir, "metadata.json")
        if fos.exists(metadata_path):
            metadata = fos.read_json(metadata_path)
        else:
            metadata = {}

        return "version" not in metadata

    def _to_legacy_importer(self):
        return LegacyFiftyOneDatasetImporter(
            self.dataset_dir,
            shuffle=self.shuffle,
            seed=self.seed,
            max_samples=self.max_samples,
        )


def _import_run_results(dataset, run_dir, run_cls, keys=None):
    if keys is None:
        keys = [os.path.splitext(f)[0] for f in fos.list_files(run_dir)]

    for key in keys:
        json_path = fos.join(run_dir, key + ".json")
        if fos.isfile(json_path):
            view = run_cls.load_run_view(dataset, key)
            run_info = run_cls.get_run_info(dataset, key)
            config = run_info.config
            d = fos.read_json(json_path)
            results = fors.RunResults.from_dict(d, view, config)
            run_cls.save_run_results(dataset, key, results, cache=False)


class ImageDirectoryImporter(UnlabeledImageDatasetImporter):
    """Importer for a directory of images stored on disk.

    See :ref:`this page <ImageDirectory-import>` for format details.

    Args:
        dataset_dir: the dataset directory
        recursive (True): whether to recursively traverse subdirectories
        compute_metadata (False): whether to produce
            :class:`fiftyone.core.metadata.ImageMetadata` instances for each
            image when importing
        shuffle (False): whether to randomly shuffle the order in which the
            samples are imported
        seed (None): a random seed to use when shuffling
        max_samples (None): a maximum number of samples to import. By default,
            all samples are imported
    """

    def __init__(
        self,
        dataset_dir,
        recursive=True,
        compute_metadata=False,
        shuffle=False,
        seed=None,
        max_samples=None,
    ):
        super().__init__(
            dataset_dir=dataset_dir,
            shuffle=shuffle,
            seed=seed,
            max_samples=max_samples,
        )

        self.recursive = recursive
        self.compute_metadata = compute_metadata

        self._filepaths = None
        self._metadata_map = None
        self._iter_filepaths = None
        self._num_samples = None

    def __iter__(self):
        self._iter_filepaths = iter(self._filepaths)
        return self

    def __len__(self):
        return self._num_samples

    def __next__(self):
        image_path = next(self._iter_filepaths)

        image_metadata = self._metadata_map.get(image_path, None)

        if self.compute_metadata and image_metadata is None:
            image_metadata = fom.ImageMetadata.build_for(image_path)

        return image_path, image_metadata

    @property
    def has_dataset_info(self):
        return False

    @property
    def has_image_metadata(self):
        return self.compute_metadata

    def setup(self):
        filepaths = fos.list_files(
            self.dataset_dir, abs_paths=True, recursive=self.recursive
        )
        filepaths = [p for p in filepaths if etai.is_image_mime_type(p)]
        filepaths = self._preprocess_list(filepaths)

        if self.compute_metadata:
            metadata_map = self._get_remote_metadata(filepaths)
        else:
            metadata_map = {}

        self._filepaths = filepaths
        self._metadata_map = metadata_map
        self._num_samples = len(filepaths)

    @staticmethod
    def _get_num_samples(dataset_dir):
        # Used only by dataset zoo
        filepaths = fos.list_files(dataset_dir, recursive=True)
        filepaths = [p for p in filepaths if etai.is_image_mime_type(p)]
        return len(filepaths)


class VideoDirectoryImporter(UnlabeledVideoDatasetImporter):
    """Importer for a directory of videos stored on disk.

    See :ref:`this page <VideoDirectory-import>` for format details.

    Args:
        dataset_dir: the dataset directory
        recursive (True): whether to recursively traverse subdirectories
        compute_metadata (False): whether to produce
            :class:`fiftyone.core.metadata.VideoMetadata` instances for each
            video when importing
        shuffle (False): whether to randomly shuffle the order in which the
            samples are imported
        seed (None): a random seed to use when shuffling
        max_samples (None): a maximum number of samples to import. By default,
            all samples are imported
    """

    def __init__(
        self,
        dataset_dir,
        recursive=True,
        compute_metadata=False,
        shuffle=False,
        seed=None,
        max_samples=None,
    ):
        super().__init__(
            dataset_dir=dataset_dir,
            shuffle=shuffle,
            seed=seed,
            max_samples=max_samples,
        )

        self.recursive = recursive
        self.compute_metadata = compute_metadata

        self._filepaths = None
        self._metadata_map = None
        self._iter_filepaths = None
        self._num_samples = None

    def __iter__(self):
        self._iter_filepaths = iter(self._filepaths)
        return self

    def __len__(self):
        return self._num_samples

    def __next__(self):
        video_path = next(self._iter_filepaths)

        video_metadata = self._metadata_map.get(video_path, None)

        if self.compute_metadata and video_metadata is None:
            video_metadata = fom.VideoMetadata.build_for(video_path)

        return video_path, video_metadata

    @property
    def has_dataset_info(self):
        return False

    @property
    def has_video_metadata(self):
        return self.compute_metadata

    def setup(self):
        filepaths = fos.list_files(
            self.dataset_dir, abs_paths=True, recursive=self.recursive
        )
        filepaths = [p for p in filepaths if etav.is_video_mime_type(p)]
        filepaths = self._preprocess_list(filepaths)

        if self.compute_metadata:
            metadata_map = self._get_remote_metadata(filepaths)
        else:
            metadata_map = {}

        self._filepaths = filepaths
        self._metadata_map = metadata_map
        self._num_samples = len(filepaths)

    @staticmethod
    def _get_num_samples(dataset_dir):
        # Used only by dataset zoo
        filepaths = fos.list_files(dataset_dir, recursive=True)
        filepaths = [p for p in filepaths if etav.is_video_mime_type(p)]
        return len(filepaths)


class FiftyOneImageClassificationDatasetImporter(
    LabeledImageDatasetImporter, ImportPathsMixin
):
    """Importer for image classification datasets stored on disk in a simple
    JSON format.

    See :ref:`this page <FiftyOneImageClassificationDataset-import>` for format
    details.

    Args:
        dataset_dir (None): the dataset directory. If omitted, ``data_path``
            and/or ``labels_path`` must be provided
        data_path (None): an optional parameter that enables explicit control
            over the location of the media. Can be any of the following:

            -   a folder name like ``"data"`` or ``"data"/`` specifying a
                subfolder of ``dataset_dir`` where the media files reside
            -   an absolute directory path where the media files reside. In
                this case, the ``dataset_dir`` has no effect on the location of
                the data
            -   a filename like ``"data.json"`` specifying the filename of the
                JSON data manifest file in ``dataset_dir``
            -   an absolute filepath specifying the location of the JSON data
                manifest. In this case, ``dataset_dir`` has no effect on the
                location of the data
            -   a dict mapping filenames to absolute filepaths

            If None, this parameter will default to whichever of ``data/`` or
            ``data.json`` exists in the dataset directory
        labels_path (None): an optional parameter that enables explicit control
            over the location of the labels. Can be any of the following:

            -   a filename like ``"labels.json"`` specifying the location of
                the labels in ``dataset_dir``
            -   an absolute filepath to the labels. In this case,
                ``dataset_dir`` has no effect on the location of the labels

            If None, the parameter will default to ``labels.json``
        compute_metadata (False): whether to produce
            :class:`fiftyone.core.metadata.ImageMetadata` instances for each
            image when importing
        shuffle (False): whether to randomly shuffle the order in which the
            samples are imported
        seed (None): a random seed to use when shuffling
        max_samples (None): a maximum number of samples to import. By default,
            all samples are imported
    """

    def __init__(
        self,
        dataset_dir=None,
        data_path=None,
        labels_path=None,
        compute_metadata=False,
        shuffle=False,
        seed=None,
        max_samples=None,
    ):
        if dataset_dir is None and data_path is None and labels_path is None:
            raise ValueError(
                "At least one of `dataset_dir`, `data_path`, and "
                "`labels_path` must be provided"
            )

        data_path = self._parse_data_path(
            dataset_dir=dataset_dir, data_path=data_path, default="data/",
        )

        labels_path = self._parse_labels_path(
            dataset_dir=dataset_dir,
            labels_path=labels_path,
            default="labels.json",
        )

        super().__init__(
            dataset_dir=dataset_dir,
            shuffle=shuffle,
            seed=seed,
            max_samples=max_samples,
        )

        self.data_path = data_path
        self.labels_path = labels_path
        self.compute_metadata = compute_metadata

        self._classes = None
        self._sample_parser = None
        self._image_paths_map = None
        self._metadata_map = None
        self._labels_map = None
        self._uuids = None
        self._iter_uuids = None
        self._num_samples = None

    def __iter__(self):
        self._iter_uuids = iter(self._uuids)
        return self

    def __len__(self):
        return self._num_samples

    def __next__(self):
        uuid = next(self._iter_uuids)

        image_path = self._image_paths_map[uuid]
        image_metadata = self._metadata_map.get(uuid, None)
        target = self._labels_map[uuid]

        if self.compute_metadata and image_metadata is None:
            image_metadata = fom.ImageMetadata.build_for(image_path)

        self._sample_parser.with_sample((image_path, target))
        label = self._sample_parser.get_label()

        return image_path, image_metadata, label

    @property
    def has_dataset_info(self):
        return self._classes is not None

    @property
    def has_image_metadata(self):
        return self.compute_metadata

    @property
    def label_cls(self):
        return (fol.Classification, fol.Classifications)

    def setup(self):
        image_paths_map = self._load_data_map(
            self.data_path, ignore_exts=True, recursive=True
        )

        if self.labels_path is not None and fos.isfile(self.labels_path):
            labels = fos.read_json(self.labels_path)
        else:
            labels = {}

        labels_map = labels.get("labels", {})
        classes = labels.get("classes", None)
        uuids = self._preprocess_list(sorted(labels_map.keys()))

        self._classes = classes

        self._sample_parser = FiftyOneImageClassificationSampleParser()
        self._sample_parser.classes = self._classes

        if self.compute_metadata:
            metadata_map = self._get_remote_metadata(
                image_paths_map, keys=uuids
            )
        else:
            metadata_map = {}

        self._uuids = uuids
        self._image_paths_map = image_paths_map
        self._metadata_map = metadata_map
        self._labels_map = labels_map
        self._num_samples = len(uuids)

    def get_dataset_info(self):
        return {"classes": self._classes}

    @staticmethod
    def _get_classes(dataset_dir):
        # Used only by dataset zoo
        labels_path = fos.join(dataset_dir, "labels.json")
        labels = fos.read_json(labels_path)
        return labels.get("classes", None)

    @staticmethod
    def _get_num_samples(dataset_dir):
        # Used only by dataset zoo
        labels_path = fos.join(dataset_dir, "labels.json")
        labels = fos.read_json(labels_path)
        return len(labels.get("labels", {}))


class ImageClassificationDirectoryTreeImporter(LabeledImageDatasetImporter):
    """Importer for an image classification directory tree stored on disk.

    See :ref:`this page <ImageClassificationDirectoryTree-import>` for format
    details.

    Args:
        dataset_dir: the dataset directory
        compute_metadata (False): whether to produce
            :class:`fiftyone.core.metadata.ImageMetadata` instances for each
            image when importing
        classes (None): an optional string or list of strings specifying a
            subset of classes to load
        unlabeled ("_unlabeled"): the name of the subdirectory containing
            unlabeled images
        shuffle (False): whether to randomly shuffle the order in which the
            samples are imported
        seed (None): a random seed to use when shuffling
        max_samples (None): a maximum number of samples to import. By default,
            all samples are imported
    """

    def __init__(
        self,
        dataset_dir,
        compute_metadata=False,
        classes=None,
        unlabeled="_unlabeled",
        shuffle=False,
        seed=None,
        max_samples=None,
    ):
        classes = _to_list(classes)

        super().__init__(
            dataset_dir=dataset_dir,
            shuffle=shuffle,
            seed=seed,
            max_samples=max_samples,
        )

        self.compute_metadata = compute_metadata
        self.classes = classes
        self.unlabeled = unlabeled

        self._classes = None
        self._samples = None
        self._metadata_map = None
        self._iter_samples = None
        self._num_samples = None

    def __iter__(self):
        self._iter_samples = iter(self._samples)
        return self

    def __len__(self):
        return self._num_samples

    def __next__(self):
        image_path, label = next(self._iter_samples)

        image_metadata = self._metadata_map.get(image_path, None)

        if self.compute_metadata and image_metadata is None:
            image_metadata = fom.ImageMetadata.build_for(image_path)

        if label is not None:
            label = fol.Classification(label=label)

        return image_path, image_metadata, label

    @property
    def has_image_metadata(self):
        return self.compute_metadata

    @property
    def has_dataset_info(self):
        return True

    @property
    def label_cls(self):
        return fol.Classification

    def setup(self):
        samples = []
        classes = set()
<<<<<<< HEAD
        sep = fos.sep(self.dataset_dir)
=======
        whitelist = set(self.classes) if self.classes is not None else None
>>>>>>> 5d33fa20

        for relpath in fos.list_files(self.dataset_dir, recursive=True):
            chunks = relpath.split(sep, 1)
            if len(chunks) == 1:
                continue

            label = chunks[0]
            if label.startswith("."):
                continue

            if whitelist is not None and label not in whitelist:
                continue

            if label == self.unlabeled:
                label = None
            else:
                classes.add(label)

            path = fos.join(self.dataset_dir, relpath)
            samples.append((path, label))

        samples = self._preprocess_list(samples)

<<<<<<< HEAD
        if self.compute_metadata:
            metadata_map = self._get_remote_metadata([s[0] for s in samples])
        else:
            metadata_map = {}
=======
        if whitelist is not None:
            classes = self.classes
        else:
            classes = sorted(classes)
>>>>>>> 5d33fa20

        self._samples = samples
        self._metadata_map = metadata_map
        self._num_samples = len(samples)
        self._classes = classes

    def get_dataset_info(self):
        return {"classes": self._classes}

    @staticmethod
    def _get_classes(dataset_dir):
        # Used only by dataset zoo
        return sorted(fos.list_subdirs(dataset_dir))

    @staticmethod
    def _get_num_samples(dataset_dir):
        # Used only by dataset zoo
        return len(fos.list_files(dataset_dir, recursive=True))


def _to_list(arg):
    if arg is None:
        return None

    if etau.is_container(arg):
        return list(arg)

    return [arg]


class VideoClassificationDirectoryTreeImporter(LabeledVideoDatasetImporter):
    """Importer for a viideo classification directory tree stored on disk.

    See :ref:`this page <VideoClassificationDirectoryTree-import>` for format
    details.

    Args:
        dataset_dir: the dataset directory
        compute_metadata (False): whether to produce
            :class:`fiftyone.core.metadata.VideoMetadata` instances for each
            video when importing
        classes (None): an optional string or list of strings specifying a
            subset of classes to load
        unlabeled ("_unlabeled"): the name of the subdirectory containing
            unlabeled images
        shuffle (False): whether to randomly shuffle the order in which the
            samples are imported
        seed (None): a random seed to use when shuffling
        max_samples (None): a maximum number of samples to import. By default,
            all samples are imported
    """

    def __init__(
        self,
        dataset_dir,
        compute_metadata=False,
        classes=None,
        unlabeled="_unlabeled",
        shuffle=False,
        seed=None,
        max_samples=None,
    ):
        classes = _to_list(classes)

        super().__init__(
            dataset_dir=dataset_dir,
            shuffle=shuffle,
            seed=seed,
            max_samples=max_samples,
        )

        self.compute_metadata = compute_metadata
        self.classes = classes
        self.unlabeled = unlabeled

        self._classes = None
        self._samples = None
        self._metadata_map = None
        self._iter_samples = None
        self._num_samples = None

    def __iter__(self):
        self._iter_samples = iter(self._samples)
        return self

    def __len__(self):
        return self._num_samples

    def __next__(self):
        video_path, label = next(self._iter_samples)

        video_metadata = self._metadata_map.get(video_path, None)

        if self.compute_metadata and video_metadata is None:
            video_metadata = fom.VideoMetadata.build_for(video_path)

        if label is not None:
            label = fol.Classification(label=label)

        return video_path, video_metadata, label, None

    @property
    def has_video_metadata(self):
        return self.compute_metadata

    @property
    def has_dataset_info(self):
        return True

    @property
    def label_cls(self):
        return fol.Classification

    @property
    def frame_labels_cls(self):
        return None

    def setup(self):
        samples = []
        classes = set()
<<<<<<< HEAD
        sep = fos.sep(self.dataset_dir)
=======
        whitelist = set(self.classes) if self.classes is not None else None
>>>>>>> 5d33fa20

        for relpath in fos.list_files(self.dataset_dir, recursive=True):
            chunks = relpath.split(sep, 1)
            if len(chunks) == 1:
                continue

            label = chunks[0]
            if label.startswith("."):
                continue

            if whitelist is not None and label not in whitelist:
                continue

            if label == self.unlabeled:
                label = None
            else:
                classes.add(label)

            path = fos.join(self.dataset_dir, relpath)
            samples.append((path, label))

        samples = self._preprocess_list(samples)

        if whitelist is not None:
            classes = self.classes
        else:
            classes = sorted(classes)

        if self.compute_metadata:
            metadata_map = self._get_remote_metadata([s[0] for s in samples])
        else:
            metadata_map = {}

        self._samples = samples
        self._metadata_map = metadata_map
        self._num_samples = len(samples)
        self._classes = classes

    def get_dataset_info(self):
        return {"classes": self._classes}

    @staticmethod
    def _get_classes(dataset_dir):
        # Used only by dataset zoo
        return sorted(fos.list_subdirs(dataset_dir))

    @staticmethod
    def _get_num_samples(dataset_dir):
        # Used only by dataset zoo
        return len(fos.list_files(dataset_dir, recursive=True))


class FiftyOneImageDetectionDatasetImporter(
    LabeledImageDatasetImporter, ImportPathsMixin
):
    """Importer for image detection datasets stored on disk in a simple JSON
    format.

    See :ref:`this page <FiftyOneImageDetectionDataset-import>` for format
    details.

    Args:
        dataset_dir (None): the dataset directory. If omitted, ``data_path``
            and/or ``labels_path`` must be provided
        data_path (None): an optional parameter that enables explicit control
            over the location of the media. Can be any of the following:

            -   a folder name like ``"data"`` or ``"data"/`` specifying a
                subfolder of ``dataset_dir`` where the media files reside
            -   an absolute directory path where the media files reside. In
                this case, the ``dataset_dir`` has no effect on the location of
                the data
            -   a filename like ``"data.json"`` specifying the filename of the
                JSON data manifest file in ``dataset_dir``
            -   an absolute filepath specifying the location of the JSON data
                manifest. In this case, ``dataset_dir`` has no effect on the
                location of the data
            -   a dict mapping filenames to absolute filepaths

            If None, this parameter will default to whichever of ``data/`` or
            ``data.json`` exists in the dataset directory
        labels_path (None): an optional parameter that enables explicit control
            over the location of the labels. Can be any of the following:

            -   a filename like ``"labels.json"`` specifying the location of
                the labels in ``dataset_dir``
            -   an absolute filepath to the labels. In this case,
                ``dataset_dir`` has no effect on the location of the labels

            If None, the parameter will default to ``labels.json``
        compute_metadata (False): whether to produce
            :class:`fiftyone.core.metadata.ImageMetadata` instances for each
            image when importing
        shuffle (False): whether to randomly shuffle the order in which the
            samples are imported
        seed (None): a random seed to use when shuffling
        max_samples (None): a maximum number of samples to import. By default,
            all samples are imported
    """

    def __init__(
        self,
        dataset_dir=None,
        data_path=None,
        labels_path=None,
        compute_metadata=False,
        shuffle=False,
        seed=None,
        max_samples=None,
    ):
        if dataset_dir is None and data_path is None and labels_path is None:
            raise ValueError(
                "At least one of `dataset_dir`, `data_path`, and "
                "`labels_path` must be provided"
            )

        data_path = self._parse_data_path(
            dataset_dir=dataset_dir, data_path=data_path, default="data/",
        )

        labels_path = self._parse_labels_path(
            dataset_dir=dataset_dir,
            labels_path=labels_path,
            default="labels.json",
        )

        super().__init__(
            dataset_dir=dataset_dir,
            shuffle=shuffle,
            seed=seed,
            max_samples=max_samples,
        )

        self.data_path = data_path
        self.labels_path = labels_path
        self.compute_metadata = compute_metadata

        self._classes = None
        self._sample_parser = None
        self._image_paths_map = None
        self._metadata_map = None
        self._labels_map = None
        self._uuids = None
        self._iter_uuids = None
        self._num_samples = None
        self._has_labels = False

    def __iter__(self):
        self._iter_uuids = iter(self._uuids)
        return self

    def __len__(self):
        return self._num_samples

    def __next__(self):
        uuid = next(self._iter_uuids)

        image_path = self._image_paths_map[uuid]
        image_metadata = self._metadata_map.get(uuid, None)
        target = self._labels_map[uuid]

        if self.compute_metadata and image_metadata is None:
            image_metadata = fom.ImageMetadata.build_for(image_path)

        if self._has_labels:
            self._sample_parser.with_sample((image_path, target))
            label = self._sample_parser.get_label()
        else:
            label = None

        return image_path, image_metadata, label

    @property
    def has_dataset_info(self):
        return self._classes is not None

    @property
    def has_image_metadata(self):
        return self.compute_metadata

    @property
    def label_cls(self):
        return fol.Detections

    def setup(self):
        image_paths_map = self._load_data_map(
            self.data_path, ignore_exts=True, recursive=True
        )

        if self.labels_path is not None and fos.isfile(self.labels_path):
            labels = fos.read_json(self.labels_path)
        else:
            labels = {}

        classes = labels.get("classes", None)
        labels_map = labels.get("labels", {})

        uuids = self._preprocess_list(sorted(labels_map.keys()))
        has_labels = any(labels_map.values())

        if self.compute_metadata:
            metadata_map = self._get_remote_metadata(
                image_paths_map, keys=uuids
            )
        else:
            metadata_map = {}

        self._classes = classes
        self._has_labels = has_labels

        self._sample_parser = FiftyOneImageDetectionSampleParser()
        self._sample_parser.classes = classes

        self._image_paths_map = image_paths_map
        self._metadata_map = metadata_map
        self._labels_map = labels_map
        self._uuids = uuids
        self._num_samples = len(uuids)

    def get_dataset_info(self):
        return {"classes": self._classes}

    @staticmethod
    def _get_classes(dataset_dir):
        # Used only by dataset zoo
        labels_path = fos.join(dataset_dir, "labels.json")
        labels = fos.read_json(labels_path)
        return labels.get("classes", None)

    @staticmethod
    def _get_num_samples(dataset_dir):
        # Used only by dataset zoo
        labels_path = fos.join(dataset_dir, "labels.json")
        labels = fos.read_json(labels_path)
        return len(labels.get("labels", {}))


class FiftyOneTemporalDetectionDatasetImporter(
    LabeledVideoDatasetImporter, ImportPathsMixin
):
    """Importer for temporal video detection datasets stored on disk in a
    simple JSON format.

    See :ref:`this page <FiftyOneTemporalDetectionDataset-import>` for format
    details.

    Args:
        dataset_dir (None): the dataset directory. If omitted, ``data_path``
            and/or ``labels_path`` must be provided
        data_path (None): an optional parameter that enables explicit control
            over the location of the media. Can be any of the following:

            -   a folder name like ``"data"`` or ``"data"/`` specifying a
                subfolder of ``dataset_dir`` where the media files reside
            -   an absolute directory path where the media files reside. In
                this case, the ``dataset_dir`` has no effect on the location of
                the data
            -   a filename like ``"data.json"`` specifying the filename of the
                JSON data manifest file in ``dataset_dir``
            -   an absolute filepath specifying the location of the JSON data
                manifest. In this case, ``dataset_dir`` has no effect on the
                location of the data
            -   a dict mapping filenames to absolute filepaths

            If None, this parameter will default to whichever of ``data/`` or
            ``data.json`` exists in the dataset directory
        labels_path (None): an optional parameter that enables explicit control
            over the location of the labels. Can be any of the following:

            -   a filename like ``"labels.json"`` specifying the location of
                the labels in ``dataset_dir``
            -   an absolute filepath to the labels. In this case,
                ``dataset_dir`` has no effect on the location of the labels

            If None, the parameter will default to ``labels.json``
        compute_metadata (False): whether to produce
            :class:`fiftyone.core.metadata.VideoMetadata` instances for each
            video when importing
        shuffle (False): whether to randomly shuffle the order in which the
            samples are imported
        seed (None): a random seed to use when shuffling
        max_samples (None): a maximum number of samples to import. By default,
            all samples are imported
    """

    def __init__(
        self,
        dataset_dir=None,
        data_path=None,
        labels_path=None,
        compute_metadata=False,
        shuffle=False,
        seed=None,
        max_samples=None,
    ):
        if dataset_dir is None and data_path is None and labels_path is None:
            raise ValueError(
                "At least one of `dataset_dir`, `data_path`, and "
                "`labels_path` must be provided"
            )

        data_path = self._parse_data_path(
            dataset_dir=dataset_dir, data_path=data_path, default="data/",
        )

        labels_path = self._parse_labels_path(
            dataset_dir=dataset_dir,
            labels_path=labels_path,
            default="labels.json",
        )

        super().__init__(
            dataset_dir=dataset_dir,
            shuffle=shuffle,
            seed=seed,
            max_samples=max_samples,
        )

        self.data_path = data_path
        self.labels_path = labels_path
        self.compute_metadata = compute_metadata

        self._video_paths_map = None
        self._metadata_map = None
        self._labels_map = None
        self._uuids = None
        self._iter_uuids = None
        self._sample_parser = None
        self._classes = None
        self._num_samples = None
        self._has_labels = False

    def __iter__(self):
        self._iter_uuids = iter(self._uuids)
        return self

    def __len__(self):
        return self._num_samples

    def __next__(self):
        uuid = next(self._iter_uuids)

        video_path = self._video_paths_map[uuid]
        video_metadata = self._metadata_map.get(uuid, None)
        labels = self._labels_map[uuid]

        if self.compute_metadata and video_metadata is None:
            video_metadata = fom.VideoMetadata.build_for(video_path)

        if self._has_labels:
            sample = (video_path, labels)
            self._sample_parser.with_sample(sample, metadata=video_metadata)
            label = self._sample_parser.get_label()
        else:
            label = None

        return video_path, video_metadata, label, None

    @property
    def has_dataset_info(self):
        return self._classes is not None

    @property
    def has_video_metadata(self):
        return self.compute_metadata

    @property
    def label_cls(self):
        return fol.TemporalDetections

    @property
    def frame_labels_cls(self):
        return None

    def setup(self):
        video_paths_map = self._load_data_map(
            self.data_path, ignore_exts=True, recursive=True
        )

        if self.labels_path is not None and fos.isfile(self.labels_path):
            labels = fos.read_json(self.labels_path)
        else:
            labels = {}

        classes = labels.get("classes", None)
        labels_map = labels.get("labels", {})
        has_labels = any(labels_map.values())

        uuids = sorted(labels_map.keys())
        uuids = self._preprocess_list(uuids)

        if self.compute_metadata:
            metadata_map = self._get_remote_metadata(
                video_paths_map, keys=uuids
            )
        else:
            metadata_map = {}

        self._sample_parser = FiftyOneTemporalDetectionSampleParser()
        self._sample_parser.classes = classes

        self._classes = classes
        self._video_paths_map = video_paths_map
        self._metadata_map = metadata_map
        self._labels_map = labels_map
        self._has_labels = has_labels
        self._uuids = uuids
        self._num_samples = len(uuids)

    def get_dataset_info(self):
        return {"classes": self._classes}

    @staticmethod
    def _get_classes(dataset_dir):
        # Used only by dataset zoo
        labels_path = fos.join(dataset_dir, "labels.json")
        labels = fos.read_json(labels_path)
        return labels.get("classes", None)

    @staticmethod
    def _get_num_samples(dataset_dir):
        # Used only by dataset zoo
        labels_path = fos.join(dataset_dir, "labels.json")
        labels = fos.read_json(labels_path)
        return len(labels.get("labels", {}))


class ImageSegmentationDirectoryImporter(
    LabeledImageDatasetImporter, ImportPathsMixin
):
    """Importer for image segmentation datasets stored on disk.

    See :ref:`this page <ImageSegmentationDirectory-import>` for format
    details.

    Args:
        dataset_dir (None): the dataset directory. If omitted, ``data_path``
            and/or ``labels_path`` must be provided
        data_path (None): an optional parameter that enables explicit control
            over the location of the media. Can be any of the following:

            -   a folder name like ``"data"`` or ``"data"/`` specifying a
                subfolder of ``dataset_dir`` where the media files reside
            -   an absolute directory path where the media files reside. In
                this case, the ``dataset_dir`` has no effect on the location of
                the data
            -   a filename like ``"data.json"`` specifying the filename of the
                JSON data manifest file in ``dataset_dir``
            -   an absolute filepath specifying the location of the JSON data
                manifest. In this case, ``dataset_dir`` has no effect on the
                location of the data
            -   a dict mapping filenames to absolute filepaths

            If None, this parameter will default to whichever of ``data/`` or
            ``data.json`` exists in the dataset directory
        labels_path (None): an optional parameter that enables explicit control
            over the location of the labels. Can be any of the following:

            -   a folder name like ``"labels"`` or ``"labels/"`` specifying the
                location of the labels in ``dataset_dir``
            -   an absolute filepath to the labels. In this case,
                ``dataset_dir`` has no effect on the location of the labels

            If None, the parameter will default to ``labels/``
        force_grayscale (False): whether to load RGB masks as grayscale by
            storing only the first channel
        compute_metadata (False): whether to produce
            :class:`fiftyone.core.metadata.ImageMetadata` instances for each
            image when importing
        include_all_data (False): whether to generate samples for all images in
            the data directory (True) rather than only creating samples for
            images with masks (False)
        shuffle (False): whether to randomly shuffle the order in which the
            samples are imported
        seed (None): a random seed to use when shuffling
        max_samples (None): a maximum number of samples to import. By default,
            all samples are imported
    """

    def __init__(
        self,
        dataset_dir=None,
        data_path=None,
        labels_path=None,
        compute_metadata=False,
        force_grayscale=False,
        include_all_data=False,
        shuffle=False,
        seed=None,
        max_samples=None,
    ):
        if dataset_dir is None and data_path is None and labels_path is None:
            raise ValueError(
                "At least one of `dataset_dir`, `data_path`, and "
                "`labels_path` must be provided"
            )

        data_path = self._parse_data_path(
            dataset_dir=dataset_dir, data_path=data_path, default="data/",
        )

        labels_path = self._parse_labels_path(
            dataset_dir=dataset_dir,
            labels_path=labels_path,
            default="labels/",
        )

        super().__init__(
            dataset_dir=dataset_dir,
            shuffle=shuffle,
            seed=seed,
            max_samples=max_samples,
        )

        self.data_path = data_path
        self.labels_path = labels_path
        self.force_grayscale = force_grayscale
        self.compute_metadata = compute_metadata
        self.include_all_data = include_all_data

        self._local_files = None
        self._image_paths_map = None
        self._metadata_map = None
        self._labels_paths_map = None
        self._uuids = None
        self._iter_uuids = None
        self._num_samples = None

    def __iter__(self):
        self._iter_uuids = iter(self._uuids)
        return self

    def __len__(self):
        return self._num_samples

    def __next__(self):
        uuid = next(self._iter_uuids)

        image_path = self._image_paths_map[uuid]
        image_metadata = self._metadata_map.get(uuid, None)
        mask_path = self._labels_paths_map.get(uuid, None)

        if self.compute_metadata and image_metadata is None:
            image_metadata = fom.ImageMetadata.build_for(image_path)

        if mask_path is not None:
            mask = _read_mask(mask_path, force_grayscale=self.force_grayscale)
            label = fol.Segmentation(mask=mask)
        else:
            label = None

        return image_path, image_metadata, label

    @property
    def has_dataset_info(self):
        return False

    @property
    def has_image_metadata(self):
        return self.compute_metadata

    @property
    def label_cls(self):
        return fol.Segmentation

    def setup(self):
        image_paths_map = self._load_data_map(
            self.data_path, ignore_exts=True, recursive=True
        )

        labels_paths_map = {
            os.path.splitext(p)[0]: fos.join(self.labels_path, p)
            for p in fos.list_files(self.labels_path, recursive=True)
        }

        uuids = set(labels_paths_map.keys())

        if self.include_all_data:
            uuids.update(image_paths_map.keys())

        uuids = self._preprocess_list(sorted(uuids))

        if self.compute_metadata:
            metadata_map = self._get_remote_metadata(
                image_paths_map, keys=uuids
            )
        else:
            metadata_map = {}

        if self.max_samples is not None:
            _uuids = set(uuids)
            labels_paths_map = {
                uuid: path
                for uuid, path in labels_paths_map.items()
                if uuid in _uuids
            }

        local_files = fos.LocalFiles(labels_paths_map, "r", type_str="masks")
        labels_paths_map = local_files.__enter__()

        self._image_paths_map = image_paths_map
        self._metadata_map = metadata_map
        self._labels_paths_map = labels_paths_map
        self._local_files = local_files
        self._uuids = uuids
        self._num_samples = len(uuids)

    def close(self, *args):
        self._local_files.__exit__(*args)

    @staticmethod
    def _get_num_samples(dataset_dir):
        # Used only by dataset zoo
        return len(fos.list_files(fos.join(dataset_dir, "data")))


def _read_mask(mask_path, force_grayscale=False):
    # pylint: disable=no-member
    mask = etai.read(mask_path, cv2.IMREAD_UNCHANGED)
    if force_grayscale and mask.ndim > 1:
        mask = mask[:, :, 0]

    return mask


class FiftyOneImageLabelsDatasetImporter(LabeledImageDatasetImporter):
    """Importer for labeled image datasets whose labels are stored in
    `ETA ImageLabels format <https://github.com/voxel51/eta/blob/develop/docs/image_labels_guide.md>`_.

    See :ref:`this page <FiftyOneImageLabelsDataset-import>` for format
    details.

    Args:
        dataset_dir: the dataset directory
        compute_metadata (False): whether to produce
            :class:`fiftyone.core.metadata.ImageMetadata` instances for each
            image when importing
        prefix (None): a string prefix to prepend to each label name in the
            expanded label dictionary
        labels_dict (None): a dictionary mapping names of attributes/objects
            in the image labels to field names into which to expand them
        multilabel (False): whether to store frame attributes in a single
            :class:`fiftyone.core.labels.Classifications` instance
        skip_non_categorical (False): whether to skip non-categorical frame
            attributes (True) or cast them to strings (False)
        shuffle (False): whether to randomly shuffle the order in which the
            samples are imported
        seed (None): a random seed to use when shuffling
        max_samples (None): a maximum number of samples to import. By default,
            all samples are imported
    """

    def __init__(
        self,
        dataset_dir,
        compute_metadata=False,
        prefix=None,
        labels_dict=None,
        multilabel=False,
        skip_non_categorical=False,
        shuffle=False,
        seed=None,
        max_samples=None,
    ):
        super().__init__(
            dataset_dir=dataset_dir,
            shuffle=shuffle,
            seed=seed,
            max_samples=max_samples,
        )

        self.compute_metadata = compute_metadata
        self.prefix = prefix
        self.labels_dict = labels_dict
        self.multilabel = multilabel
        self.skip_non_categorical = skip_non_categorical

        self._description = None
        self._sample_parser = None
        self._local_files = None
        self._samples = None
        self._metadata_map = None
        self._iter_samples = None
        self._num_samples = None

    def __iter__(self):
        self._iter_samples = iter(self._samples)
        return self

    def __len__(self):
        return self._num_samples

    def __next__(self):
        sample = next(self._iter_samples)

        self._sample_parser.with_sample(sample)
        image_path = self._sample_parser.get_image_path()
        image_metadata = self._metadata_map.get(image_path, None)
        label = self._sample_parser.get_label()

        if self.compute_metadata and image_metadata is None:
            image_metadata = fom.ImageMetadata.build_for(image_path)

        return image_path, image_metadata, label

    @property
    def has_dataset_info(self):
        return bool(self._description)

    @property
    def has_image_metadata(self):
        return self.compute_metadata

    @property
    def label_cls(self):
        return {
            "attributes": fol.Classifications,
            "detections": fol.Detections,
            "polylines": fol.Polylines,
            "keypoints": fol.Keypoints,
        }

    def setup(self):
        sample_parser = FiftyOneImageLabelsSampleParser(
            prefix=self.prefix,
            labels_dict=self.labels_dict,
            multilabel=self.multilabel,
            skip_non_categorical=self.skip_non_categorical,
        )

        index = _load_labeled_dataset_index(self.dataset_dir)

        description = index.description
        inds = self._preprocess_list(list(range(len(index))))

        image_paths = []
        label_paths = []
        for idx in inds:
            record = index[idx]
            image_paths.append(fos.join(self.dataset_dir, record.data))
            label_paths.append(fos.join(self.dataset_dir, record.labels))

        local_files = fos.LocalFiles(label_paths, "r", type_str="labels")
        label_paths = local_files.__enter__()

        samples = list(zip(image_paths, label_paths))

        if self.compute_metadata:
            metadata_map = self._get_remote_metadata(image_paths)
        else:
            metadata_map = {}

        self._sample_parser = sample_parser
        self._metadata_map = metadata_map
        self._local_files = local_files
        self._samples = samples
        self._num_samples = len(samples)
        self._description = description

    def get_dataset_info(self):
        return {"description": self._description}

    def close(self, *args):
        self._local_files.__exit__(*args)

    @staticmethod
    def _get_num_samples(dataset_dir):
        # Used only by dataset zoo
        return len(_load_labeled_dataset_index(dataset_dir))


class FiftyOneVideoLabelsDatasetImporter(LabeledVideoDatasetImporter):
    """Importer for labeled video datasets whose labels are stored in
    `ETA VideoLabels format <https://github.com/voxel51/eta/blob/develop/docs/video_labels_guide.md>`_.

    See :ref:`this page <FiftyOneVideoLabelsDataset-import>` for format
    details.

    Args:
        dataset_dir: the dataset directory
        compute_metadata (False): whether to produce
            :class:`fiftyone.core.metadata.VideoMetadata` instances for each
            video when importing
        prefix (None): a string prefix to prepend to each label name in the
            expanded sample/frame label dictionaries
        labels_dict (None): a dictionary mapping names of attributes/objects
            in the sample labels to field names into which to expand them. By
            default, all sample labels are loaded
        frame_labels_dict (None): a dictionary mapping names of
            attributes/objects in the frame labels to field names into which to
            expand them. By default, all frame labels are loaded
        multilabel (False): whether to store frame attributes in a single
            :class:`fiftyone.core.labels.Classifications` instance
        skip_non_categorical (False): whether to skip non-categorical frame
            attributes (True) or cast them to strings (False)
        shuffle (False): whether to randomly shuffle the order in which the
            samples are imported
        seed (None): a random seed to use when shuffling
        max_samples (None): a maximum number of samples to import. By default,
            all samples are imported
    """

    def __init__(
        self,
        dataset_dir,
        compute_metadata=False,
        prefix=None,
        labels_dict=None,
        frame_labels_dict=None,
        multilabel=False,
        skip_non_categorical=False,
        shuffle=False,
        seed=None,
        max_samples=None,
    ):
        super().__init__(
            dataset_dir=dataset_dir,
            shuffle=shuffle,
            seed=seed,
            max_samples=max_samples,
        )

        self.compute_metadata = compute_metadata
        self.prefix = prefix
        self.labels_dict = labels_dict
        self.frame_labels_dict = frame_labels_dict
        self.multilabel = multilabel
        self.skip_non_categorical = skip_non_categorical

        self._description = None
        self._metadata_map = None
        self._local_files = None
        self._sample_parser = None
        self._samples = None
        self._iter_samples = None
        self._num_samples = None

    def __iter__(self):
        self._iter_samples = iter(self._samples)
        return self

    def __len__(self):
        return self._num_samples

    def __next__(self):
        sample = next(self._iter_samples)

        self._sample_parser.with_sample(sample)
        video_path = self._sample_parser.get_video_path()
        video_metadata = self._metadata_map.get(video_path, None)
        label = self._sample_parser.get_label()
        frames = self._sample_parser.get_frame_labels()

        if self.compute_metadata and video_metadata is None:
            video_metadata = fom.VideoMetadata.build_for(video_path)

        return video_path, video_metadata, label, frames

    @property
    def has_dataset_info(self):
        return bool(self._description)

    @property
    def has_video_metadata(self):
        return self.compute_metadata

    @property
    def label_cls(self):
        return None

    @property
    def frame_labels_cls(self):
        return None

    def setup(self):
        sample_parser = FiftyOneVideoLabelsSampleParser(
            prefix=self.prefix,
            labels_dict=self.labels_dict,
            frame_labels_dict=self.frame_labels_dict,
            multilabel=self.multilabel,
            skip_non_categorical=self.skip_non_categorical,
        )

        index = _load_labeled_dataset_index(self.dataset_dir)

        description = index.description
        inds = self._preprocess_list(list(range(len(index))))

        video_paths = []
        label_paths = []
        for idx in inds:
            record = index[idx]
            video_paths.append(fos.join(self.dataset_dir, record.data))
            label_paths.append(fos.join(self.dataset_dir, record.labels))

        local_files = fos.LocalFiles(label_paths, "r", type_str="labels")
        label_paths = local_files.__enter__()

        samples = list(zip(video_paths, label_paths))

        if self.compute_metadata:
            metadata_map = self._get_remote_metadata(video_paths)
        else:
            metadata_map = {}

        self._metadata_map = metadata_map
        self._local_files = local_files
        self._samples = samples
        self._sample_parser = sample_parser
        self._num_samples = len(samples)
        self._description = description

    def get_dataset_info(self):
        return {"description": self._description}

    def close(self, *args):
        self._local_files.__exit__(*args)

    @staticmethod
    def _get_num_samples(dataset_dir):
        # Used only by dataset zoo
        return len(_load_labeled_dataset_index(dataset_dir))


def _load_labeled_dataset_index(dataset_dir):
    index_path = fos.join(dataset_dir, "manifest.json")
    d = fos.read_json(index_path)
    return etad.LabeledDatasetIndex.from_dict(d)<|MERGE_RESOLUTION|>--- conflicted
+++ resolved
@@ -675,17 +675,11 @@
                     "Data manifest '%s' does not exist" % data_path
                 )
 
-<<<<<<< HEAD
             data_map = fos.read_json(data_path)
-            return {to_uuid(k): v for k, v in data_map.items()}
-=======
-            data_map = etas.read_json(data_path)
             data_root = os.path.dirname(data_path)
             return {
-                to_uuid(k): os.path.join(data_root, v)
-                for k, v in data_map.items()
+                to_uuid(k): fos.join(data_root, v) for k, v in data_map.items()
             }
->>>>>>> 5d33fa20
 
         if not fos.isdir(data_path):
             raise ValueError("Data directory '%s' does not exist" % data_path)
@@ -2153,11 +2147,8 @@
     def setup(self):
         samples = []
         classes = set()
-<<<<<<< HEAD
+        whitelist = set(self.classes) if self.classes is not None else None
         sep = fos.sep(self.dataset_dir)
-=======
-        whitelist = set(self.classes) if self.classes is not None else None
->>>>>>> 5d33fa20
 
         for relpath in fos.list_files(self.dataset_dir, recursive=True):
             chunks = relpath.split(sep, 1)
@@ -2181,17 +2172,15 @@
 
         samples = self._preprocess_list(samples)
 
-<<<<<<< HEAD
         if self.compute_metadata:
             metadata_map = self._get_remote_metadata([s[0] for s in samples])
         else:
             metadata_map = {}
-=======
+
         if whitelist is not None:
             classes = self.classes
         else:
             classes = sorted(classes)
->>>>>>> 5d33fa20
 
         self._samples = samples
         self._metadata_map = metadata_map
@@ -2312,11 +2301,8 @@
     def setup(self):
         samples = []
         classes = set()
-<<<<<<< HEAD
+        whitelist = set(self.classes) if self.classes is not None else None
         sep = fos.sep(self.dataset_dir)
-=======
-        whitelist = set(self.classes) if self.classes is not None else None
->>>>>>> 5d33fa20
 
         for relpath in fos.list_files(self.dataset_dir, recursive=True):
             chunks = relpath.split(sep, 1)
@@ -2340,15 +2326,15 @@
 
         samples = self._preprocess_list(samples)
 
+        if self.compute_metadata:
+            metadata_map = self._get_remote_metadata([s[0] for s in samples])
+        else:
+            metadata_map = {}
+
         if whitelist is not None:
             classes = self.classes
         else:
             classes = sorted(classes)
-
-        if self.compute_metadata:
-            metadata_map = self._get_remote_metadata([s[0] for s in samples])
-        else:
-            metadata_map = {}
 
         self._samples = samples
         self._metadata_map = metadata_map
