"""
Dataset importers.

| Copyright 2017-2022, Voxel51, Inc.
| `voxel51.com <https://voxel51.com/>`_
|
"""
import inspect
import itertools
import logging
import os
import random

from bson import json_util
import cv2

import eta.core.datasets as etad
import eta.core.image as etai
import eta.core.utils as etau
import eta.core.video as etav

import fiftyone.core.annotation as foa
import fiftyone.core.brain as fob
import fiftyone.core.dataset as fod
import fiftyone.core.evaluation as foe
import fiftyone.core.frame as fof
import fiftyone.core.groups as fog
import fiftyone.core.labels as fol
import fiftyone.core.metadata as fom
import fiftyone.core.media as fomm
import fiftyone.core.odm as foo
import fiftyone.core.runs as fors
from fiftyone.core.sample import Sample
import fiftyone.core.storage as fos
import fiftyone.core.utils as fou
import fiftyone.migrations as fomi
import fiftyone.types as fot

from .parsers import (
    FiftyOneImageClassificationSampleParser,
    FiftyOneTemporalDetectionSampleParser,
    FiftyOneImageDetectionSampleParser,
    FiftyOneImageLabelsSampleParser,
    FiftyOneVideoLabelsSampleParser,
)


logger = logging.getLogger(__name__)


def import_samples(
    dataset,
    dataset_importer,
    label_field=None,
    tags=None,
    expand_schema=True,
    add_info=True,
):
    """Adds the samples from the given :class:`DatasetImporter` to the dataset.

    See :ref:`this guide <custom-dataset-importer>` for more details about
    importing datasets in custom formats by defining your own
    :class:`DatasetImporter`.

    Args:
        dataset: a :class:`fiftyone.core.dataset.Dataset`
        dataset_importer: a :class:`DatasetImporter`
        label_field (None): controls the field(s) in which imported labels are
            stored. Only applicable if ``dataset_importer`` is a
            :class:`LabeledImageDatasetImporter` or
            :class:`LabeledVideoDatasetImporter`. If the importer produces a
            single :class:`fiftyone.core.labels.Label` instance per
            sample/frame, this argument specifies the name of the field to use;
            the default is ``"ground_truth"``. If the importer produces a
            dictionary of labels per sample, this argument can be either a
            string prefix to prepend to each label key or a dict mapping label
            keys to field names; the default in this case is to directly use
            the keys of the imported label dictionaries as field names
        tags (None): an optional tag or iterable of tags to attach to each
            sample
        expand_schema (True): whether to dynamically add new sample fields
            encountered to the dataset schema. If False, an error is raised
            if a sample's schema is not a subset of the dataset schema
        add_info (True): whether to add dataset info from the importer (if
            any) to the dataset

    Returns:
        a list of IDs of the samples that were added to the dataset
    """
    if etau.is_str(tags):
        tags = [tags]
    elif tags is not None:
        tags = list(tags)

    dataset_importer = _handle_legacy_formats(dataset_importer)

    # Batch imports
    if isinstance(dataset_importer, BatchDatasetImporter):
        # @todo support `expand_schema=False` here?
        if not expand_schema:
            logger.warning(
                "`expand_schema=False` is not supported for %s instances",
                BatchDatasetImporter,
            )

        if not add_info:
            logger.warning(
                "`add_info=False` is not supported for %s instances",
                BatchDatasetImporter,
            )

        with dataset_importer:
            return dataset_importer.import_samples(dataset, tags=tags)

    #
    # Non-batch imports
    #

    with dataset_importer:
        parse_sample, expand_schema = _build_parse_sample_fcn(
            dataset, dataset_importer, label_field, tags, expand_schema
        )

        try:
            num_samples = len(dataset_importer)
        except:
            num_samples = None

        if isinstance(dataset_importer, GroupDatasetImporter):
            samples = _generate_group_samples(dataset_importer, parse_sample)
        else:
            samples = map(parse_sample, iter(dataset_importer))

        sample_ids = dataset.add_samples(
            samples, expand_schema=expand_schema, num_samples=num_samples
        )

        if add_info and dataset_importer.has_dataset_info:
            info = dataset_importer.get_dataset_info()
            if info:
                parse_dataset_info(dataset, info)

        if isinstance(dataset_importer, LegacyFiftyOneDatasetImporter):
            dataset_importer.import_run_results(dataset)

    return sample_ids


def merge_samples(
    dataset,
    dataset_importer,
    label_field=None,
    tags=None,
    key_field="filepath",
    key_fcn=None,
    skip_existing=False,
    insert_new=True,
    fields=None,
    omit_fields=None,
    merge_lists=True,
    overwrite=True,
    expand_schema=True,
    add_info=True,
):
    """Merges the samples from the given :class:`DatasetImporter` into the
    dataset.

    See :ref:`this guide <custom-dataset-importer>` for more details about
    importing datasets in custom formats by defining your own
    :class:`DatasetImporter`.

    By default, samples with the same absolute ``filepath`` are merged, but you
    can customize this behavior via the ``key_field`` and ``key_fcn``
    parameters. For example, you could set
    ``key_fcn = lambda sample: os.path.basename(sample.filepath)`` to merge
    samples with the same base filename.

    The behavior of this method is highly customizable. By default, all
    top-level fields from the imported samples are merged in, overwriting any
    existing values for those fields, with the exception of list fields
    (e.g., ``tags``) and label list fields (e.g.,
    :class:`fiftyone.core.labels.Detections` fields), in which case the
    elements of the lists themselves are merged. In the case of label list
    fields, labels with the same ``id`` in both collections are updated rather
    than duplicated.

    To avoid confusion between missing fields and fields whose value is
    ``None``, ``None``-valued fields are always treated as missing while
    merging.

    This method can be configured in numerous ways, including:

    -   Whether existing samples should be modified or skipped
    -   Whether new samples should be added or omitted
    -   Whether new fields can be added to the dataset schema
    -   Whether list fields should be treated as ordinary fields and merged as
        a whole rather than merging their elements
    -   Whether to merge only specific fields, or all but certain fields
    -   Mapping input fields to different field names of this dataset

    Args:
        dataset: a :class:`fiftyone.core.dataset.Dataset`
        dataset_importer: a :class:`DatasetImporter`
        label_field (None): controls the field(s) in which imported labels are
            stored. Only applicable if ``dataset_importer`` is a
            :class:`LabeledImageDatasetImporter` or
            :class:`LabeledVideoDatasetImporter`. If the importer produces a
            single :class:`fiftyone.core.labels.Label` instance per
            sample/frame, this argument specifies the name of the field to use;
            the default is ``"ground_truth"``. If the importer produces a
            dictionary of labels per sample, this argument can be either a
            string prefix to prepend to each label key or a dict mapping label
            keys to field names; the default in this case is to directly use
            the keys of the imported label dictionaries as field names
        tags (None): an optional tag or iterable of tags to attach to each
            sample
        key_field ("filepath"): the sample field to use to decide whether to
            join with an existing sample
        key_fcn (None): a function that accepts a
            :class:`fiftyone.core.sample.Sample` instance and computes a key to
            decide if two samples should be merged. If a ``key_fcn`` is
            provided, ``key_field`` is ignored
        skip_existing (False): whether to skip existing samples (True) or merge
            them (False)
        insert_new (True): whether to insert new samples (True) or skip them
            (False)
        fields (None): an optional field or iterable of fields to which to
            restrict the merge. If provided, fields other than these are
            omitted from ``samples`` when merging or adding samples. One
            exception is that ``filepath`` is always included when adding new
            samples, since the field is required. This can also be a dict
            mapping field names of the input collection to field names of this
            dataset
        omit_fields (None): an optional field or iterable of fields to exclude
            from the merge. If provided, these fields are omitted from imported
            samples, if present. One exception is that ``filepath`` is always
            included when adding new samples, since the field is required
        merge_lists (True): whether to merge the elements of list fields
            (e.g., ``tags``) and label list fields (e.g.,
            :class:`fiftyone.core.labels.Detections` fields) rather than
            merging the entire top-level field like other field types. For
            label lists fields, existing :class:`fiftyone.core.label.Label`
            elements are either replaced (when ``overwrite`` is True) or kept
            (when ``overwrite`` is False) when their ``id`` matches a label
            from the provided samples
        overwrite (True): whether to overwrite (True) or skip (False) existing
            fields and label elements
        expand_schema (True): whether to dynamically add new fields encountered
            to the dataset schema. If False, an error is raised if a sample's
            schema is not a subset of the dataset schema
        add_info (True): whether to add dataset info from the importer (if any)
            to the dataset
    """
    if etau.is_str(tags):
        tags = [tags]
    elif tags is not None:
        tags = list(tags)

    dataset_importer = _handle_legacy_formats(dataset_importer)

    #
    # Batch imports
    #

    if isinstance(dataset_importer, BatchDatasetImporter):
        tmp = fod.Dataset()
        with dataset_importer:
            dataset_importer.import_samples(tmp, tags=tags)

        dataset.merge_samples(
            tmp,
            key_field=key_field,
            key_fcn=key_fcn,
            skip_existing=skip_existing,
            insert_new=insert_new,
            fields=fields,
            omit_fields=omit_fields,
            merge_lists=merge_lists,
            overwrite=overwrite,
            expand_schema=expand_schema,
            include_info=add_info,
            overwrite_info=True,
        )

        tmp.delete()

        return

    #
    # Non-batch imports
    #

    with dataset_importer:
        parse_sample, expand_schema = _build_parse_sample_fcn(
            dataset, dataset_importer, label_field, tags, expand_schema
        )

        try:
            num_samples = len(dataset_importer)
        except:
            num_samples = None

        if isinstance(dataset_importer, GroupDatasetImporter):
            samples = _generate_group_samples(dataset_importer, parse_sample)
        else:
            samples = map(parse_sample, iter(dataset_importer))

        dataset.merge_samples(
            samples,
            key_field=key_field,
            key_fcn=key_fcn,
            skip_existing=skip_existing,
            insert_new=insert_new,
            fields=fields,
            omit_fields=omit_fields,
            merge_lists=merge_lists,
            overwrite=overwrite,
            expand_schema=expand_schema,
            num_samples=num_samples,
        )

        if add_info and dataset_importer.has_dataset_info:
            info = dataset_importer.get_dataset_info()
            if info:
                parse_dataset_info(dataset, info)

        if isinstance(dataset_importer, LegacyFiftyOneDatasetImporter):
            dataset_importer.import_run_results(dataset)


def _handle_legacy_formats(dataset_importer):
    if (
        isinstance(dataset_importer, FiftyOneDatasetImporter)
        and dataset_importer._is_legacy_format_data()
    ):
        logger.debug(
            "Found data in LegacyFiftyOneDataset format; converting to legacy "
            "importer now"
        )
        return dataset_importer._to_legacy_importer()

    return dataset_importer


def _generate_group_samples(dataset_importer, parse_sample):
    group_field = dataset_importer.group_field
    for group in dataset_importer:
        _group = fog.Group()
        for name, sample in group.items():
            sample[group_field] = _group.element(name)
            yield parse_sample(sample)


def _build_parse_sample_fcn(
    dataset, dataset_importer, label_field, tags, expand_schema
):
    if isinstance(dataset_importer, GenericSampleDatasetImporter):
        # Generic sample/group dataset

        #
        # If the importer provides a sample field schema, apply it now
        #
        # This is more efficient than adding samples with
        # `expand_schema == True`. Also, ensures that all fields exist with
        # the appropriate types, even if all of the imported samples have
        # `None` values
        #
        # @todo add support for pre-declaring frame field schemas?
        #
        if expand_schema and dataset_importer.has_sample_field_schema:
            dataset._apply_field_schema(
                dataset_importer.get_sample_field_schema()
            )

            expand_schema = False

        def parse_sample(sample):
            if tags:
                sample.tags.extend(tags)

            return sample

    elif isinstance(dataset_importer, UnlabeledImageDatasetImporter):
        # Unlabeled image dataset

        # The schema never needs expanding when importing unlabeled samples
        expand_schema = False

        def parse_sample(sample):
            image_path, image_metadata = sample
            return Sample(
                filepath=image_path,
                metadata=image_metadata,
                tags=tags,
            )

    elif isinstance(dataset_importer, UnlabeledVideoDatasetImporter):
        # Unlabeled video dataset

        # The schema never needs expanding when importing unlabeled samples
        expand_schema = False

        def parse_sample(sample):
            video_path, video_metadata = sample
            return Sample(
                filepath=video_path,
                metadata=video_metadata,
                tags=tags,
            )

    elif isinstance(dataset_importer, LabeledImageDatasetImporter):
        # Labeled image dataset

        if isinstance(label_field, dict):
            label_key = lambda k: label_field.get(k, k)
        elif label_field is not None:
            label_key = lambda k: label_field + "_" + k
        else:
            label_field = "ground_truth"
            label_key = lambda k: k

        def parse_sample(sample):
            image_path, image_metadata, label = sample
            sample = Sample(
                filepath=image_path,
                metadata=image_metadata,
                tags=tags,
            )

            if isinstance(label, dict):
                sample.update_fields(
                    {label_key(k): v for k, v in label.items()}
                )
            elif label is not None:
                sample[label_field] = label

            return sample

        # Optimization: if we can deduce exactly what fields will be added
        # during import, we declare them now and set `expand_schema` to False
        try:
            can_expand_now = issubclass(dataset_importer.label_cls, fol.Label)
        except:
            can_expand_now = False

        if expand_schema and can_expand_now:
            dataset._ensure_label_field(
                label_field, dataset_importer.label_cls
            )
            expand_schema = False

    elif isinstance(dataset_importer, LabeledVideoDatasetImporter):
        # Labeled video dataset

        if isinstance(label_field, dict):
            label_key = lambda k: label_field.get(k, k)
        elif label_field is not None:
            label_key = lambda k: label_field + "_" + k
        else:
            label_field = "ground_truth"
            label_key = lambda k: k

        def parse_sample(sample):
            video_path, video_metadata, label, frames = sample

            sample = Sample(
                filepath=video_path,
                metadata=video_metadata,
                tags=tags,
            )

            if isinstance(label, dict):
                sample.update_fields(
                    {label_key(k): v for k, v in label.items()}
                )
            elif label is not None:
                sample[label_field] = label

            if frames is not None:
                frame_labels = {}

                for frame_number, _label in frames.items():
                    if isinstance(_label, dict):
                        frame_labels[frame_number] = {
                            label_key(field_name): label
                            for field_name, label in _label.items()
                        }
                    elif _label is not None:
                        frame_labels[frame_number] = {label_field: _label}

                sample.frames.merge(frame_labels)

            return sample

    else:
        raise ValueError(
            "Unsupported DatasetImporter type %s" % type(dataset_importer)
        )

    return parse_sample, expand_schema


def build_dataset_importer(
    dataset_type, strip_none=True, warn_unused=True, name=None, **kwargs
):
    """Builds the :class:`DatasetImporter` instance for the given parameters.

    Args:
        dataset_type: the :class:`fiftyone.types.Dataset` type
        strip_none (True): whether to exclude None-valued items from ``kwargs``
        warn_unused (True): whether to issue warnings for any non-None unused
            parameters encountered
        name (None): the name of the dataset being imported into, if known
        **kwargs: keyword arguments to pass to the dataset importer's
            constructor via ``DatasetImporter(**kwargs)``

    Returns:
        a tuple of:

        -   the :class:`DatasetImporter` instance
        -   a dict of unused keyword arguments
    """
    if dataset_type is None:
        raise ValueError(
            "You must provide a `dataset_type` in order to build a dataset "
            "importer"
        )

    if inspect.isclass(dataset_type):
        dataset_type = dataset_type()

    # If we're importing TFRecords, they must be unpacked into an `images_dir`
    # during import
    if (
        isinstance(
            dataset_type,
            (fot.TFImageClassificationDataset, fot.TFObjectDetectionDataset),
        )
        and "images_dir" not in kwargs
    ):
        if name is None:
            name = fod.get_default_dataset_name()

        images_dir = fod.get_default_dataset_dir(name)
        logger.info(
            "Unpacking images to '%s'. Pass the `images_dir` parameter to "
            "customize this",
            images_dir,
        )
        kwargs["images_dir"] = images_dir

    dataset_importer_cls = dataset_type.get_dataset_importer_cls()

    if strip_none:
        kwargs = {k: v for k, v in kwargs.items() if v is not None}

    kwargs, unused_kwargs = fou.extract_kwargs_for_class(
        dataset_importer_cls, kwargs
    )

    try:
        dataset_importer = dataset_importer_cls(**kwargs)
    except Exception as e:
        raise ValueError(
            "Failed to construct importer of type %s using the provided "
            "parameters. See above for the error. You may need to supply "
            "additional mandatory arguments. Please consult the documentation "
            "of %s to learn more"
            % (dataset_importer_cls, dataset_importer_cls)
        ) from e

    if warn_unused:
        for key, value in unused_kwargs.items():
            if value is not None:
                logger.warning(
                    "Ignoring unsupported parameter '%s' for importer type %s",
                    key,
                    dataset_importer_cls,
                )

    return dataset_importer, unused_kwargs


def parse_dataset_info(dataset, info, overwrite=True):
    """Parses the info returned by :meth:`DatasetImporter.get_dataset_info` and
    stores it on the relevant properties of the dataset.

    Args:
        dataset: a :class:`fiftyone.core.dataset.Dataset`
        info: an info dict
        overwrite (True): whether to overwrite existing dataset info fields
    """
    classes = info.pop("classes", None)
    if isinstance(classes, dict):
        if overwrite:
            dataset.classes.update(classes)
        else:
            _update_no_overwrite(dataset.classes, classes)
    elif isinstance(classes, list):
        if overwrite or not dataset.default_classes:
            dataset.default_classes = classes

    default_classes = info.pop("default_classes", None)
    if default_classes is not None:
        if overwrite or not dataset.default_classes:
            dataset.default_classes = default_classes

    mask_targets = info.pop("mask_targets", None)
    if mask_targets is not None:
        mask_targets = dataset._parse_mask_targets(mask_targets)
        if overwrite:
            dataset.mask_targets.update(mask_targets)
        else:
            _update_no_overwrite(dataset.mask_targets, mask_targets)

    default_mask_targets = info.pop("default_mask_targets", None)
    if default_mask_targets is not None:
        if overwrite or not dataset.default_mask_targets:
            dataset.default_mask_targets = dataset._parse_default_mask_targets(
                default_mask_targets
            )

    skeletons = info.pop("skeletons", None)
    if skeletons is not None:
        skeletons = dataset._parse_skeletons(skeletons)
        if overwrite:
            dataset.skeletons.update(skeletons)
        else:
            _update_no_overwrite(dataset.skeletons, skeletons)

    default_skeleton = info.pop("default_skeleton", None)
    if default_skeleton is not None:
        if overwrite or not dataset.default_skeleton:
            dataset.default_skeleton = dataset._parse_default_skeleton(
                default_skeleton
            )

    app_config = info.pop("app_config", None)

    if app_config is not None:
        try:
            app_config = foo.DatasetAppConfig.from_dict(
                app_config,
                extended=True,
            )
        except Exception as e:
            app_config = None
            logger.warning("Failed to parse app_config: %s", e)

    if app_config is not None:
        dataset.app_config.merge(app_config, overwrite=overwrite)

    if overwrite:
        dataset.info.update(info)
    else:
        _update_no_overwrite(dataset.info, info)

    dataset.save()


def _update_no_overwrite(d, dnew):
    d.update({k: v for k, v in dnew.items() if k not in d})


class ImportPathsMixin(object):
    """Mixin for :class:`DatasetImporter` classes that provides convenience
    methods for parsing the ``data_path`` and ``labels_path`` parameters
    supported by many importers.
    """

    @staticmethod
    def _parse_data_path(dataset_dir=None, data_path=None, default=None):
        """Helper function that computes default values for the ``data_path``
        parameter supported by many importers.
        """
        if data_path is None:
            if dataset_dir is not None:
                data_path = default

        if isinstance(data_path, dict):
            return data_path

        if data_path is not None:
            data_path = os.path.expanduser(data_path)

            if not fos.isabs(data_path) and dataset_dir is not None:
                dataset_dir = fos.normalize_path(dataset_dir)
                data_path = fos.join(dataset_dir, data_path)
            else:
                data_path = fos.normalize_path(data_path)

            if not fos.exists(data_path):
                if fos.isfile(data_path + ".json"):
                    data_path += ".json"

        return data_path

    @staticmethod
    def _parse_labels_path(dataset_dir=None, labels_path=None, default=None):
        """Helper function that computes default values for the ``labels_path``
        parameter supported by many importers.
        """
        if labels_path is None:
            if dataset_dir is not None:
                labels_path = default

        if labels_path is not None:
            labels_path = os.path.expanduser(labels_path)

            if not fos.isabs(labels_path) and dataset_dir is not None:
                dataset_dir = fos.normalize_path(dataset_dir)
                labels_path = fos.join(dataset_dir, labels_path)
            else:
                labels_path = fos.normalize_path(labels_path)

        return labels_path

    @staticmethod
    def _load_data_map(data_path, ignore_exts=False, recursive=False):
        """Helper function that parses either a data directory or a data
        manifest file into a UUID -> filepath map.
        """
        if ignore_exts:
            to_uuid = lambda p: os.path.splitext(p)[0]
        else:
            to_uuid = lambda p: p

        if isinstance(data_path, dict):
            return {to_uuid(k): v for k, v in data_path.items()}

        if not data_path:
            return {}

        if data_path.endswith(".json"):
            if not fos.isfile(data_path):
                raise ValueError(
                    "Data manifest '%s' does not exist" % data_path
                )

            data_map = fos.read_json(data_path)
            data_root = os.path.dirname(data_path)
            return {
                to_uuid(k): fos.join(data_root, v) for k, v in data_map.items()
            }

        if not fos.isdir(data_path):
            raise ValueError("Data directory '%s' does not exist" % data_path)

        return {
            to_uuid(p): fos.join(data_path, p)
            for p in fos.list_files(data_path, recursive=recursive)
        }


class DatasetImporter(object):
    """Base interface for importing datasets stored on disk into FiftyOne.

    Typically, dataset importers should implement the parameters documented on
    this class, although this is not mandatory.

    See :ref:`this page <writing-a-custom-dataset-importer>` for information
    about implementing/using dataset importers.

    .. automethod:: __len__
    .. automethod:: __next__

    Args:
        dataset_dir (None): the dataset directory. This may be optional for
            some importers
        shuffle (False): whether to randomly shuffle the order in which the
            samples are imported
        seed (None): a random seed to use when shuffling
        max_samples (None): a maximum number of samples to import. By default,
            all samples are imported
    """

    def __init__(
        self, dataset_dir=None, shuffle=False, seed=None, max_samples=None
    ):
        if dataset_dir is not None:
            dataset_dir = fos.normalize_path(dataset_dir)

        self.dataset_dir = dataset_dir
        self.shuffle = shuffle
        self.seed = seed
        self.max_samples = max_samples

    def __enter__(self):
        self.setup()
        return self

    def __exit__(self, *args):
        self.close(*args)

    def __iter__(self):
        return self

    def __len__(self):
        """The total number of samples that will be imported.

        Raises:
            TypeError: if the total number is not known
        """
        raise TypeError(
            "The number of samples in this %s is not known a priori"
            % type(self)
        )

    def __next__(self):
        """Returns information about the next sample in the dataset.

        Returns:
            subclass-specific information for the sample

        Raises:
            StopIteration: if there are no more samples to import
        """
        raise NotImplementedError("subclass must implement __next__()")

    @property
    def has_dataset_info(self):
        """Whether this importer produces a dataset info dictionary."""
        raise NotImplementedError("subclass must implement has_dataset_info")

    def setup(self):
        """Performs any necessary setup before importing the first sample in
        the dataset.

        This method is called when the importer's context manager interface is
        entered, :func:`DatasetImporter.__enter__`.
        """
        pass

    def get_dataset_info(self):
        """Returns the dataset info for the dataset.

        By convention, this method should be called after all samples in the
        dataset have been imported.

        Returns:
            a dict of dataset info
        """
        if not self.has_dataset_info:
            raise ValueError(
                "This %s does not provide dataset info" % type(self)
            )

        raise NotImplementedError("subclass must implement get_dataset_info()")

    def close(self, *args):
        """Performs any necessary actions after the last sample has been
        imported.

        This method is called when the importer's context manager interface is
        exited, :func:`DatasetImporter.__exit__`.

        Args:
            *args: the arguments to :func:`DatasetImporter.__exit__`
        """
        pass

    def _preprocess_list(self, l):
        """Internal utility that preprocesses the given list---which is
        presumed to be a list defining the samples that should be imported---by
        applying the values of the ``shuffle``, ``seed``, and ``max_samples``
        parameters of the importer.

        You may also provide an iterable, in which case the output will also be
        an iterable, unless the elements must be shuffled, in which case the
        iterable must be read in-memory into a list and returned as a list.

        Args:
            l: a list or iterable

        Returns:
            a processed copy of the list/iterable
        """
        if self.shuffle:
            _random = _get_rng(self.seed)
            l = list(l).copy()
            _random.shuffle(l)

        if self.max_samples is not None:
            if isinstance(l, (list, tuple)):
                l = l[: self.max_samples]
            else:
                l = itertools.islice(l, self.max_samples)

        return l

    def _get_remote_metadata(self, filepaths, keys=None):
        """Internal utility that efficiently pre-computes metadata for any
        remote paths among the provided paths.

        Args:
            filepaths: a list of filepaths or dict mapping keys to filepaths
            keys (None): an optional subset of keys for which to get metadata.
                Only applicable when ``filepaths`` is a dict

        Returns:
            a dict mapping filepaths (or keys, if ``filepaths`` was a dict) to
            :class:`fiftyone.core.metadata.Metadata` instances for remote files
        """
        if isinstance(filepaths, dict):
            if keys is not None:
                filepaths = {k: filepaths[k] for k in keys}

            keys_map = {
                p: k for k, p in filepaths.items() if not fos.is_local(p)
            }
            remote_paths = list(keys_map.keys())
        else:
            keys_map = None
            remote_paths = [p for p in filepaths is not fos.is_local(p)]

        if not remote_paths:
            return {}

        logger.info("Computing metadata...")
        metadata = fom.get_metadata(remote_paths, skip_failures=False)

        if keys_map is not None:
            metadata = {keys_map[p]: m for p, m in metadata.items()}

        return metadata


def _get_rng(seed):
    if seed is None:
        return random

    _random = random.Random()
    _random.seed(seed)
    return _random


class BatchDatasetImporter(DatasetImporter):
    """Base interface for importers that load all of their samples in a single
    call to :meth:`import_samples`.

    This interface allows for greater efficiency for import formats that
    handle aggregating over the samples themselves.

    Typically, dataset importers should implement the parameters documented on
    this class, although this is not mandatory.

    Args:
        dataset_dir (None): the dataset directory. This may be optional for
            some importers
        shuffle (False): whether to randomly shuffle the order in which the
            samples are imported
        seed (None): a random seed to use when shuffling
        max_samples (None): a maximum number of samples to import. By default,
            all samples are imported
    """

    def __next__(self):
        raise ValueError(
            "%s instances cannot be iterated over. Use import_samples() "
            "instead" % type(self)
        )

    @property
    def has_dataset_info(self):
        return False

    def import_samples(self, dataset, tags=None):
        """Imports the samples into the given dataset.

        Args:
            dataset: a :class:`fiftyone.core.dataset.Dataset`
            tags (None): an optional list of tags to attach to each sample

        Returns:
            a list of IDs of the samples that were added to the dataset
        """
        raise NotImplementedError("subclass must implement import_samples()")


class GenericSampleDatasetImporter(DatasetImporter):
    """Interface for importing datasets that contain arbitrary
    :class:`fiftyone.core.sample.Sample` instances.

    Typically, dataset importers should implement the parameters documented on
    this class, although this is not mandatory.

    See :ref:`this page <writing-a-custom-dataset-importer>` for information
    about implementing/using dataset importers.

    .. automethod:: __len__
    .. automethod:: __next__

    Args:
        dataset_dir (None): the dataset directory. This may be optional for
            some importers
        shuffle (False): whether to randomly shuffle the order in which the
            samples are imported
        seed (None): a random seed to use when shuffling
        max_samples (None): a maximum number of samples to import. By default,
            all samples are imported
    """

    def __next__(self):
        """Returns information about the next sample in the dataset.

        Returns:
            a :class:`fiftyone.core.sample.Sample` instance

        Raises:
            StopIteration: if there are no more samples to import
        """
        raise NotImplementedError("subclass must implement __next__()")

    @property
    def has_sample_field_schema(self):
        """Whether this importer produces a sample field schema."""
        raise NotImplementedError("subclass must implement has_dataset_info")

    def get_sample_field_schema(self):
        """Returns a dictionary describing the field schema of the samples
        loaded by this importer.

        The returned dictionary should map field names to to string
        representations of :class:`fiftyone.core.fields.Field` instances
        generated by ``str(field)``.

        Returns:
            a dict
        """
        if not self.has_sample_field_schema:
            raise ValueError(
                "This '%s' does not provide a sample field schema"
                % etau.get_class_name(self)
            )

        raise NotImplementedError(
            "subclass must implement get_sample_field_schema()"
        )


class GroupDatasetImporter(GenericSampleDatasetImporter):
    """Interface for importing datasets that contain arbitrary grouped
    :class:`fiftyone.core.sample.Sample` instances.

    Typically, dataset importers should implement the parameters documented on
    this class, although this is not mandatory.

    See :ref:`this page <writing-a-custom-dataset-importer>` for information
    about implementing/using dataset importers.

    .. automethod:: __len__
    .. automethod:: __next__

    Args:
        dataset_dir (None): the dataset directory. This may be optional for
            some importers
        shuffle (False): whether to randomly shuffle the order in which the
            samples are imported
        seed (None): a random seed to use when shuffling
        max_samples (None): a maximum number of samples to import. By default,
            all samples are imported
    """

    def __len__(self):
        """The total number of samples that will be imported across all group
        slices.

        Raises:
            TypeError: if the total number is not known
        """
        raise TypeError(
            "The number of samples in this %s is not known a priori"
            % type(self)
        )

    def __next__(self):
        """Returns information about the next group in the dataset.

        Returns:
            a dict mapping slice names to :class:`fiftyone.core.sample.Sample`
            instances

        Raises:
            StopIteration: if there are no more samples to import
        """
        raise NotImplementedError("subclass must implement __next__()")

    @property
    def group_field(self):
        """The name of the group field to populate on each sample."""
        return "group"


class UnlabeledImageDatasetImporter(DatasetImporter):
    """Interface for importing datasets of unlabeled image samples.

    Typically, dataset importers should implement the parameters documented on
    this class, although this is not mandatory.

    See :ref:`this page <writing-a-custom-dataset-importer>` for information
    about implementing/using dataset importers.

    .. automethod:: __len__
    .. automethod:: __next__

    Args:
        dataset_dir (None): the dataset directory. This may be optional for
            some importers
        shuffle (False): whether to randomly shuffle the order in which the
            samples are imported
        seed (None): a random seed to use when shuffling
        max_samples (None): a maximum number of samples to import. By default,
            all samples are imported
    """

    def __next__(self):
        """Returns information about the next sample in the dataset.

        Returns:
            an ``(image_path, image_metadata)`` tuple, where

            -   ``image_path``: the path to the image on disk
            -   ``image_metadata``: an
                :class:`fiftyone.core.metadata.ImageMetadata` instances for the
                image, or ``None`` if :meth:`has_image_metadata` is ``False``

        Raises:
            StopIteration: if there are no more samples to import
        """
        raise NotImplementedError("subclass must implement __next__()")

    @property
    def has_image_metadata(self):
        """Whether this importer produces
        :class:`fiftyone.core.metadata.ImageMetadata` instances for each image.
        """
        raise NotImplementedError("subclass must implement has_image_metadata")


class UnlabeledVideoDatasetImporter(DatasetImporter):
    """Interface for importing datasets of unlabeled video samples.

    Typically, dataset importers should implement the parameters documented on
    this class, although this is not mandatory.

    See :ref:`this page <writing-a-custom-dataset-importer>` for information
    about implementing/using dataset importers.

    .. automethod:: __len__
    .. automethod:: __next__

    Args:
        dataset_dir (None): the dataset directory. This may be optional for
            some importers
        shuffle (False): whether to randomly shuffle the order in which the
            samples are imported
        seed (None): a random seed to use when shuffling
        max_samples (None): a maximum number of samples to import. By default,
            all samples are imported
    """

    def __next__(self):
        """Returns information about the next sample in the dataset.

        Returns:
            an ``(video_path, video_metadata)`` tuple, where

            -   ``video_path``: the path to the video on disk
            -   ``video_metadata``: an
                :class:`fiftyone.core.metadata.VideoMetadata` instances for the
                video, or ``None`` if :meth:`has_video_metadata` is ``False``

        Raises:
            StopIteration: if there are no more samples to import
        """
        raise NotImplementedError("subclass must implement __next__()")

    @property
    def has_video_metadata(self):
        """Whether this importer produces
        :class:`fiftyone.core.metadata.VideoMetadata` instances for each video.
        """
        raise NotImplementedError("subclass must implement has_video_metadata")


class LabeledImageDatasetImporter(DatasetImporter):
    """Interface for importing datasets of labeled image samples.

    Typically, dataset importers should implement the parameters documented on
    this class, although this is not mandatory.

    See :ref:`this page <writing-a-custom-dataset-importer>` for information
    about implementing/using dataset importers.

    .. automethod:: __len__
    .. automethod:: __next__

    Args:
        dataset_dir (None): the dataset directory. This may be optional for
            some importers
        shuffle (False): whether to randomly shuffle the order in which the
            samples are imported
        seed (None): a random seed to use when shuffling
        max_samples (None): a maximum number of samples to import. By default,
            all samples are imported
    """

    def __next__(self):
        """Returns information about the next sample in the dataset.

        Returns:
            an  ``(image_path, image_metadata, label)`` tuple, where

            -   ``image_path``: the path to the image on disk
            -   ``image_metadata``: an
                :class:`fiftyone.core.metadata.ImageMetadata` instances for the
                image, or ``None`` if :meth:`has_image_metadata` is ``False``
            -   ``label``: an instance of :meth:`label_cls`, or a dictionary
                mapping field names to :class:`fiftyone.core.labels.Label`
                instances, or ``None`` if the sample is unlabeled

        Raises:
            StopIteration: if there are no more samples to import
        """
        raise NotImplementedError("subclass must implement __next__()")

    @property
    def has_image_metadata(self):
        """Whether this importer produces
        :class:`fiftyone.core.metadata.ImageMetadata` instances for each image.
        """
        raise NotImplementedError("subclass must implement has_image_metadata")

    @property
    def label_cls(self):
        """The :class:`fiftyone.core.labels.Label` class(es) returned by this
        importer.

        This can be any of the following:

        -   a :class:`fiftyone.core.labels.Label` class. In this case, the
            importer is guaranteed to return labels of this type
        -   a list or tuple of :class:`fiftyone.core.labels.Label` classes. In
            this case, the importer can produce a single label field of any of
            these types
        -   a dict mapping keys to :class:`fiftyone.core.labels.Label` classes.
            In this case, the importer will return label dictionaries with keys
            and value-types specified by this dictionary. Not all keys need be
            present in the imported labels
        -   ``None``. In this case, the importer makes no guarantees about the
            labels that it may return
        """
        raise NotImplementedError("subclass must implement label_cls")


class LabeledVideoDatasetImporter(DatasetImporter):
    """Interface for importing datasets of labeled video samples.

    Typically, dataset importers should implement the parameters documented on
    this class, although this is not mandatory.

    See :ref:`this page <writing-a-custom-dataset-importer>` for information
    about implementing/using dataset importers.

    .. automethod:: __len__
    .. automethod:: __next__

    Args:
        dataset_dir (None): the dataset directory. This may be optional for
            some importers
        shuffle (False): whether to randomly shuffle the order in which the
            samples are imported
        seed (None): a random seed to use when shuffling
        max_samples (None): a maximum number of samples to import. By default,
            all samples are imported
    """

    def __next__(self):
        """Returns information about the next sample in the dataset.

        Returns:
            an  ``(video_path, video_metadata, labels, frames)`` tuple, where

            -   ``video_path``: the path to the video on disk
            -   ``video_metadata``: an
                :class:`fiftyone.core.metadata.VideoMetadata` instances for the
                video, or ``None`` if :meth:`has_video_metadata` is ``False``
            -   ``labels``: sample-level labels for the video, which can be any
                of the following:

                -   a :class:`fiftyone.core.labels.Label` instance
                -   a dictionary mapping label fields to
                    :class:`fiftyone.core.labels.Label` instances
                -   ``None`` if the sample has no sample-level labels

            -   ``frames``: frame-level labels for the video, which can
                be any of the following:

                -   a dictionary mapping frame numbers to dictionaries that
                    map label fields to :class:`fiftyone.core.labels.Label`
                    instances for each video frame
                -   ``None`` if the sample has no frame-level labels

        Raises:
            StopIteration: if there are no more samples to import
        """
        raise NotImplementedError("subclass must implement __next__()")

    @property
    def has_video_metadata(self):
        """Whether this importer produces
        :class:`fiftyone.core.metadata.VideoMetadata` instances for each video.
        """
        raise NotImplementedError("subclass must implement has_video_metadata")

    @property
    def label_cls(self):
        """The :class:`fiftyone.core.labels.Label` class(es) returned by this
        importer within the sample-level labels that it produces.

        This can be any of the following:

        -   a :class:`fiftyone.core.labels.Label` class. In this case, the
            importer is guaranteed to return sample-level labels of this type
        -   a list or tuple of :class:`fiftyone.core.labels.Label` classes. In
            this case, the importer can produce a single sample-level label
            field of any of these types
        -   a dict mapping keys to :class:`fiftyone.core.labels.Label` classes.
            In this case, the importer will return sample-level label
            dictionaries with keys and value-types specified by this
            dictionary. Not all keys need be present in the imported labels
        -   ``None``. In this case, the importer makes no guarantees about the
            sample-level labels that it may return
        """
        raise NotImplementedError("subclass must implement label_cls")

    @property
    def frame_labels_cls(self):
        """The :class:`fiftyone.core.labels.Label` class(es) returned by this
        importer within the frame labels that it produces.

        This can be any of the following:

        -   a :class:`fiftyone.core.labels.Label` class. In this case, the
            importer is guaranteed to return frame labels of this type
        -   a list or tuple of :class:`fiftyone.core.labels.Label` classes. In
            this case, the importer can produce a single frame label field of
            any of these types
        -   a dict mapping keys to :class:`fiftyone.core.labels.Label` classes.
            In this case, the importer will return frame label dictionaries
            with keys and value-types specified by this dictionary. Not all
            keys need be present in each frame
        -   ``None``. In this case, the importer makes no guarantees about the
            frame labels that it may return
        """
        raise NotImplementedError("subclass must implement frame_labels_cls")


class LegacyFiftyOneDatasetImporter(GenericSampleDatasetImporter):
    """Legacy importer for FiftyOne datasets stored on disk in a serialized
    JSON format.

    .. warning::

        The :class:`fiftyone.types.FiftyOneDataset` format was upgraded in
        ``fiftyone==0.8`` and this importer is now deprecated.

        However, to maintain backwards compatibility,
        :class:`FiftyOneDatasetImporter` will check for instances of datasets
        of this type at runtime and defer to this class to load them.

    Args:
        dataset_dir: the dataset directory
        rel_dir (None): a relative directory to prepend to the ``filepath`` of
            each sample if the filepath is not absolute. This path is converted
            to an absolute path (if necessary) via
            :func:`fiftyone.core.utils.normalize_path`
        shuffle (False): whether to randomly shuffle the order in which the
            samples are imported
        seed (None): a random seed to use when shuffling
        max_samples (None): a maximum number of samples to import. By default,
            all samples are imported
    """

    def __init__(
        self,
        dataset_dir,
        rel_dir=None,
        shuffle=False,
        seed=None,
        max_samples=None,
    ):
        super().__init__(
            dataset_dir=dataset_dir,
            shuffle=shuffle,
            seed=seed,
            max_samples=max_samples,
        )

        self.rel_dir = rel_dir

        self._metadata = None
        self._rel_dir = None
        self._anno_dir = None
        self._brain_dir = None
        self._eval_dir = None
        self._frame_labels_dir = None
        self._samples = None
        self._iter_samples = None
        self._num_samples = None
        self._media_type = None

    def __iter__(self):
        self._iter_samples = iter(self._samples)
        return self

    def __len__(self):
        return self._num_samples

    def __next__(self):
        sd = next(self._iter_samples)

<<<<<<< HEAD
        # Convert filepath to absolute path
        d["filepath"] = fos.join(self.dataset_dir, d["filepath"])

        if self._is_video_dataset:
            labels_relpath = d.pop("frames")
            labels_path = fos.join(self.dataset_dir, labels_relpath)
=======
        if not os.path.isabs(sd["filepath"]):
            sd["filepath"] = os.path.join(self._rel_dir, sd["filepath"])

        if (self._media_type == fomm.VIDEO) or (
            self._media_type == fomm.GROUP
            and fomm.get_media_type(sd["filepath"]) == fomm.VIDEO
        ):
            labels_path = os.path.join(self.dataset_dir, sd.pop("frames"))
>>>>>>> 2cd35e69

            sample = Sample.from_dict(sd)
            self._import_frame_labels(sample, labels_path)
        else:
            sample = Sample.from_dict(sd)

        return sample

    @property
    def has_sample_field_schema(self):
        if self._media_type == fomm.VIDEO:
            # Must return False so frame field schema is inferred
            return False

        if self._media_type == fomm.GROUP:
            # Need to let importer infer group media types
            return False

        return "sample_fields" in self._metadata

    @property
    def has_dataset_info(self):
        return "info" in self._metadata

    def setup(self):
<<<<<<< HEAD
        metadata_path = fos.join(self.dataset_dir, "metadata.json")
        if fos.isfile(metadata_path):
            metadata = fos.read_json(metadata_path)
            media_type = metadata.get("media_type", fomm.IMAGE)
=======
        metadata_path = os.path.join(self.dataset_dir, "metadata.json")
        if os.path.isfile(metadata_path):
            metadata = etas.read_json(metadata_path)
            self._media_type = metadata.get("media_type", None)
>>>>>>> 2cd35e69
            self._metadata = metadata
        else:
            self._media_type = None
            self._metadata = {}

<<<<<<< HEAD
        self._anno_dir = fos.join(self.dataset_dir, "annotations")
        self._brain_dir = fos.join(self.dataset_dir, "brain")
        self._eval_dir = fos.join(self.dataset_dir, "evaluations")
        self._frame_labels_dir = fos.join(self.dataset_dir, "frames")
=======
        if self.rel_dir is not None:
            self._rel_dir = fou.normalize_path(self.rel_dir)
        else:
            self._rel_dir = self.dataset_dir

        self._anno_dir = os.path.join(self.dataset_dir, "annotations")
        self._brain_dir = os.path.join(self.dataset_dir, "brain")
        self._eval_dir = os.path.join(self.dataset_dir, "evaluations")
        self._frame_labels_dir = os.path.join(self.dataset_dir, "frames")
>>>>>>> 2cd35e69

        samples_path = fos.join(self.dataset_dir, "samples.json")
        samples = fos.read_json(samples_path).get("samples", [])

        self._samples = self._preprocess_list(samples)
        self._num_samples = len(self._samples)

    def get_sample_field_schema(self):
        return self._metadata.get("sample_fields", {})

    def get_dataset_info(self):
        return self._metadata.get("info", {})

    def import_run_results(self, sample_collection):
        dataset = sample_collection._dataset

        #
        # Import annotation runs
        #

        annotation_runs = self._metadata.get("annotation_runs", None)
        if annotation_runs:
            d = {k: json_util.loads(v) for k, v in annotation_runs.items()}
            d = dataset._doc.field_to_python("annotation_runs", d)
            for anno_key, run_doc in d.items():
                # Results are stored in GridFS, which we import separately next
                run_doc["results"] = None

                if dataset.has_annotation_run(anno_key):
                    logger.warning(
                        "Overwriting existing annotation run '%s'", anno_key
                    )
                    dataset.delete_annotation_run(anno_key)

            dataset._doc.annotation_runs.update(d)
            _import_run_results(
                dataset,
                self._anno_dir,
                foa.AnnotationMethod,
                keys=list(d.keys()),
            )
            dataset._doc.save()

        #
        # Import brain method runs
        #

        brain_methods = self._metadata.get("brain_methods", None)
        if brain_methods:
            d = {k: json_util.loads(v) for k, v in brain_methods.items()}
            d = dataset._doc.field_to_python("brain_methods", d)
            for brain_key, run_doc in d.items():
                # Results are stored in GridFS, which we import separately next
                run_doc["results"] = None

                if dataset.has_brain_run(brain_key):
                    logger.warning(
                        "Overwriting existing brain run '%s'", brain_key
                    )
                    dataset.delete_brain_run(brain_key)

            dataset._doc.brain_methods.update(d)
            _import_run_results(
                dataset, self._brain_dir, fob.BrainMethod, keys=list(d.keys())
            )
            dataset._doc.save()

        #
        # Import evaluations
        #

        evaluations = self._metadata.get("evaluations", None)
        if evaluations:
            d = {k: json_util.loads(v) for k, v in evaluations.items()}
            d = dataset._doc.field_to_python("evaluations", d)
            for eval_key, run_doc in d.items():
                # Results are stored in GridFS, which we import separately next
                run_doc["results"] = None

                if dataset.has_evaluation(eval_key):
                    logger.warning(
                        "Overwriting existing evaluation '%s'", eval_key
                    )
                    dataset.delete_evaluation(eval_key)

            dataset._doc.evaluations.update(d)
            _import_run_results(
                dataset,
                self._eval_dir,
                foe.EvaluationMethod,
                keys=list(d.keys()),
            )
            dataset._doc.save()

    @staticmethod
    def _get_classes(dataset_dir):
        # Used only by dataset zoo
        metadata_path = fos.join(dataset_dir, "metadata.json")
        if not fos.isfile(metadata_path):
            return None

        metadata = fos.read_json(metadata_path)

        classes = metadata.get("default_classes", None)
        if classes:
            return classes

        classes = metadata.get("classes", {})
        if classes:
            return next(iter(classes.values()))

        return metadata.get("info", {}).get("classes", None)

    @staticmethod
    def _get_num_samples(dataset_dir):
        # Used only by dataset zoo
        return len(fos.list_files(fos.join(dataset_dir, "data")))

    def _import_frame_labels(self, sample, labels_path):
        # @todo pre-download all labels files
        frames_map = fos.read_json(labels_path).get("frames", {})
        for key, value in frames_map.items():
            sample.frames[int(key)] = fof.Frame.from_dict(value)


class FiftyOneDatasetImporter(BatchDatasetImporter):
    """Importer for FiftyOne datasets stored on disk in serialized JSON format.

    See :ref:`this page <FiftyOneDataset-import>` for format details.

    Args:
        dataset_dir: the dataset directory
<<<<<<< HEAD
        rel_dir (None): a relative directory to prepend to the ``filepath``
            of each sample if the filepath is not absolute. This path is
            converted to an absolute path (if necessary) via
            :func:`fiftyone.core.storage.normalize_path`
=======
        rel_dir (None): a relative directory to prepend to the ``filepath`` of
            each sample if the filepath is not absolute. This path is converted
            to an absolute path (if necessary) via
            :func:`fiftyone.core.utils.normalize_path`
        ordered (True): whether to preserve document order when importing
>>>>>>> 2cd35e69
        shuffle (False): whether to randomly shuffle the order in which the
            samples are imported
        seed (None): a random seed to use when shuffling
        max_samples (None): a maximum number of samples to import. By default,
            all samples are imported
    """

    def __init__(
        self,
        dataset_dir,
        rel_dir=None,
        ordered=True,
        shuffle=False,
        seed=None,
        max_samples=None,
    ):
        super().__init__(
            dataset_dir=dataset_dir,
            shuffle=shuffle,
            seed=seed,
            max_samples=max_samples,
        )

        self.rel_dir = rel_dir
        self.ordered = ordered

        self._data_dir = None
        self._anno_dir = None
        self._brain_dir = None
        self._eval_dir = None
        self._metadata_path = None
        self._samples_path = None
        self._frames_path = None
        self._has_frames = None

    def setup(self):
<<<<<<< HEAD
        self._data_dir = fos.join(self.dataset_dir, "data")
        self._anno_dir = fos.join(self.dataset_dir, "annotations")
        self._brain_dir = fos.join(self.dataset_dir, "brain")
        self._eval_dir = fos.join(self.dataset_dir, "evaluations")
        self._metadata_path = fos.join(self.dataset_dir, "metadata.json")
        self._samples_path = fos.join(self.dataset_dir, "samples.json")
        self._frames_path = fos.join(self.dataset_dir, "frames.json")
=======
        self._data_dir = os.path.join(self.dataset_dir, "data")
        self._anno_dir = os.path.join(self.dataset_dir, "annotations")
        self._brain_dir = os.path.join(self.dataset_dir, "brain")
        self._eval_dir = os.path.join(self.dataset_dir, "evaluations")
        self._metadata_path = os.path.join(self.dataset_dir, "metadata.json")

        self._samples_path = os.path.join(self.dataset_dir, "samples.json")
        if not os.path.isfile(self._samples_path):
            self._samples_path = os.path.join(self.dataset_dir, "samples")

        self._frames_path = os.path.join(self.dataset_dir, "frames.json")
        if os.path.isfile(self._frames_path):
            self._has_frames = True
        else:
            self._frames_path = os.path.join(self.dataset_dir, "frames")
            if os.path.isdir(self._frames_path):
                self._has_frames = True
            else:
                self._has_frames = False
>>>>>>> 2cd35e69

    def import_samples(self, dataset, tags=None):
        dataset_dict = foo.import_document(self._metadata_path)

        if len(dataset) > 0 and fomi.needs_migration(
            head=dataset_dict["version"]
        ):
            # A migration is required in order to load this dataset, and the
            # dataset we're loading into is non-empty, so we must first load
            # into a temporary dataset, perform the migration, and then merge
            # into the destination dataset
            tmp_dataset = fod.Dataset()
            sample_ids = self._import_samples(
                tmp_dataset, dataset_dict, tags=tags
            )
            dataset.add_collection(tmp_dataset)
            tmp_dataset.delete()
            return sample_ids

        return self._import_samples(dataset, dataset_dict, tags=tags)

    def _import_samples(self, dataset, dataset_dict, tags=None):
        name = dataset.name
        empty_import = not bool(dataset)

        #
        # Import DatasetDocument
        #
        # This method handles two cases:
        #   - `dataset` is empty, and a migration may or may not be required
        #   - `dataset` is non-empty but no migration is required
        #

        if empty_import:
            #
            # The `dataset` we're importing into is empty, so we replace its
            # backing document with `dataset_dict`, except for the
            # metadata-related fields listed below, which we keep in `dataset`
            #
            # Note that we must work with dicts instead of `DatasetDocument`s
            # here because the import may need migration
            #
            doc = dataset._doc
            dataset_dict.update(
                dict(
                    _id=doc.id,
                    name=doc.name,
                    persistent=doc.persistent,
                    created_at=doc.created_at,
                    last_loaded_at=doc.last_loaded_at,
                    sample_collection_name=doc.sample_collection_name,
                    frame_collection_name=doc.frame_collection_name,
                )
            )

            # Run results are imported separately

            for run_doc in dataset_dict.get("evaluations", {}).values():
                run_doc["results"] = None

            for run_doc in dataset_dict.get("brain_methods", {}).values():
                run_doc["results"] = None

            conn = foo.get_db_conn()
            conn.datasets.replace_one({"name": name}, dataset_dict)

            dataset._reload(hard=True)
        else:
            #
            # The dataset we're merging into is non-empty, but it is safe to
            # use `DatasetDocument` here to perform the merge because no
            # migration should be required
            #
            new_doc = foo.DatasetDocument.from_dict(dataset_dict)
            dataset._merge_doc(new_doc)

        #
        # Import samples
        #

        logger.info("Importing samples...")
        samples, num_samples = foo.import_collection(
            self._samples_path, key="samples"
        )

        samples = self._preprocess_list(samples)

        if self.max_samples is not None:
            num_samples = self.max_samples

        if self.rel_dir is not None:
            # Prepend `rel_dir` to all relative paths
            rel_dir = fos.normalize_path(self.rel_dir)
        else:
            # Prepend `dataset_dir` to all relative paths
            rel_dir = self.dataset_dir

<<<<<<< HEAD
        for sample in samples:
            filepath = sample["filepath"]
            if not fos.isabs(filepath):
                sample["filepath"] = fos.join(rel_dir, filepath)
=======
        def parse_sample(sample):
            if not os.path.isabs(sample["filepath"]):
                sample["filepath"] = os.path.join(rel_dir, sample["filepath"])
>>>>>>> 2cd35e69

            if tags is not None:
                sample["tags"].extend(tags)

            return sample

        sample_ids = foo.insert_documents(
            map(parse_sample, samples),
            dataset._sample_collection,
            ordered=self.ordered,
            progress=True,
            num_docs=num_samples,
        )

        #
        # Import frames
        #

<<<<<<< HEAD
        if fos.isfile(self._frames_path):
=======
        if self._has_frames:
>>>>>>> 2cd35e69
            logger.info("Importing frames...")
            frames, num_frames = foo.import_collection(
                self._frames_path, key="frames"
            )

            # @todo optimize by only loading these docs in the first place
            if self.max_samples is not None:
                _sample_ids = set(sample_ids)
                frames = [f for f in frames if f["_sample_id"] in _sample_ids]
                num_frames = len(frames)

            foo.insert_documents(
                frames,
                dataset._frame_collection,
                ordered=self.ordered,
                progress=True,
                num_docs=num_frames,
            )

        #
        # Import run results
        #

        if empty_import:
            if fos.isdir(self._anno_dir):
                _import_run_results(
                    dataset, self._anno_dir, foa.AnnotationMethod
                )

            if fos.isdir(self._brain_dir):
                _import_run_results(dataset, self._brain_dir, fob.BrainMethod)

            if fos.isdir(self._eval_dir):
                _import_run_results(
                    dataset, self._eval_dir, foe.EvaluationMethod
                )

        #
        # Migrate dataset if necessary
        #

        fomi.migrate_dataset_if_necessary(name)
        dataset._reload(hard=True)

        logger.info("Import complete")

        return sample_ids

    @staticmethod
    def _get_classes(dataset_dir):
        # Used only by dataset zoo
        metadata_path = fos.join(dataset_dir, "metadata.json")
        metadata = fos.read_json(metadata_path)

        classes = metadata.get("default_classes", None)
        if classes:
            return classes

        classes = metadata.get("classes", {})
        if classes:
            return next(iter(classes.values()))

        return metadata.get("info", {}).get("classes", None)

    @staticmethod
    def _get_num_samples(dataset_dir):
        # Used only by dataset zoo
        samples_path = fos.join(dataset_dir, "samples.json")
        samples = fos.read_json(samples_path).get("samples", [])
        return len(samples)

    def _is_legacy_format_data(self):
        metadata_path = fos.join(self.dataset_dir, "metadata.json")
        if fos.exists(metadata_path):
            metadata = fos.read_json(metadata_path)
        else:
            metadata = {}

        return "version" not in metadata

    def _to_legacy_importer(self):
        return LegacyFiftyOneDatasetImporter(
            self.dataset_dir,
            shuffle=self.shuffle,
            seed=self.seed,
            max_samples=self.max_samples,
        )


def _import_run_results(dataset, run_dir, run_cls, keys=None):
    if keys is None:
        keys = [os.path.splitext(f)[0] for f in fos.list_files(run_dir)]

    for key in keys:
        json_path = fos.join(run_dir, key + ".json")
        if fos.isfile(json_path):
            view = run_cls.load_run_view(dataset, key)
            run_info = run_cls.get_run_info(dataset, key)
            config = run_info.config
            d = fos.read_json(json_path)
            results = fors.RunResults.from_dict(d, view, config)
            run_cls.save_run_results(dataset, key, results, cache=False)


class ImageDirectoryImporter(UnlabeledImageDatasetImporter):
    """Importer for a directory of images stored on disk.

    See :ref:`this page <ImageDirectory-import>` for format details.

    Args:
        dataset_dir: the dataset directory
        recursive (True): whether to recursively traverse subdirectories
        compute_metadata (False): whether to produce
            :class:`fiftyone.core.metadata.ImageMetadata` instances for each
            image when importing
        shuffle (False): whether to randomly shuffle the order in which the
            samples are imported
        seed (None): a random seed to use when shuffling
        max_samples (None): a maximum number of samples to import. By default,
            all samples are imported
    """

    def __init__(
        self,
        dataset_dir,
        recursive=True,
        compute_metadata=False,
        shuffle=False,
        seed=None,
        max_samples=None,
    ):
        super().__init__(
            dataset_dir=dataset_dir,
            shuffle=shuffle,
            seed=seed,
            max_samples=max_samples,
        )

        self.recursive = recursive
        self.compute_metadata = compute_metadata

        self._filepaths = None
        self._metadata_map = None
        self._iter_filepaths = None
        self._num_samples = None

    def __iter__(self):
        self._iter_filepaths = iter(self._filepaths)
        return self

    def __len__(self):
        return self._num_samples

    def __next__(self):
        image_path = next(self._iter_filepaths)

        image_metadata = self._metadata_map.get(image_path, None)

        if self.compute_metadata and image_metadata is None:
            image_metadata = fom.ImageMetadata.build_for(image_path)

        return image_path, image_metadata

    @property
    def has_dataset_info(self):
        return False

    @property
    def has_image_metadata(self):
        return self.compute_metadata

    def setup(self):
        filepaths = fos.list_files(
            self.dataset_dir, abs_paths=True, recursive=self.recursive
        )
        filepaths = [p for p in filepaths if etai.is_image_mime_type(p)]
        filepaths = self._preprocess_list(filepaths)

        if self.compute_metadata:
            metadata_map = self._get_remote_metadata(filepaths)
        else:
            metadata_map = {}

        self._filepaths = filepaths
        self._metadata_map = metadata_map
        self._num_samples = len(filepaths)

    @staticmethod
    def _get_num_samples(dataset_dir):
        # Used only by dataset zoo
        filepaths = fos.list_files(dataset_dir, recursive=True)
        filepaths = [p for p in filepaths if etai.is_image_mime_type(p)]
        return len(filepaths)


class VideoDirectoryImporter(UnlabeledVideoDatasetImporter):
    """Importer for a directory of videos stored on disk.

    See :ref:`this page <VideoDirectory-import>` for format details.

    Args:
        dataset_dir: the dataset directory
        recursive (True): whether to recursively traverse subdirectories
        compute_metadata (False): whether to produce
            :class:`fiftyone.core.metadata.VideoMetadata` instances for each
            video when importing
        shuffle (False): whether to randomly shuffle the order in which the
            samples are imported
        seed (None): a random seed to use when shuffling
        max_samples (None): a maximum number of samples to import. By default,
            all samples are imported
    """

    def __init__(
        self,
        dataset_dir,
        recursive=True,
        compute_metadata=False,
        shuffle=False,
        seed=None,
        max_samples=None,
    ):
        super().__init__(
            dataset_dir=dataset_dir,
            shuffle=shuffle,
            seed=seed,
            max_samples=max_samples,
        )

        self.recursive = recursive
        self.compute_metadata = compute_metadata

        self._filepaths = None
        self._metadata_map = None
        self._iter_filepaths = None
        self._num_samples = None

    def __iter__(self):
        self._iter_filepaths = iter(self._filepaths)
        return self

    def __len__(self):
        return self._num_samples

    def __next__(self):
        video_path = next(self._iter_filepaths)

        video_metadata = self._metadata_map.get(video_path, None)

        if self.compute_metadata and video_metadata is None:
            video_metadata = fom.VideoMetadata.build_for(video_path)

        return video_path, video_metadata

    @property
    def has_dataset_info(self):
        return False

    @property
    def has_video_metadata(self):
        return self.compute_metadata

    def setup(self):
        filepaths = fos.list_files(
            self.dataset_dir, abs_paths=True, recursive=self.recursive
        )
        filepaths = [p for p in filepaths if etav.is_video_mime_type(p)]
        filepaths = self._preprocess_list(filepaths)

        if self.compute_metadata:
            metadata_map = self._get_remote_metadata(filepaths)
        else:
            metadata_map = {}

        self._filepaths = filepaths
        self._metadata_map = metadata_map
        self._num_samples = len(filepaths)

    @staticmethod
    def _get_num_samples(dataset_dir):
        # Used only by dataset zoo
        filepaths = fos.list_files(dataset_dir, recursive=True)
        filepaths = [p for p in filepaths if etav.is_video_mime_type(p)]
        return len(filepaths)


class FiftyOneImageClassificationDatasetImporter(
    LabeledImageDatasetImporter, ImportPathsMixin
):
    """Importer for image classification datasets stored on disk in a simple
    JSON format.

    See :ref:`this page <FiftyOneImageClassificationDataset-import>` for format
    details.

    Args:
        dataset_dir (None): the dataset directory. If omitted, ``data_path``
            and/or ``labels_path`` must be provided
        data_path (None): an optional parameter that enables explicit control
            over the location of the media. Can be any of the following:

            -   a folder name like ``"data"`` or ``"data"/`` specifying a
                subfolder of ``dataset_dir`` where the media files reside
            -   an absolute directory path where the media files reside. In
                this case, the ``dataset_dir`` has no effect on the location of
                the data
            -   a filename like ``"data.json"`` specifying the filename of the
                JSON data manifest file in ``dataset_dir``
            -   an absolute filepath specifying the location of the JSON data
                manifest. In this case, ``dataset_dir`` has no effect on the
                location of the data
            -   a dict mapping filenames to absolute filepaths

            If None, this parameter will default to whichever of ``data/`` or
            ``data.json`` exists in the dataset directory
        labels_path (None): an optional parameter that enables explicit control
            over the location of the labels. Can be any of the following:

            -   a filename like ``"labels.json"`` specifying the location of
                the labels in ``dataset_dir``
            -   an absolute filepath to the labels. In this case,
                ``dataset_dir`` has no effect on the location of the labels

            If None, the parameter will default to ``labels.json``
        compute_metadata (False): whether to produce
            :class:`fiftyone.core.metadata.ImageMetadata` instances for each
            image when importing
        include_all_data (False): whether to generate samples for all images in
            the data directory (True) rather than only creating samples for
            images with labels (False)
        shuffle (False): whether to randomly shuffle the order in which the
            samples are imported
        seed (None): a random seed to use when shuffling
        max_samples (None): a maximum number of samples to import. By default,
            all samples are imported
    """

    def __init__(
        self,
        dataset_dir=None,
        data_path=None,
        labels_path=None,
        compute_metadata=False,
        include_all_data=False,
        shuffle=False,
        seed=None,
        max_samples=None,
    ):
        if dataset_dir is None and data_path is None and labels_path is None:
            raise ValueError(
                "At least one of `dataset_dir`, `data_path`, and "
                "`labels_path` must be provided"
            )

        data_path = self._parse_data_path(
            dataset_dir=dataset_dir,
            data_path=data_path,
            default="data/",
        )

        labels_path = self._parse_labels_path(
            dataset_dir=dataset_dir,
            labels_path=labels_path,
            default="labels.json",
        )

        super().__init__(
            dataset_dir=dataset_dir,
            shuffle=shuffle,
            seed=seed,
            max_samples=max_samples,
        )

        self.data_path = data_path
        self.labels_path = labels_path
        self.compute_metadata = compute_metadata
        self.include_all_data = include_all_data

        self._classes = None
        self._sample_parser = None
        self._image_paths_map = None
        self._metadata_map = None
        self._labels_map = None
        self._uuids = None
        self._iter_uuids = None
        self._num_samples = None

    def __iter__(self):
        self._iter_uuids = iter(self._uuids)
        return self

    def __len__(self):
        return self._num_samples

    def __next__(self):
        uuid = next(self._iter_uuids)

<<<<<<< HEAD
        image_path = self._image_paths_map[uuid]
        image_metadata = self._metadata_map.get(uuid, None)
        target = self._labels_map[uuid]
=======
        if os.path.isabs(uuid):
            image_path = uuid
        else:
            image_path = self._image_paths_map[uuid]

        target = self._labels_map.get(uuid, None)
>>>>>>> 2cd35e69

        if self.compute_metadata and image_metadata is None:
            image_metadata = fom.ImageMetadata.build_for(image_path)

        if target is not None:
            self._sample_parser.with_sample((image_path, target))
            label = self._sample_parser.get_label()
        else:
            label = None

        return image_path, image_metadata, label

    @property
    def has_dataset_info(self):
        return self._classes is not None

    @property
    def has_image_metadata(self):
        return self.compute_metadata

    @property
    def label_cls(self):
        return (fol.Classification, fol.Classifications)

    def setup(self):
        image_paths_map = self._load_data_map(
            self.data_path, ignore_exts=True, recursive=True
        )

        if self.labels_path is not None and fos.isfile(self.labels_path):
            labels = fos.read_json(self.labels_path)
        else:
            labels = {}

        labels_map = labels.get("labels", {})
        classes = labels.get("classes", None)

        uuids = set(labels_map.keys())

        if self.include_all_data:
            uuids.update(image_paths_map.keys())

        uuids = self._preprocess_list(sorted(uuids))

        self._classes = classes
        self._sample_parser = FiftyOneImageClassificationSampleParser()
        self._sample_parser.classes = self._classes
<<<<<<< HEAD

        if self.compute_metadata:
            metadata_map = self._get_remote_metadata(
                image_paths_map, keys=uuids
            )
        else:
            metadata_map = {}

        self._uuids = uuids
=======
>>>>>>> 2cd35e69
        self._image_paths_map = image_paths_map
        self._metadata_map = metadata_map
        self._labels_map = labels_map
        self._uuids = uuids
        self._num_samples = len(uuids)

    def get_dataset_info(self):
        return {"classes": self._classes}

    @staticmethod
    def _get_classes(dataset_dir):
        # Used only by dataset zoo
        labels_path = fos.join(dataset_dir, "labels.json")
        labels = fos.read_json(labels_path)
        return labels.get("classes", None)

    @staticmethod
    def _get_num_samples(dataset_dir):
        # Used only by dataset zoo
        labels_path = fos.join(dataset_dir, "labels.json")
        labels = fos.read_json(labels_path)
        return len(labels.get("labels", {}))


class ImageClassificationDirectoryTreeImporter(LabeledImageDatasetImporter):
    """Importer for an image classification directory tree stored on disk.

    See :ref:`this page <ImageClassificationDirectoryTree-import>` for format
    details.

    Args:
        dataset_dir: the dataset directory
        compute_metadata (False): whether to produce
            :class:`fiftyone.core.metadata.ImageMetadata` instances for each
            image when importing
        classes (None): an optional string or list of strings specifying a
            subset of classes to load
        unlabeled ("_unlabeled"): the name of the subdirectory containing
            unlabeled images
        shuffle (False): whether to randomly shuffle the order in which the
            samples are imported
        seed (None): a random seed to use when shuffling
        max_samples (None): a maximum number of samples to import. By default,
            all samples are imported
    """

    def __init__(
        self,
        dataset_dir,
        compute_metadata=False,
        classes=None,
        unlabeled="_unlabeled",
        shuffle=False,
        seed=None,
        max_samples=None,
    ):
        classes = _to_list(classes)

        super().__init__(
            dataset_dir=dataset_dir,
            shuffle=shuffle,
            seed=seed,
            max_samples=max_samples,
        )

        self.compute_metadata = compute_metadata
        self.classes = classes
        self.unlabeled = unlabeled

        self._classes = None
        self._samples = None
        self._metadata_map = None
        self._iter_samples = None
        self._num_samples = None

    def __iter__(self):
        self._iter_samples = iter(self._samples)
        return self

    def __len__(self):
        return self._num_samples

    def __next__(self):
        image_path, label = next(self._iter_samples)

        image_metadata = self._metadata_map.get(image_path, None)

        if self.compute_metadata and image_metadata is None:
            image_metadata = fom.ImageMetadata.build_for(image_path)

        if label is not None:
            label = fol.Classification(label=label)

        return image_path, image_metadata, label

    @property
    def has_image_metadata(self):
        return self.compute_metadata

    @property
    def has_dataset_info(self):
        return True

    @property
    def label_cls(self):
        return fol.Classification

    def setup(self):
        samples = []
        classes = set()
        whitelist = set(self.classes) if self.classes is not None else None
        sep = fos.sep(self.dataset_dir)

        for relpath in fos.list_files(self.dataset_dir, recursive=True):
            chunks = relpath.split(sep, 1)
            if len(chunks) == 1:
                continue

            label = chunks[0]
            if label.startswith("."):
                continue

            if whitelist is not None and label not in whitelist:
                continue

            if label == self.unlabeled:
                label = None
            else:
                classes.add(label)

            path = fos.join(self.dataset_dir, relpath)
            samples.append((path, label))

        samples = self._preprocess_list(samples)

        if self.compute_metadata:
            metadata_map = self._get_remote_metadata([s[0] for s in samples])
        else:
            metadata_map = {}

        if whitelist is not None:
            classes = self.classes
        else:
            classes = sorted(classes)

        self._classes = classes
        self._samples = samples
        self._metadata_map = metadata_map
        self._num_samples = len(samples)

    def get_dataset_info(self):
        return {"classes": self._classes}

    @staticmethod
    def _get_classes(dataset_dir):
        # Used only by dataset zoo
        return sorted(fos.list_subdirs(dataset_dir))

    @staticmethod
    def _get_num_samples(dataset_dir):
        # Used only by dataset zoo
        return len(fos.list_files(dataset_dir, recursive=True))


def _to_list(arg):
    if arg is None:
        return None

    if etau.is_container(arg):
        return list(arg)

    return [arg]


class VideoClassificationDirectoryTreeImporter(LabeledVideoDatasetImporter):
    """Importer for a viideo classification directory tree stored on disk.

    See :ref:`this page <VideoClassificationDirectoryTree-import>` for format
    details.

    Args:
        dataset_dir: the dataset directory
        compute_metadata (False): whether to produce
            :class:`fiftyone.core.metadata.VideoMetadata` instances for each
            video when importing
        classes (None): an optional string or list of strings specifying a
            subset of classes to load
        unlabeled ("_unlabeled"): the name of the subdirectory containing
            unlabeled images
        shuffle (False): whether to randomly shuffle the order in which the
            samples are imported
        seed (None): a random seed to use when shuffling
        max_samples (None): a maximum number of samples to import. By default,
            all samples are imported
    """

    def __init__(
        self,
        dataset_dir,
        compute_metadata=False,
        classes=None,
        unlabeled="_unlabeled",
        shuffle=False,
        seed=None,
        max_samples=None,
    ):
        classes = _to_list(classes)

        super().__init__(
            dataset_dir=dataset_dir,
            shuffle=shuffle,
            seed=seed,
            max_samples=max_samples,
        )

        self.compute_metadata = compute_metadata
        self.classes = classes
        self.unlabeled = unlabeled

        self._classes = None
        self._samples = None
        self._metadata_map = None
        self._iter_samples = None
        self._num_samples = None

    def __iter__(self):
        self._iter_samples = iter(self._samples)
        return self

    def __len__(self):
        return self._num_samples

    def __next__(self):
        video_path, label = next(self._iter_samples)

        video_metadata = self._metadata_map.get(video_path, None)

        if self.compute_metadata and video_metadata is None:
            video_metadata = fom.VideoMetadata.build_for(video_path)

        if label is not None:
            label = fol.Classification(label=label)

        return video_path, video_metadata, label, None

    @property
    def has_video_metadata(self):
        return self.compute_metadata

    @property
    def has_dataset_info(self):
        return True

    @property
    def label_cls(self):
        return fol.Classification

    @property
    def frame_labels_cls(self):
        return None

    def setup(self):
        samples = []
        classes = set()
        whitelist = set(self.classes) if self.classes is not None else None
        sep = fos.sep(self.dataset_dir)

        for relpath in fos.list_files(self.dataset_dir, recursive=True):
            chunks = relpath.split(sep, 1)
            if len(chunks) == 1:
                continue

            label = chunks[0]
            if label.startswith("."):
                continue

            if whitelist is not None and label not in whitelist:
                continue

            if label == self.unlabeled:
                label = None
            else:
                classes.add(label)

            path = fos.join(self.dataset_dir, relpath)
            samples.append((path, label))

        samples = self._preprocess_list(samples)

        if self.compute_metadata:
            metadata_map = self._get_remote_metadata([s[0] for s in samples])
        else:
            metadata_map = {}

        if whitelist is not None:
            classes = self.classes
        else:
            classes = sorted(classes)

        self._classes = classes
        self._samples = samples
        self._metadata_map = metadata_map
        self._num_samples = len(samples)

    def get_dataset_info(self):
        return {"classes": self._classes}

    @staticmethod
    def _get_classes(dataset_dir):
        # Used only by dataset zoo
        return sorted(fos.list_subdirs(dataset_dir))

    @staticmethod
    def _get_num_samples(dataset_dir):
        # Used only by dataset zoo
        return len(fos.list_files(dataset_dir, recursive=True))


class FiftyOneImageDetectionDatasetImporter(
    LabeledImageDatasetImporter, ImportPathsMixin
):
    """Importer for image detection datasets stored on disk in a simple JSON
    format.

    See :ref:`this page <FiftyOneImageDetectionDataset-import>` for format
    details.

    Args:
        dataset_dir (None): the dataset directory. If omitted, ``data_path``
            and/or ``labels_path`` must be provided
        data_path (None): an optional parameter that enables explicit control
            over the location of the media. Can be any of the following:

            -   a folder name like ``"data"`` or ``"data"/`` specifying a
                subfolder of ``dataset_dir`` where the media files reside
            -   an absolute directory path where the media files reside. In
                this case, the ``dataset_dir`` has no effect on the location of
                the data
            -   a filename like ``"data.json"`` specifying the filename of the
                JSON data manifest file in ``dataset_dir``
            -   an absolute filepath specifying the location of the JSON data
                manifest. In this case, ``dataset_dir`` has no effect on the
                location of the data
            -   a dict mapping filenames to absolute filepaths

            If None, this parameter will default to whichever of ``data/`` or
            ``data.json`` exists in the dataset directory
        labels_path (None): an optional parameter that enables explicit control
            over the location of the labels. Can be any of the following:

            -   a filename like ``"labels.json"`` specifying the location of
                the labels in ``dataset_dir``
            -   an absolute filepath to the labels. In this case,
                ``dataset_dir`` has no effect on the location of the labels

            If None, the parameter will default to ``labels.json``
        compute_metadata (False): whether to produce
            :class:`fiftyone.core.metadata.ImageMetadata` instances for each
            image when importing
        include_all_data (False): whether to generate samples for all images in
            the data directory (True) rather than only creating samples for
            images with labels (False)
        shuffle (False): whether to randomly shuffle the order in which the
            samples are imported
        seed (None): a random seed to use when shuffling
        max_samples (None): a maximum number of samples to import. By default,
            all samples are imported
    """

    def __init__(
        self,
        dataset_dir=None,
        data_path=None,
        labels_path=None,
        compute_metadata=False,
        include_all_data=False,
        shuffle=False,
        seed=None,
        max_samples=None,
    ):
        if dataset_dir is None and data_path is None and labels_path is None:
            raise ValueError(
                "At least one of `dataset_dir`, `data_path`, and "
                "`labels_path` must be provided"
            )

        data_path = self._parse_data_path(
            dataset_dir=dataset_dir,
            data_path=data_path,
            default="data/",
        )

        labels_path = self._parse_labels_path(
            dataset_dir=dataset_dir,
            labels_path=labels_path,
            default="labels.json",
        )

        super().__init__(
            dataset_dir=dataset_dir,
            shuffle=shuffle,
            seed=seed,
            max_samples=max_samples,
        )

        self.data_path = data_path
        self.labels_path = labels_path
        self.compute_metadata = compute_metadata
        self.include_all_data = include_all_data

        self._classes = None
        self._sample_parser = None
        self._image_paths_map = None
        self._metadata_map = None
        self._labels_map = None
        self._uuids = None
        self._iter_uuids = None
        self._num_samples = None

    def __iter__(self):
        self._iter_uuids = iter(self._uuids)
        return self

    def __len__(self):
        return self._num_samples

    def __next__(self):
        uuid = next(self._iter_uuids)

<<<<<<< HEAD
        image_path = self._image_paths_map[uuid]
        image_metadata = self._metadata_map.get(uuid, None)
        target = self._labels_map[uuid]
=======
        if os.path.isabs(uuid):
            image_path = uuid
        else:
            image_path = self._image_paths_map[uuid]

        target = self._labels_map.get(uuid, None)
>>>>>>> 2cd35e69

        if self.compute_metadata and image_metadata is None:
            image_metadata = fom.ImageMetadata.build_for(image_path)

        if target is not None:
            self._sample_parser.with_sample((image_path, target))
            label = self._sample_parser.get_label()
        else:
            label = None

        return image_path, image_metadata, label

    @property
    def has_dataset_info(self):
        return self._classes is not None

    @property
    def has_image_metadata(self):
        return self.compute_metadata

    @property
    def label_cls(self):
        return fol.Detections

    def setup(self):
        image_paths_map = self._load_data_map(
            self.data_path, ignore_exts=True, recursive=True
        )

        if self.labels_path is not None and fos.isfile(self.labels_path):
            labels = fos.read_json(self.labels_path)
        else:
            labels = {}

        classes = labels.get("classes", None)
        labels_map = labels.get("labels", {})

        uuids = set(labels_map.keys())

<<<<<<< HEAD
        if self.compute_metadata:
            metadata_map = self._get_remote_metadata(
                image_paths_map, keys=uuids
            )
        else:
            metadata_map = {}

        self._classes = classes
        self._has_labels = has_labels
=======
        if self.include_all_data:
            uuids.update(image_paths_map.keys())

        uuids = self._preprocess_list(sorted(uuids))
>>>>>>> 2cd35e69

        self._classes = classes
        self._sample_parser = FiftyOneImageDetectionSampleParser()
        self._sample_parser.classes = classes
        self._image_paths_map = image_paths_map
        self._metadata_map = metadata_map
        self._labels_map = labels_map
        self._uuids = uuids
        self._num_samples = len(uuids)

    def get_dataset_info(self):
        return {"classes": self._classes}

    @staticmethod
    def _get_classes(dataset_dir):
        # Used only by dataset zoo
        labels_path = fos.join(dataset_dir, "labels.json")
        labels = fos.read_json(labels_path)
        return labels.get("classes", None)

    @staticmethod
    def _get_num_samples(dataset_dir):
        # Used only by dataset zoo
        labels_path = fos.join(dataset_dir, "labels.json")
        labels = fos.read_json(labels_path)
        return len(labels.get("labels", {}))


class FiftyOneTemporalDetectionDatasetImporter(
    LabeledVideoDatasetImporter, ImportPathsMixin
):
    """Importer for temporal video detection datasets stored on disk in a
    simple JSON format.

    See :ref:`this page <FiftyOneTemporalDetectionDataset-import>` for format
    details.

    Args:
        dataset_dir (None): the dataset directory. If omitted, ``data_path``
            and/or ``labels_path`` must be provided
        data_path (None): an optional parameter that enables explicit control
            over the location of the media. Can be any of the following:

            -   a folder name like ``"data"`` or ``"data"/`` specifying a
                subfolder of ``dataset_dir`` where the media files reside
            -   an absolute directory path where the media files reside. In
                this case, the ``dataset_dir`` has no effect on the location of
                the data
            -   a filename like ``"data.json"`` specifying the filename of the
                JSON data manifest file in ``dataset_dir``
            -   an absolute filepath specifying the location of the JSON data
                manifest. In this case, ``dataset_dir`` has no effect on the
                location of the data
            -   a dict mapping filenames to absolute filepaths

            If None, this parameter will default to whichever of ``data/`` or
            ``data.json`` exists in the dataset directory
        labels_path (None): an optional parameter that enables explicit control
            over the location of the labels. Can be any of the following:

            -   a filename like ``"labels.json"`` specifying the location of
                the labels in ``dataset_dir``
            -   an absolute filepath to the labels. In this case,
                ``dataset_dir`` has no effect on the location of the labels

            If None, the parameter will default to ``labels.json``
        compute_metadata (False): whether to produce
            :class:`fiftyone.core.metadata.VideoMetadata` instances for each
            video when importing
        include_all_data (False): whether to generate samples for all videos in
            the data directory (True) rather than only creating samples for
            videos with labels (False)
        shuffle (False): whether to randomly shuffle the order in which the
            samples are imported
        seed (None): a random seed to use when shuffling
        max_samples (None): a maximum number of samples to import. By default,
            all samples are imported
    """

    def __init__(
        self,
        dataset_dir=None,
        data_path=None,
        labels_path=None,
        compute_metadata=False,
        include_all_data=False,
        shuffle=False,
        seed=None,
        max_samples=None,
    ):
        if dataset_dir is None and data_path is None and labels_path is None:
            raise ValueError(
                "At least one of `dataset_dir`, `data_path`, and "
                "`labels_path` must be provided"
            )

        data_path = self._parse_data_path(
            dataset_dir=dataset_dir,
            data_path=data_path,
            default="data/",
        )

        labels_path = self._parse_labels_path(
            dataset_dir=dataset_dir,
            labels_path=labels_path,
            default="labels.json",
        )

        super().__init__(
            dataset_dir=dataset_dir,
            shuffle=shuffle,
            seed=seed,
            max_samples=max_samples,
        )

        self.data_path = data_path
        self.labels_path = labels_path
        self.compute_metadata = compute_metadata
        self.include_all_data = include_all_data

        self._classes = None
        self._sample_parser = None
        self._video_paths_map = None
        self._metadata_map = None
        self._labels_map = None
        self._uuids = None
        self._iter_uuids = None
<<<<<<< HEAD
        self._sample_parser = None
        self._classes = None
=======
>>>>>>> 2cd35e69
        self._num_samples = None

    def __iter__(self):
        self._iter_uuids = iter(self._uuids)
        return self

    def __len__(self):
        return self._num_samples

    def __next__(self):
        uuid = next(self._iter_uuids)

<<<<<<< HEAD
        video_path = self._video_paths_map[uuid]
        video_metadata = self._metadata_map.get(uuid, None)
        labels = self._labels_map[uuid]
=======
        if os.path.isabs(uuid):
            video_path = uuid
        else:
            video_path = self._video_paths_map[uuid]

        labels = self._labels_map.get(uuid, None)
>>>>>>> 2cd35e69

        if self.compute_metadata and video_metadata is None:
            video_metadata = fom.VideoMetadata.build_for(video_path)

        if labels is not None:
            sample = (video_path, labels)
            self._sample_parser.with_sample(sample, metadata=video_metadata)
            label = self._sample_parser.get_label()
        else:
            label = None

        return video_path, video_metadata, label, None

    @property
    def has_dataset_info(self):
        return self._classes is not None

    @property
    def has_video_metadata(self):
        return self.compute_metadata

    @property
    def label_cls(self):
        return fol.TemporalDetections

    @property
    def frame_labels_cls(self):
        return None

    def setup(self):
        video_paths_map = self._load_data_map(
            self.data_path, ignore_exts=True, recursive=True
        )

        if self.labels_path is not None and fos.isfile(self.labels_path):
            labels = fos.read_json(self.labels_path)
        else:
            labels = {}

        classes = labels.get("classes", None)
        labels_map = labels.get("labels", {})

        uuids = set(labels_map.keys())

<<<<<<< HEAD
        if self.compute_metadata:
            metadata_map = self._get_remote_metadata(
                video_paths_map, keys=uuids
            )
        else:
            metadata_map = {}

        self._sample_parser = FiftyOneTemporalDetectionSampleParser()
        self._sample_parser.classes = classes
=======
        if self.include_all_data:
            uuids.update(video_paths_map.keys())

        uuids = self._preprocess_list(sorted(uuids))
>>>>>>> 2cd35e69

        self._classes = classes
        self._sample_parser = FiftyOneTemporalDetectionSampleParser()
        self._sample_parser.classes = classes
        self._video_paths_map = video_paths_map
        self._metadata_map = metadata_map
        self._labels_map = labels_map
        self._uuids = uuids
        self._num_samples = len(uuids)

    def get_dataset_info(self):
        return {"classes": self._classes}

    @staticmethod
    def _get_classes(dataset_dir):
        # Used only by dataset zoo
        labels_path = fos.join(dataset_dir, "labels.json")
        labels = fos.read_json(labels_path)
        return labels.get("classes", None)

    @staticmethod
    def _get_num_samples(dataset_dir):
        # Used only by dataset zoo
        labels_path = fos.join(dataset_dir, "labels.json")
        labels = fos.read_json(labels_path)
        return len(labels.get("labels", {}))


class ImageSegmentationDirectoryImporter(
    LabeledImageDatasetImporter, ImportPathsMixin
):
    """Importer for image segmentation datasets stored on disk.

    See :ref:`this page <ImageSegmentationDirectory-import>` for format
    details.

    Args:
        dataset_dir (None): the dataset directory. If omitted, ``data_path``
            and/or ``labels_path`` must be provided
        data_path (None): an optional parameter that enables explicit control
            over the location of the media. Can be any of the following:

            -   a folder name like ``"data"`` or ``"data"/`` specifying a
                subfolder of ``dataset_dir`` where the media files reside
            -   an absolute directory path where the media files reside. In
                this case, the ``dataset_dir`` has no effect on the location of
                the data
            -   a filename like ``"data.json"`` specifying the filename of the
                JSON data manifest file in ``dataset_dir``
            -   an absolute filepath specifying the location of the JSON data
                manifest. In this case, ``dataset_dir`` has no effect on the
                location of the data
            -   a dict mapping filenames to absolute filepaths

            If None, this parameter will default to whichever of ``data/`` or
            ``data.json`` exists in the dataset directory
        labels_path (None): an optional parameter that enables explicit control
            over the location of the labels. Can be any of the following:

            -   a folder name like ``"labels"`` or ``"labels/"`` specifying the
                location of the labels in ``dataset_dir``
            -   an absolute filepath to the labels. In this case,
                ``dataset_dir`` has no effect on the location of the labels

            If None, the parameter will default to ``labels/``
        force_grayscale (False): whether to load RGB masks as grayscale by
            storing only the first channel
        compute_metadata (False): whether to produce
            :class:`fiftyone.core.metadata.ImageMetadata` instances for each
            image when importing
        include_all_data (False): whether to generate samples for all images in
            the data directory (True) rather than only creating samples for
            images with masks (False)
        shuffle (False): whether to randomly shuffle the order in which the
            samples are imported
        seed (None): a random seed to use when shuffling
        max_samples (None): a maximum number of samples to import. By default,
            all samples are imported
    """

    def __init__(
        self,
        dataset_dir=None,
        data_path=None,
        labels_path=None,
        compute_metadata=False,
        force_grayscale=False,
        include_all_data=False,
        shuffle=False,
        seed=None,
        max_samples=None,
    ):
        if dataset_dir is None and data_path is None and labels_path is None:
            raise ValueError(
                "At least one of `dataset_dir`, `data_path`, and "
                "`labels_path` must be provided"
            )

        data_path = self._parse_data_path(
            dataset_dir=dataset_dir,
            data_path=data_path,
            default="data/",
        )

        labels_path = self._parse_labels_path(
            dataset_dir=dataset_dir,
            labels_path=labels_path,
            default="labels/",
        )

        super().__init__(
            dataset_dir=dataset_dir,
            shuffle=shuffle,
            seed=seed,
            max_samples=max_samples,
        )

        self.data_path = data_path
        self.labels_path = labels_path
        self.force_grayscale = force_grayscale
        self.compute_metadata = compute_metadata
        self.include_all_data = include_all_data

        self._local_files = None
        self._image_paths_map = None
        self._metadata_map = None
        self._labels_paths_map = None
        self._uuids = None
        self._iter_uuids = None
        self._num_samples = None

    def __iter__(self):
        self._iter_uuids = iter(self._uuids)
        return self

    def __len__(self):
        return self._num_samples

    def __next__(self):
        uuid = next(self._iter_uuids)

        image_path = self._image_paths_map[uuid]
        image_metadata = self._metadata_map.get(uuid, None)
        mask_path = self._labels_paths_map.get(uuid, None)

        if self.compute_metadata and image_metadata is None:
            image_metadata = fom.ImageMetadata.build_for(image_path)

        if mask_path is not None:
            mask = _read_mask(mask_path, force_grayscale=self.force_grayscale)
            label = fol.Segmentation(mask=mask)
        else:
            label = None

        return image_path, image_metadata, label

    @property
    def has_dataset_info(self):
        return False

    @property
    def has_image_metadata(self):
        return self.compute_metadata

    @property
    def label_cls(self):
        return fol.Segmentation

    def setup(self):
        image_paths_map = self._load_data_map(
            self.data_path, ignore_exts=True, recursive=True
        )

        labels_paths_map = {
            os.path.splitext(p)[0]: fos.join(self.labels_path, p)
            for p in fos.list_files(self.labels_path, recursive=True)
        }

        uuids = set(labels_paths_map.keys())

        if self.include_all_data:
            uuids.update(image_paths_map.keys())

        uuids = self._preprocess_list(sorted(uuids))

        if self.compute_metadata:
            metadata_map = self._get_remote_metadata(
                image_paths_map, keys=uuids
            )
        else:
            metadata_map = {}

        if self.max_samples is not None:
            _uuids = set(uuids)
            labels_paths_map = {
                uuid: path
                for uuid, path in labels_paths_map.items()
                if uuid in _uuids
            }

        local_files = fos.LocalFiles(labels_paths_map, "r", type_str="masks")
        labels_paths_map = local_files.__enter__()

        self._image_paths_map = image_paths_map
        self._metadata_map = metadata_map
        self._labels_paths_map = labels_paths_map
        self._local_files = local_files
        self._uuids = uuids
        self._num_samples = len(uuids)

    def close(self, *args):
        self._local_files.__exit__(*args)

    @staticmethod
    def _get_num_samples(dataset_dir):
        # Used only by dataset zoo
        return len(fos.list_files(fos.join(dataset_dir, "data")))


def _read_mask(mask_path, force_grayscale=False):
    # pylint: disable=no-member
    mask = etai.read(mask_path, cv2.IMREAD_UNCHANGED)
    if force_grayscale and mask.ndim > 1:
        mask = mask[:, :, 0]

    return mask


class FiftyOneImageLabelsDatasetImporter(LabeledImageDatasetImporter):
    """Importer for labeled image datasets whose labels are stored in
    `ETA ImageLabels format <https://github.com/voxel51/eta/blob/develop/docs/image_labels_guide.md>`_.

    See :ref:`this page <FiftyOneImageLabelsDataset-import>` for format
    details.

    Args:
        dataset_dir: the dataset directory
        compute_metadata (False): whether to produce
            :class:`fiftyone.core.metadata.ImageMetadata` instances for each
            image when importing
        prefix (None): a string prefix to prepend to each label name in the
            expanded label dictionary
        labels_dict (None): a dictionary mapping names of attributes/objects
            in the image labels to field names into which to expand them
        multilabel (False): whether to store frame attributes in a single
            :class:`fiftyone.core.labels.Classifications` instance
        skip_non_categorical (False): whether to skip non-categorical frame
            attributes (True) or cast them to strings (False)
        shuffle (False): whether to randomly shuffle the order in which the
            samples are imported
        seed (None): a random seed to use when shuffling
        max_samples (None): a maximum number of samples to import. By default,
            all samples are imported
    """

    def __init__(
        self,
        dataset_dir,
        compute_metadata=False,
        prefix=None,
        labels_dict=None,
        multilabel=False,
        skip_non_categorical=False,
        shuffle=False,
        seed=None,
        max_samples=None,
    ):
        super().__init__(
            dataset_dir=dataset_dir,
            shuffle=shuffle,
            seed=seed,
            max_samples=max_samples,
        )

        self.compute_metadata = compute_metadata
        self.prefix = prefix
        self.labels_dict = labels_dict
        self.multilabel = multilabel
        self.skip_non_categorical = skip_non_categorical

        self._description = None
        self._sample_parser = None
        self._local_files = None
        self._samples = None
        self._metadata_map = None
        self._iter_samples = None
        self._num_samples = None

    def __iter__(self):
        self._iter_samples = iter(self._samples)
        return self

    def __len__(self):
        return self._num_samples

    def __next__(self):
        sample = next(self._iter_samples)

        self._sample_parser.with_sample(sample)
        image_path = self._sample_parser.get_image_path()
        image_metadata = self._metadata_map.get(image_path, None)
        label = self._sample_parser.get_label()

        if self.compute_metadata and image_metadata is None:
            image_metadata = fom.ImageMetadata.build_for(image_path)

        return image_path, image_metadata, label

    @property
    def has_dataset_info(self):
        return bool(self._description)

    @property
    def has_image_metadata(self):
        return self.compute_metadata

    @property
    def label_cls(self):
        return {
            "attributes": fol.Classifications,
            "detections": fol.Detections,
            "polylines": fol.Polylines,
            "keypoints": fol.Keypoints,
        }

    def setup(self):
        sample_parser = FiftyOneImageLabelsSampleParser(
            prefix=self.prefix,
            labels_dict=self.labels_dict,
            multilabel=self.multilabel,
            skip_non_categorical=self.skip_non_categorical,
        )

        index = _load_labeled_dataset_index(self.dataset_dir)

        description = index.description
        inds = self._preprocess_list(list(range(len(index))))

        image_paths = []
        label_paths = []
        for idx in inds:
            record = index[idx]
            image_paths.append(fos.join(self.dataset_dir, record.data))
            label_paths.append(fos.join(self.dataset_dir, record.labels))

        local_files = fos.LocalFiles(label_paths, "r", type_str="labels")
        label_paths = local_files.__enter__()

        samples = list(zip(image_paths, label_paths))

        if self.compute_metadata:
            metadata_map = self._get_remote_metadata(image_paths)
        else:
            metadata_map = {}

        self._sample_parser = sample_parser
        self._metadata_map = metadata_map
        self._local_files = local_files
        self._samples = samples
        self._num_samples = len(samples)
        self._description = description

    def get_dataset_info(self):
        return {"description": self._description}

    def close(self, *args):
        self._local_files.__exit__(*args)

    @staticmethod
    def _get_num_samples(dataset_dir):
        # Used only by dataset zoo
        return len(_load_labeled_dataset_index(dataset_dir))


class FiftyOneVideoLabelsDatasetImporter(LabeledVideoDatasetImporter):
    """Importer for labeled video datasets whose labels are stored in
    `ETA VideoLabels format <https://github.com/voxel51/eta/blob/develop/docs/video_labels_guide.md>`_.

    See :ref:`this page <FiftyOneVideoLabelsDataset-import>` for format
    details.

    Args:
        dataset_dir: the dataset directory
        compute_metadata (False): whether to produce
            :class:`fiftyone.core.metadata.VideoMetadata` instances for each
            video when importing
        prefix (None): a string prefix to prepend to each label name in the
            expanded sample/frame label dictionaries
        labels_dict (None): a dictionary mapping names of attributes/objects
            in the sample labels to field names into which to expand them. By
            default, all sample labels are loaded
        frame_labels_dict (None): a dictionary mapping names of
            attributes/objects in the frame labels to field names into which to
            expand them. By default, all frame labels are loaded
        multilabel (False): whether to store frame attributes in a single
            :class:`fiftyone.core.labels.Classifications` instance
        skip_non_categorical (False): whether to skip non-categorical frame
            attributes (True) or cast them to strings (False)
        shuffle (False): whether to randomly shuffle the order in which the
            samples are imported
        seed (None): a random seed to use when shuffling
        max_samples (None): a maximum number of samples to import. By default,
            all samples are imported
    """

    def __init__(
        self,
        dataset_dir,
        compute_metadata=False,
        prefix=None,
        labels_dict=None,
        frame_labels_dict=None,
        multilabel=False,
        skip_non_categorical=False,
        shuffle=False,
        seed=None,
        max_samples=None,
    ):
        super().__init__(
            dataset_dir=dataset_dir,
            shuffle=shuffle,
            seed=seed,
            max_samples=max_samples,
        )

        self.compute_metadata = compute_metadata
        self.prefix = prefix
        self.labels_dict = labels_dict
        self.frame_labels_dict = frame_labels_dict
        self.multilabel = multilabel
        self.skip_non_categorical = skip_non_categorical

        self._description = None
        self._metadata_map = None
        self._local_files = None
        self._sample_parser = None
        self._samples = None
        self._iter_samples = None
        self._num_samples = None

    def __iter__(self):
        self._iter_samples = iter(self._samples)
        return self

    def __len__(self):
        return self._num_samples

    def __next__(self):
        sample = next(self._iter_samples)

        self._sample_parser.with_sample(sample)
        video_path = self._sample_parser.get_video_path()
        video_metadata = self._metadata_map.get(video_path, None)
        label = self._sample_parser.get_label()
        frames = self._sample_parser.get_frame_labels()

        if self.compute_metadata and video_metadata is None:
            video_metadata = fom.VideoMetadata.build_for(video_path)

        return video_path, video_metadata, label, frames

    @property
    def has_dataset_info(self):
        return bool(self._description)

    @property
    def has_video_metadata(self):
        return self.compute_metadata

    @property
    def label_cls(self):
        return None

    @property
    def frame_labels_cls(self):
        return None

    def setup(self):
        sample_parser = FiftyOneVideoLabelsSampleParser(
            prefix=self.prefix,
            labels_dict=self.labels_dict,
            frame_labels_dict=self.frame_labels_dict,
            multilabel=self.multilabel,
            skip_non_categorical=self.skip_non_categorical,
        )

        index = _load_labeled_dataset_index(self.dataset_dir)

        description = index.description
        inds = self._preprocess_list(list(range(len(index))))

        video_paths = []
        label_paths = []
        for idx in inds:
            record = index[idx]
            video_paths.append(fos.join(self.dataset_dir, record.data))
            label_paths.append(fos.join(self.dataset_dir, record.labels))

        local_files = fos.LocalFiles(label_paths, "r", type_str="labels")
        label_paths = local_files.__enter__()

        samples = list(zip(video_paths, label_paths))

        if self.compute_metadata:
            metadata_map = self._get_remote_metadata(video_paths)
        else:
            metadata_map = {}

        self._metadata_map = metadata_map
        self._local_files = local_files
        self._samples = samples
        self._sample_parser = sample_parser
        self._num_samples = len(samples)
        self._description = description

    def get_dataset_info(self):
        return {"description": self._description}

    def close(self, *args):
        self._local_files.__exit__(*args)

    @staticmethod
    def _get_num_samples(dataset_dir):
        # Used only by dataset zoo
        return len(_load_labeled_dataset_index(dataset_dir))


def _load_labeled_dataset_index(dataset_dir):
    index_path = fos.join(dataset_dir, "manifest.json")
    d = fos.read_json(index_path)
    return etad.LabeledDatasetIndex.from_dict(d)<|MERGE_RESOLUTION|>--- conflicted
+++ resolved
@@ -1420,23 +1420,14 @@
     def __next__(self):
         sd = next(self._iter_samples)
 
-<<<<<<< HEAD
-        # Convert filepath to absolute path
-        d["filepath"] = fos.join(self.dataset_dir, d["filepath"])
-
-        if self._is_video_dataset:
-            labels_relpath = d.pop("frames")
-            labels_path = fos.join(self.dataset_dir, labels_relpath)
-=======
-        if not os.path.isabs(sd["filepath"]):
-            sd["filepath"] = os.path.join(self._rel_dir, sd["filepath"])
+        if not fos.isabs(sd["filepath"]):
+            sd["filepath"] = fos.join(self._rel_dir, sd["filepath"])
 
         if (self._media_type == fomm.VIDEO) or (
             self._media_type == fomm.GROUP
             and fomm.get_media_type(sd["filepath"]) == fomm.VIDEO
         ):
-            labels_path = os.path.join(self.dataset_dir, sd.pop("frames"))
->>>>>>> 2cd35e69
+            labels_path = fos.join(self.dataset_dir, sd.pop("frames"))
 
             sample = Sample.from_dict(sd)
             self._import_frame_labels(sample, labels_path)
@@ -1462,38 +1453,24 @@
         return "info" in self._metadata
 
     def setup(self):
-<<<<<<< HEAD
         metadata_path = fos.join(self.dataset_dir, "metadata.json")
         if fos.isfile(metadata_path):
             metadata = fos.read_json(metadata_path)
-            media_type = metadata.get("media_type", fomm.IMAGE)
-=======
-        metadata_path = os.path.join(self.dataset_dir, "metadata.json")
-        if os.path.isfile(metadata_path):
-            metadata = etas.read_json(metadata_path)
             self._media_type = metadata.get("media_type", None)
->>>>>>> 2cd35e69
             self._metadata = metadata
         else:
             self._media_type = None
             self._metadata = {}
 
-<<<<<<< HEAD
+        if self.rel_dir is not None:
+            self._rel_dir = fos.normalize_path(self.rel_dir)
+        else:
+            self._rel_dir = self.dataset_dir
+
         self._anno_dir = fos.join(self.dataset_dir, "annotations")
         self._brain_dir = fos.join(self.dataset_dir, "brain")
         self._eval_dir = fos.join(self.dataset_dir, "evaluations")
         self._frame_labels_dir = fos.join(self.dataset_dir, "frames")
-=======
-        if self.rel_dir is not None:
-            self._rel_dir = fou.normalize_path(self.rel_dir)
-        else:
-            self._rel_dir = self.dataset_dir
-
-        self._anno_dir = os.path.join(self.dataset_dir, "annotations")
-        self._brain_dir = os.path.join(self.dataset_dir, "brain")
-        self._eval_dir = os.path.join(self.dataset_dir, "evaluations")
-        self._frame_labels_dir = os.path.join(self.dataset_dir, "frames")
->>>>>>> 2cd35e69
 
         samples_path = fos.join(self.dataset_dir, "samples.json")
         samples = fos.read_json(samples_path).get("samples", [])
@@ -1626,18 +1603,11 @@
 
     Args:
         dataset_dir: the dataset directory
-<<<<<<< HEAD
-        rel_dir (None): a relative directory to prepend to the ``filepath``
-            of each sample if the filepath is not absolute. This path is
-            converted to an absolute path (if necessary) via
-            :func:`fiftyone.core.storage.normalize_path`
-=======
         rel_dir (None): a relative directory to prepend to the ``filepath`` of
             each sample if the filepath is not absolute. This path is converted
             to an absolute path (if necessary) via
-            :func:`fiftyone.core.utils.normalize_path`
+            :func:`fiftyone.core.storage.normalize_path`
         ordered (True): whether to preserve document order when importing
->>>>>>> 2cd35e69
         shuffle (False): whether to randomly shuffle the order in which the
             samples are imported
         seed (None): a random seed to use when shuffling
@@ -1674,35 +1644,25 @@
         self._has_frames = None
 
     def setup(self):
-<<<<<<< HEAD
         self._data_dir = fos.join(self.dataset_dir, "data")
         self._anno_dir = fos.join(self.dataset_dir, "annotations")
         self._brain_dir = fos.join(self.dataset_dir, "brain")
         self._eval_dir = fos.join(self.dataset_dir, "evaluations")
         self._metadata_path = fos.join(self.dataset_dir, "metadata.json")
+
         self._samples_path = fos.join(self.dataset_dir, "samples.json")
+        if not fos.isfile(self._samples_path):
+            self._samples_path = fos.join(self.dataset_dir, "samples")
+
         self._frames_path = fos.join(self.dataset_dir, "frames.json")
-=======
-        self._data_dir = os.path.join(self.dataset_dir, "data")
-        self._anno_dir = os.path.join(self.dataset_dir, "annotations")
-        self._brain_dir = os.path.join(self.dataset_dir, "brain")
-        self._eval_dir = os.path.join(self.dataset_dir, "evaluations")
-        self._metadata_path = os.path.join(self.dataset_dir, "metadata.json")
-
-        self._samples_path = os.path.join(self.dataset_dir, "samples.json")
-        if not os.path.isfile(self._samples_path):
-            self._samples_path = os.path.join(self.dataset_dir, "samples")
-
-        self._frames_path = os.path.join(self.dataset_dir, "frames.json")
-        if os.path.isfile(self._frames_path):
+        if fos.isfile(self._frames_path):
             self._has_frames = True
         else:
-            self._frames_path = os.path.join(self.dataset_dir, "frames")
-            if os.path.isdir(self._frames_path):
+            self._frames_path = fos.join(self.dataset_dir, "frames")
+            if fos.isdir(self._frames_path):
                 self._has_frames = True
             else:
                 self._has_frames = False
->>>>>>> 2cd35e69
 
     def import_samples(self, dataset, tags=None):
         dataset_dict = foo.import_document(self._metadata_path)
@@ -1800,16 +1760,9 @@
             # Prepend `dataset_dir` to all relative paths
             rel_dir = self.dataset_dir
 
-<<<<<<< HEAD
-        for sample in samples:
-            filepath = sample["filepath"]
-            if not fos.isabs(filepath):
-                sample["filepath"] = fos.join(rel_dir, filepath)
-=======
         def parse_sample(sample):
-            if not os.path.isabs(sample["filepath"]):
-                sample["filepath"] = os.path.join(rel_dir, sample["filepath"])
->>>>>>> 2cd35e69
+            if not fos.isabs(sample["filepath"]):
+                sample["filepath"] = fos.join(rel_dir, sample["filepath"])
 
             if tags is not None:
                 sample["tags"].extend(tags)
@@ -1828,11 +1781,7 @@
         # Import frames
         #
 
-<<<<<<< HEAD
-        if fos.isfile(self._frames_path):
-=======
         if self._has_frames:
->>>>>>> 2cd35e69
             logger.info("Importing frames...")
             frames, num_frames = foo.import_collection(
                 self._frames_path, key="frames"
@@ -2230,18 +2179,13 @@
     def __next__(self):
         uuid = next(self._iter_uuids)
 
-<<<<<<< HEAD
-        image_path = self._image_paths_map[uuid]
+        if fos.isabs(uuid):
+            image_path = uuid
+        else:
+            image_path = self._image_paths_map[uuid]
+
         image_metadata = self._metadata_map.get(uuid, None)
-        target = self._labels_map[uuid]
-=======
-        if os.path.isabs(uuid):
-            image_path = uuid
-        else:
-            image_path = self._image_paths_map[uuid]
-
         target = self._labels_map.get(uuid, None)
->>>>>>> 2cd35e69
 
         if self.compute_metadata and image_metadata is None:
             image_metadata = fom.ImageMetadata.build_for(image_path)
@@ -2289,7 +2233,6 @@
         self._classes = classes
         self._sample_parser = FiftyOneImageClassificationSampleParser()
         self._sample_parser.classes = self._classes
-<<<<<<< HEAD
 
         if self.compute_metadata:
             metadata_map = self._get_remote_metadata(
@@ -2298,9 +2241,6 @@
         else:
             metadata_map = {}
 
-        self._uuids = uuids
-=======
->>>>>>> 2cd35e69
         self._image_paths_map = image_paths_map
         self._metadata_map = metadata_map
         self._labels_map = labels_map
@@ -2730,18 +2670,13 @@
     def __next__(self):
         uuid = next(self._iter_uuids)
 
-<<<<<<< HEAD
-        image_path = self._image_paths_map[uuid]
+        if fos.isabs(uuid):
+            image_path = uuid
+        else:
+            image_path = self._image_paths_map[uuid]
+
         image_metadata = self._metadata_map.get(uuid, None)
-        target = self._labels_map[uuid]
-=======
-        if os.path.isabs(uuid):
-            image_path = uuid
-        else:
-            image_path = self._image_paths_map[uuid]
-
         target = self._labels_map.get(uuid, None)
->>>>>>> 2cd35e69
 
         if self.compute_metadata and image_metadata is None:
             image_metadata = fom.ImageMetadata.build_for(image_path)
@@ -2781,22 +2716,17 @@
 
         uuids = set(labels_map.keys())
 
-<<<<<<< HEAD
+        if self.include_all_data:
+            uuids.update(image_paths_map.keys())
+
+        uuids = self._preprocess_list(sorted(uuids))
+
         if self.compute_metadata:
             metadata_map = self._get_remote_metadata(
                 image_paths_map, keys=uuids
             )
         else:
             metadata_map = {}
-
-        self._classes = classes
-        self._has_labels = has_labels
-=======
-        if self.include_all_data:
-            uuids.update(image_paths_map.keys())
-
-        uuids = self._preprocess_list(sorted(uuids))
->>>>>>> 2cd35e69
 
         self._classes = classes
         self._sample_parser = FiftyOneImageDetectionSampleParser()
@@ -2924,11 +2854,6 @@
         self._labels_map = None
         self._uuids = None
         self._iter_uuids = None
-<<<<<<< HEAD
-        self._sample_parser = None
-        self._classes = None
-=======
->>>>>>> 2cd35e69
         self._num_samples = None
 
     def __iter__(self):
@@ -2941,18 +2866,13 @@
     def __next__(self):
         uuid = next(self._iter_uuids)
 
-<<<<<<< HEAD
-        video_path = self._video_paths_map[uuid]
+        if fos.isabs(uuid):
+            video_path = uuid
+        else:
+            video_path = self._video_paths_map[uuid]
+
         video_metadata = self._metadata_map.get(uuid, None)
-        labels = self._labels_map[uuid]
-=======
-        if os.path.isabs(uuid):
-            video_path = uuid
-        else:
-            video_path = self._video_paths_map[uuid]
-
         labels = self._labels_map.get(uuid, None)
->>>>>>> 2cd35e69
 
         if self.compute_metadata and video_metadata is None:
             video_metadata = fom.VideoMetadata.build_for(video_path)
@@ -2997,22 +2917,17 @@
 
         uuids = set(labels_map.keys())
 
-<<<<<<< HEAD
+        if self.include_all_data:
+            uuids.update(video_paths_map.keys())
+
+        uuids = self._preprocess_list(sorted(uuids))
+
         if self.compute_metadata:
             metadata_map = self._get_remote_metadata(
                 video_paths_map, keys=uuids
             )
         else:
             metadata_map = {}
-
-        self._sample_parser = FiftyOneTemporalDetectionSampleParser()
-        self._sample_parser.classes = classes
-=======
-        if self.include_all_data:
-            uuids.update(video_paths_map.keys())
-
-        uuids = self._preprocess_list(sorted(uuids))
->>>>>>> 2cd35e69
 
         self._classes = classes
         self._sample_parser = FiftyOneTemporalDetectionSampleParser()
