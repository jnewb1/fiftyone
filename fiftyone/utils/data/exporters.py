--- conflicted
+++ resolved
@@ -1200,11 +1200,10 @@
         self._manifest = None
         self._manifest_path = None
 
-<<<<<<< HEAD
         self._tmpdir = None
         self._inpaths = []
         self._outpaths = []
-=======
+
     def _handle_fo3d_file(self, fo3d_path, fo3d_output_path, export_mode):
         if export_mode in (False, "manifest"):
             return
@@ -1238,6 +1237,7 @@
 
         is_scene_modified = False
 
+        # TODO doesn't yet work with cloud paths
         for node in scene.traverse():
             path_attribute = next(
                 (
@@ -1284,7 +1284,6 @@
 
         if export_mode == "move":
             etau.delete_file(fo3d_path)
->>>>>>> b13915e1
 
     def _write_media(self, media, outpath):
         raise NotImplementedError("subclass must implement _write_media()")
@@ -1366,36 +1365,28 @@
                 uuid = self._get_uuid(outpath)
 
             if not seen:
-<<<<<<< HEAD
+                is_fo3d_file = media_path.endswith(".fo3d")
+
                 if self.export_mode == "manifest":
                     self._manifest[uuid] = media_path
-                elif self.export_mode != False and (
-                    not fos.is_local(outpath) or not fos.is_local(media_path)
-                ):
-                    if self.export_mode in (True, "move"):
-                        self._inpaths.append(media_path)
-                        self._outpaths.append(outpath)
-                elif self.export_mode is True:
-=======
-                is_fo3d_file = media_path.endswith(".fo3d")
-
-                if self.export_mode is True and not is_fo3d_file:
->>>>>>> b13915e1
-                    etau.copy_file(media_path, outpath)
-                elif self.export_mode == "move" and not is_fo3d_file:
-                    etau.move_file(media_path, outpath)
-                elif self.export_mode == "symlink" and not is_fo3d_file:
-                    etau.symlink_file(media_path, outpath)
-<<<<<<< HEAD
-=======
-                elif self.export_mode == "manifest":
-                    self._manifest[uuid] = media_path
-
-                if is_fo3d_file:
+                elif is_fo3d_file:
                     self._handle_fo3d_file(
                         media_path, outpath, self.export_mode
                     )
->>>>>>> b13915e1
+                else:
+                    if self.export_mode != False and (
+                        not fos.is_local(outpath)
+                        or not fos.is_local(media_path)
+                    ):
+                        if self.export_mode in (True, "move"):
+                            self._inpaths.append(media_path)
+                            self._outpaths.append(outpath)
+                    elif self.export_mode is True:
+                        etau.copy_file(media_path, outpath)
+                    elif self.export_mode == "move":
+                        etau.move_file(media_path, outpath)
+                    elif self.export_mode == "symlink":
+                        etau.symlink_file(media_path, outpath)
         else:
             media = media_or_path
 
