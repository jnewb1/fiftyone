--- conflicted
+++ resolved
@@ -1040,8 +1040,4 @@
     else:
         filename = os.path.basename(inpath)
 
-<<<<<<< HEAD
-    return fos.join(output_dir, filename)
-=======
-    return os.path.join(fou.normalize_path(output_dir), filename)
->>>>>>> 8f82d8e9
+    return fos.join(fos.normalize_path(output_dir), filename)