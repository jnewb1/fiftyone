--- conflicted
+++ resolved
@@ -21,6 +21,7 @@
 import fiftyone.core.labels as fol
 import fiftyone.core.metadata as fom
 import fiftyone.core.storage as fos
+import fiftyone.core.utils as fou
 import fiftyone.utils.data as foud
 
 o3d = fou.lazy_import("open3d", callback=lambda: fou.ensure_import("open3d"))
@@ -611,16 +612,8 @@
         cleanup (False): whether to delete the downloaded zips and scratch
             directory
     """
-<<<<<<< HEAD
     fos.ensure_local(dataset_dir)
 
-    labels_zip_path = os.path.join(dataset_dir, "data_object_label_2.zip")
-    if overwrite or not os.path.exists(labels_zip_path):
-        logger.info("Downloading labels to '%s'...", labels_zip_path)
-        etaw.download_file(_LABELS_ZIP_URL, path=labels_zip_path)
-    else:
-        logger.info("Using existing labels '%s'", labels_zip_path)
-=======
     if splits is None:
         splits = ("test", "train")
 
@@ -640,7 +633,6 @@
             cleanup=cleanup,
             overwrite=overwrite,
         )
->>>>>>> 2cd35e69
 
     # Always download and unpack both splits because they come in a single zip
     _download_and_unpack_kitti_zip(
