"""
FiftyOne: a powerful package for dataset curation, analysis, and visualization.

See https://voxel51.com/fiftyone for more information.

| Copyright 2017-2024, Voxel51, Inc.
| `voxel51.com <https://voxel51.com/>`_
|
"""

from pkgutil import extend_path as _extend_path

#
# This statement allows multiple `fiftyone.XXX` packages to be installed in the
# same environment and used simultaneously.
#
# https://docs.python.org/3/library/pkgutil.html#pkgutil.extend_path
#
__path__ = _extend_path(__path__, __name__)

import fiftyone.constants as _foc

__version__ = _foc.TEAMS_VERSION

from fiftyone.__public__ import *

import fiftyone.core.logging as _fol
<<<<<<< HEAD
import fiftyone.core.storage as _fos
import fiftyone.core.uid as _fou
import fiftyone.migrations as _fom

_fol.init_logging()
_fos.init_storage()
=======

>>>>>>> e4207410

_fol.init_logging()<|MERGE_RESOLUTION|>--- conflicted
+++ resolved
@@ -25,15 +25,7 @@
 from fiftyone.__public__ import *
 
 import fiftyone.core.logging as _fol
-<<<<<<< HEAD
 import fiftyone.core.storage as _fos
-import fiftyone.core.uid as _fou
-import fiftyone.migrations as _fom
 
 _fol.init_logging()
-_fos.init_storage()
-=======
-
->>>>>>> e4207410
-
-_fol.init_logging()+_fos.init_storage()