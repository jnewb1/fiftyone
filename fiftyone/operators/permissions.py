--- conflicted
+++ resolved
@@ -9,22 +9,9 @@
 from fiftyone.plugins.permissions import ManagedOperators
 
 
-<<<<<<< HEAD
-class ManagedOperators(object):
-    def __init__(self, managed_operators=None):
-        self.managed_operators = managed_operators
-
-    def has_operator(self, operator_uri):
-        return True
-
-    @classmethod
-    async def for_request(cls, request, dataset_ids=None):
-        return cls()
-=======
 # NOTE: if you are resolving a merge conflict
 # fiftyone-teams: ManagedOperators class is defined in fiftyone.plugins.permissions
 # fiftyone: ManagedOperators polyfilled here
->>>>>>> da8942f7
 
 
 class PermissionedOperatorRegistry(OperatorRegistry):
