--- conflicted
+++ resolved
@@ -8,25 +8,12 @@
 from .registry import OperatorRegistry
 from fiftyone.plugins.permissions import ManagedOperators
 
-<<<<<<< HEAD
+
 # NOTE: if you are resolving a merge conflict
 # fiftyone-teams: ManagedOperators class is defined in fiftyone.plugins.permissions
 # fiftyone: ManagedOperators polyfilled here
-=======
-
-class ManagedOperators(object):
-    def __init__(self, managed_operators=None):
-        self.managed_operators = managed_operators
-
-    def has_operator(self, operator_uri):
-        return True
-
-    @classmethod
-    async def for_request(cls, request, dataset_ids=None):
-        return cls()
 
 
->>>>>>> eccd1983
 class PermissionedOperatorRegistry(OperatorRegistry):
     def __init__(self, managed_operators):
         self.managed_operators = managed_operators
