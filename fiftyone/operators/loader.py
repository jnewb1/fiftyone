"""
FiftyOne operator loader.

| Copyright 2017-2023, Voxel51, Inc.
| `voxel51.com <https://voxel51.com/>`_
|
"""
import importlib
import logging
import os
import sys
import traceback

import fiftyone as fo
import fiftyone.plugins as fop

from .decorators import plugins_cache
from .operator import Operator

logger = logging.getLogger(__name__)

<<<<<<< HEAD
logger = logging.getLogger(__name__)
=======

@plugins_cache
def build_plugin_contexts(enabled=True):
    """Returns contexts for all available plugins.

    Args:
        enabled (True): whether to include only enabled plugins (True) or only
            disabled plugins (False) or all plugins ("all")

    Returns:
        a list of :class:`PluginContext` instances
    """
    plugin_contexts = []
    for pd in fop.list_plugins(enabled=enabled):
        pctx = PluginContext(pd)
        pctx.register_all()
        plugin_contexts.append(pctx)

    return plugin_contexts
>>>>>>> da8942f7


@plugins_cache
def build_plugin_contexts(enabled=True):
    """Returns contexts for all available plugins.

    Args:
        enabled (True): whether to include only enabled plugins (True) or only
            disabled plugins (False) or all plugins ("all")

    Returns:
        a list of :class:`PluginContext` instances
    """
    plugin_contexts = []
    for pd in fop.list_plugins(enabled=enabled):
        pctx = PluginContext(pd)
        pctx.register_all()
        plugin_contexts.append(pctx)

    return plugin_contexts


class PluginContext(object):
    """Context that represents a plugin and the Python objects it creates.

    Args:
        plugin_definition: the :class:`fiftyone.plugins.PluginDefinition` for
            the plugin
    """

    def __init__(self, plugin_definition):
        self.plugin_definition = plugin_definition
        self.instances = []
        self.errors = []

    @property
    def name(self):
        """The plugin name."""
        return self.plugin_definition.name

    def has_errors(self):
        """Determines whether the plugin has errors.

        Returns:
            True/False
        """
        return bool(self.errors)

    def can_register(self, instance):
        """Determines whether the given operator can be registered.

        Args:
            instance: an :class:`fiftyone.operators.operator.Operator`

        Returns:
            True/False
        """
        if not isinstance(instance, Operator):
            return False

        return self.plugin_definition.can_register_operator(instance.name)

    def register(self, cls):
        """Registers the given operator on the plugin.

        .. note::

            Any errors are logged rather than being raised.

        Args:
            cls: an :class:`fiftyone.operators.operator.Operator` class
        """
        try:
            instance = cls()
            if self.can_register(instance):
                instance.plugin_name = self.name
                self.instances.append(instance)
        except:
            logger.warning(
                f"Failed to register operator {cls.__name__} on plugin {self.name}"
            )
            self.errors.append(traceback.format_exc())

    def register_all(self):
        """Registers all operators defined by the plugin on this context.

        .. note::

            Any errors are logged rather than being raised.
        """
        self.dispose_all()

        try:
            module_dir = self.plugin_definition.directory
            module_path = os.path.join(module_dir, "__init__.py")
            if not os.path.isfile(module_path):
                return

            parent_dir = os.path.dirname(module_dir)
            spec = importlib.util.spec_from_file_location(
                parent_dir, module_path
            )
            module = importlib.util.module_from_spec(spec)
            sys.modules[module.__name__] = module
            spec.loader.exec_module(module)
            module.register(self)
        except:
            logger.warning(
                f"Failed to register operators for plugin {self.name}"
            )
            self.errors.append(traceback.format_exc())

    def dispose_all(self):
        """Disposes all operators from this context."""
        self.instances.clear()
        self.errors.clear()<|MERGE_RESOLUTION|>--- conflicted
+++ resolved
@@ -18,30 +18,6 @@
 from .operator import Operator
 
 logger = logging.getLogger(__name__)
-
-<<<<<<< HEAD
-logger = logging.getLogger(__name__)
-=======
-
-@plugins_cache
-def build_plugin_contexts(enabled=True):
-    """Returns contexts for all available plugins.
-
-    Args:
-        enabled (True): whether to include only enabled plugins (True) or only
-            disabled plugins (False) or all plugins ("all")
-
-    Returns:
-        a list of :class:`PluginContext` instances
-    """
-    plugin_contexts = []
-    for pd in fop.list_plugins(enabled=enabled):
-        pctx = PluginContext(pd)
-        pctx.register_all()
-        plugin_contexts.append(pctx)
-
-    return plugin_contexts
->>>>>>> da8942f7
 
 
 @plugins_cache
