"""
FiftyOne panels.

| Copyright 2017-2024, Voxel51, Inc.
| `voxel51.com <https://voxel51.com/>`_
|
"""

import pydash

import fiftyone.operators.types as types
from fiftyone.operators.operator import OperatorConfig, Operator


class PanelConfig(OperatorConfig):
    """Configuration for a panel.

    Args:
        name: the name of the panel
        label: the display name for the panel
        icon (None): the icon to show in the panel's tab
        light_icon (None): the icon to show in the panel's tab when the App is
            in light mode
        dark_icon (None): the icon to show in the panel's tab when the App is
            in dark mode
        allow_multiple (False): whether to allow multiple instances of the
            panel to be opened
    """

    def __init__(
        self,
        name,
        label,
        icon=None,
        light_icon=None,
        dark_icon=None,
        allow_multiple=False,
        **kwargs
    ):
        super().__init__(name)
        self.name = name
        self.label = label
        self.icon = icon
        self.light_icon = light_icon
        self.dark_icon = dark_icon
        self.allow_multiple = allow_multiple
        self.unlisted = True
        self.on_startup = True
        self.kwargs = kwargs  # unused, placeholder for future extensibility

    def to_json(self):
        return {
            "name": self.name,
            "label": self.label,
            "icon": self.icon,
            "light_icon": self.light_icon,
            "dark_icon": self.dark_icon,
            "allow_multiple": self.allow_multiple,
            "on_startup": self.on_startup,
        }


class Panel(Operator):
    """A panel."""

    def render(self, ctx):
        """Defines the panel's layout and events.

        This method is called after every panel event is called (on load,
        button callback, context change event, etc).

        Args:
            ctx: the :class:`fiftyone.operators.executor.ExecutionContext`

        Returns:
            a :class:`fiftyone.operators.types.Property`
        """
        raise NotImplementedError("Subclasses must implement render()")

    def resolve_input(self, ctx):
        inputs = types.Object()
        inputs.obj("state", default={})
        inputs.obj("event_args", default={})
        inputs.str("__method__")
        inputs.str("panel_id")
        return types.Property(inputs)

    def on_startup(self, ctx):
        panel_config = {
            "name": self.config.name,
            "label": self.config.label,
            "allow_duplicates": self.config.allow_multiple,
            "icon": self.config.icon,
            "dark_icon": self.config.dark_icon,
            "light_icon": self.config.light_icon,
        }
        methods = ["on_load", "on_unload", "on_change"]
        ctx_change_events = [
            "on_change_ctx",
            "on_change_view",
            "on_change_dataset",
            "on_change_current_sample",
            "on_change_selected",
            "on_change_selected_labels",
            "on_change_extended_selection",
        ]
        for method in methods + ctx_change_events:
            if hasattr(self, method) and callable(getattr(self, method)):
                panel_config[method] = self.method_to_uri(method)

        ctx.ops.register_panel(**panel_config)

    def on_load(self, ctx):
        pass

    def execute(self, ctx):
        panel_id = ctx.params.get("panel_id", None)
        method_name = ctx.params.get("__method__", None)
        state = ctx.params.get("state", {})
        event_args = ctx.params.get("event_args", {})
        if method_name is None or method_name == "on_startup":
            return self.on_startup(ctx)

        # trigger the event
        if hasattr(self, method_name):
            method = getattr(self, method_name)
            ctx.event_args = event_args
            method(ctx)

        # render
        panel_output = self.render(ctx)
        ctx.ops.show_panel_output(panel_output)


class WriteOnlyError(Exception):
    """Error raised when trying to read a write-only property."""


class PanelRefBase(object):
    """Base class for panel state and data.

    Args:
        ctx: an :class:`fiftyone.operators.executor.ExecutionContext`
    """

    def __init__(self, ctx):
        self._data = {}
        self._ctx = ctx

    def set(self, key, value=None):
        """Sets some value(s) in the dictionary.

        Args:
            key: a key, ``"nested.key.path"``, or dict mapping multiple
                possibly-nested keys to values
            value (None): the value, if key is a string
        """
<<<<<<< HEAD
        d = {key: value} if value is not None else key
=======
        d = key if isinstance(key, dict) else {key: value}

>>>>>>> 0c2617e8
        for k, v in d.items():
            pydash.set_(self._data, k, v)

    def get(self, key, default=None):
        """Gets a value from the dictionary.

        Args:
<<<<<<< HEAD
            key: a key
=======
            key: a key or ``"nested.key.path"``
>>>>>>> 0c2617e8
            default (None): a default value if the key is not found

        Returns:
            the value
        """
        return pydash.get(self._data, key, default)

    def clear(self):
        """Clears the dictionary."""
        self._data = {}

    def __setattr__(self, key, value):
        if key.startswith("_"):
            super().__setattr__(key, value)
        else:
            self.set(key, value)

    def __getattr__(self, key):
        if key == "_data":
            return self._data
        elif key == "_ctx":
            return self._ctx
        else:
            return self.get(key)


class PanelRefState(PanelRefBase):
    """Class representing the state of a panel.

    Args:
        ctx: an :class:`fiftyone.operators.executor.ExecutionContext`
    """

    def __init__(self, ctx):
        super().__init__(ctx)
        self._data = ctx.panel_state

    def set(self, key, value=None):
        """Sets some panel state.

        Args:
            key: a key, ``"nested.key.path"``, or dict mapping multiple
                possibly-nested keys to values
            value (None): the value, if key is a string
        """
<<<<<<< HEAD
        d = {key: value} if value is not None else key
=======
        d = key if isinstance(key, dict) else {key: value}
>>>>>>> 0c2617e8

        args = {}
        for k, v in d.items():
            super().set(k, v)
            pydash.set_(args, k, v)

        self._ctx.ops.patch_panel_state(args)

    def clear(self):
        """Clears the panel state."""
        super().clear()
        self._ctx.ops.clear_panel_state()

    def apply(self, path):
        """
        Applies the state to the panel.

        Args:
            path (str): The path to the state.
        """
        self._ctx.ops.apply_panel_state_path(path)


class PanelRefData(PanelRefBase):
    """Class representing the data of a panel.

    Args:
        ctx: an :class:`fiftyone.operators.executor.ExecutionContext`
    """

    def set(self, key, value=None):
        """Sets some panel data.

        Args:
            key: a key, ``"nested.key.path"``, or dict mapping multiple
                possibly-nested keys to values
            value (None): the value, if key is a string
        """
<<<<<<< HEAD
        d = {key: value} if value is not None else key
=======
        d = key if isinstance(key, dict) else {key: value}
>>>>>>> 0c2617e8

        args = {}
        for k, v in d.items():
            super().set(k, v)
            pydash.set_(args, k, v)

        self._ctx.ops.patch_panel_data(args)

    def get(self, key, default=None):
        raise WriteOnlyError("Panel data is write-only")

    def clear(self):
        """Clears the panel data."""
        super().clear()
        self._ctx.ops.clear_panel_data()


class PanelRef(object):
    """Class representing a panel.

    Args:
        ctx: an :class:`fiftyone.operators.executor.ExecutionContext`
    """

    def __init__(self, ctx):
        self._ctx = ctx
        self._state = PanelRefState(ctx)
        self._data = PanelRefData(ctx)

    @property
    def data(self):
        """Panel data."""
        return self._data

    @property
    def state(self):
        """Panel state."""
        return self._state

    @property
    def id(self):
        """Panel ID."""
        return self._ctx.panel_id

    def close(self):
        """Closes the panel."""
        self._ctx.ops.close_panel(id=self.id)

    def set_state(self, key, value=None):
        """Sets some panel state.

        Args:
            key: a key, ``"nested.key.path"``, or dict mapping multiple
                possibly-nested keys to values
            value (None): the value, if key is a string
        """
        self._state.set(key, value=value)

    def get_state(self, key, default=None):
        """Gets some panel state.

        Args:
            key: the key or ``"nested.key.path"``
            default (None): a default value if the key is not found

        Returns:
            the state value
        """
        return self._state.get(key, default=default)
<<<<<<< HEAD

    def set_data(self, key, value=None):
        """Sets some panel data.

=======

    def set_data(self, key, value=None):
        """Sets some panel data.

>>>>>>> 0c2617e8
        Args:
            key: a key, ``"nested.key.path"``, or dict mapping multiple
                possibly-nested keys to values
            value (None): the value, if key is a string
        """
        self._data.set(key, value=value)

    def set_title(self, title):
        """Sets the title of the panel.

        Args:
            title: a title string
        """
        if title is None:
            raise ValueError("title cannot be None")
        self._ctx.ops.set_panel_title(id=self.id, title=title)<|MERGE_RESOLUTION|>--- conflicted
+++ resolved
@@ -155,12 +155,8 @@
                 possibly-nested keys to values
             value (None): the value, if key is a string
         """
-<<<<<<< HEAD
-        d = {key: value} if value is not None else key
-=======
         d = key if isinstance(key, dict) else {key: value}
 
->>>>>>> 0c2617e8
         for k, v in d.items():
             pydash.set_(self._data, k, v)
 
@@ -168,11 +164,7 @@
         """Gets a value from the dictionary.
 
         Args:
-<<<<<<< HEAD
-            key: a key
-=======
             key: a key or ``"nested.key.path"``
->>>>>>> 0c2617e8
             default (None): a default value if the key is not found
 
         Returns:
@@ -218,11 +210,7 @@
                 possibly-nested keys to values
             value (None): the value, if key is a string
         """
-<<<<<<< HEAD
-        d = {key: value} if value is not None else key
-=======
         d = key if isinstance(key, dict) else {key: value}
->>>>>>> 0c2617e8
 
         args = {}
         for k, v in d.items():
@@ -261,11 +249,7 @@
                 possibly-nested keys to values
             value (None): the value, if key is a string
         """
-<<<<<<< HEAD
-        d = {key: value} if value is not None else key
-=======
         d = key if isinstance(key, dict) else {key: value}
->>>>>>> 0c2617e8
 
         args = {}
         for k, v in d.items():
@@ -335,17 +319,10 @@
             the state value
         """
         return self._state.get(key, default=default)
-<<<<<<< HEAD
 
     def set_data(self, key, value=None):
         """Sets some panel data.
 
-=======
-
-    def set_data(self, key, value=None):
-        """Sets some panel data.
-
->>>>>>> 0c2617e8
         Args:
             key: a key, ``"nested.key.path"``, or dict mapping multiple
                 possibly-nested keys to values
