"""
FiftyOne operator utilities.

| Copyright 2017-2024, Voxel51, Inc.
| `voxel51.com <https://voxel51.com/>`_
|
"""

from datetime import datetime
import logging
<<<<<<< HEAD
=======

import fiftyone as fo
import fiftyone.operators.types as types
>>>>>>> 13b6ad97


class ProgressHandler(logging.Handler):
    """A logging handler that reports all logging messages issued while the
    handler's context manager is active to the provided execution context's
    :meth:`set_progress() <fiftyone.operators.executor.ExecutionContext.set_progress>`
    method.

    Args:
        ctx: an :class:`fiftyone.operators.executor.ExecutionContext`
        logger (None): a specific ``logging.Logger`` for which to report
            records. By default, the root logger is used
        level (None): an optional logging level above which to report records.
            By default, the logger's effective level is used
    """

    def __init__(self, ctx, logger=None, level=None):
        super().__init__()
        self.ctx = ctx
        self.logger = logger
        self.level = level

    def __enter__(self):
        if self.logger is None:
            self.logger = logging.getLogger()

        if self.level is None:
            self.level = self.logger.getEffectiveLevel()

        self.setLevel(self.level)
        self.logger.addHandler(self)

    def __exit__(self, *args):
        try:
            self.logger.removeHandler(self)
        except:
            pass

    def emit(self, record):
        msg = self.format(record)
        self.ctx.set_progress(label=msg)


def is_method_overridden(base_class, sub_class_instance, method_name):
    """Returns whether a method is overridden in a subclass.

    Args:
        base_class: the base class
        sub_class_instance: an instance of the subclass
        method_name: the name of the method

    Returns:
        True/False
    """

    base_method = getattr(base_class, method_name, None)
    sub_method = getattr(type(sub_class_instance), method_name, None)
    return base_method != sub_method


def create_summary_field_inputs(ctx, inputs):
    schema = ctx.dataset.get_field_schema(flat=True)
    if ctx.dataset._has_frame_fields():
        frame_schema = ctx.dataset.get_frame_field_schema(flat=True)
        schema.update(
            {
                ctx.dataset._FRAMES_PREFIX + path: field
                for path, field in frame_schema.items()
            }
        )

    categorical_field_types = (fo.StringField, fo.BooleanField)
    numeric_field_types = (
        fo.FloatField,
        fo.IntField,
        fo.DateField,
        fo.DateTimeField,
    )

    schema = {
        p: f
        for p, f in schema.items()
        if (
            isinstance(f, categorical_field_types)
            or isinstance(f, numeric_field_types)
        )
    }

    path_keys = list(schema.keys())
    path_selector = types.AutocompleteView()
    for key in path_keys:
        path_selector.add_choice(key, label=key)

    inputs.enum(
        "path",
        path_selector.values(),
        label="Input field",
        description="The input field to summarize",
        view=path_selector,
        required=True,
    )

    path = ctx.params.get("path", None)
    if path is None or path not in path_keys:
        return

    field_name = ctx.params.get("field_name", None)
    if field_name is None:
        default_field_name = ctx.dataset._get_default_summary_field_name(path)
    else:
        default_field_name = field_name

    field_name_prop = inputs.str(
        "field_name",
        required=False,
        label="Summary field",
        description="The sample field in which to store the summary data",
        default=default_field_name,
    )

    if field_name and field_name in path_keys:
        field_name_prop.invalid = True
        field_name_prop.error_message = f"Field '{field_name}' already exists"
        inputs.str(
            "error",
            label="Error",
            view=types.Error(
                label="Field already exists",
                description=f"Field '{field_name}' already exists",
            ),
        )
        return

    if ctx.dataset.app_config.sidebar_groups is not None:
        sidebar_group_selector = types.AutocompleteView()
        for group in ctx.dataset.app_config.sidebar_groups:
            sidebar_group_selector.add_choice(group.name, label=group.name)
    else:
        sidebar_group_selector = None

    inputs.str(
        "sidebar_group",
        default="summaries",
        required=False,
        label="Sidebar group",
        description=(
            "The name of an "
            "[App sidebar group](https://docs.voxel51.com/user_guide/app.html#sidebar-groups) "
            "to which to add the summary field"
        ),
        view=sidebar_group_selector,
    )

    field = schema.get(path, None)
    if isinstance(field, categorical_field_types):
        inputs.bool(
            "include_counts",
            label="Include counts",
            description=(
                "Whether to include per-value counts when summarizing the "
                "categorical field"
            ),
            default=False,
        )
    elif isinstance(field, numeric_field_types):
        group_prefix = path.rsplit(".", 1)[0] + "."
        group_by_keys = sorted(p for p in schema if p.startswith(group_prefix))
        group_by_selector = types.AutocompleteView()
        for group in group_by_keys:
            group_by_selector.add_choice(group, label=group)

        inputs.enum(
            "group_by",
            group_by_selector.values(),
            default=None,
            required=False,
            label="Group by",
            description=(
                "An optional attribute to group by when to generate "
                "per-attribute `[min, max]` ranges"
            ),
            view=group_by_selector,
        )

    inputs.bool(
        "read_only",
        default=True,
        required=False,
        label="Read-only",
        description="Whether to mark the summary field as read-only",
    )

    inputs.bool(
        "create_index",
        default=True,
        required=False,
        label="Create index",
        description=(
            "Whether to create database index(es) for the summary field"
        ),
    )


def is_new(release_date, days=30):
    """
    Determines if a feature is considered "new" based on its release date.

    A feature is considered new if its release date is within the specified number of days.

    Args:
        release_date (str or datetime): The release date of the feature.
            - If a string, it should be in the format "%Y-%m-%d" (e.g., "2024-11-09").
            - If a datetime object, it will be used directly without conversion.
        days (int, optional): The number of days within which the feature is considered new.
            Defaults to 30.

    Returns:
        bool: True if the release date is within the specified number of days, False otherwise.

    Examples:
        >>> is_new("2024-11-09")  # Using a string date and default days
        True  # if today's date is within 30 days after 2024-11-09

        >>> is_new(datetime(2024, 11, 9), days=15)  # Using a datetime object with 15-day threshold
        True  # if today's date is within 15 days after November 9, 2024

        >>> is_new("2024-10-01", days=45)
        False  # if today's date is more than 45 days after October 1, 2024
    """
    if isinstance(release_date, str):
        release_date = datetime.strptime(release_date, "%Y-%m-%d")
    elif not isinstance(release_date, datetime):
        raise ValueError("release_date must be a string or datetime object")

    return (datetime.now() - release_date).days <= days<|MERGE_RESOLUTION|>--- conflicted
+++ resolved
@@ -8,12 +8,9 @@
 
 from datetime import datetime
 import logging
-<<<<<<< HEAD
-=======
 
 import fiftyone as fo
 import fiftyone.operators.types as types
->>>>>>> 13b6ad97
 
 
 class ProgressHandler(logging.Handler):
