"""
FiftyOne operator utilities.

| Copyright 2017-2024, Voxel51, Inc.
| `voxel51.com <https://voxel51.com/>`_
|
"""

from datetime import datetime
import logging

import fiftyone as fo
import fiftyone.operators.types as types


class ProgressHandler(logging.Handler):
    """A logging handler that reports all logging messages issued while the
    handler's context manager is active to the provided execution context's
    :meth:`set_progress() <fiftyone.operators.executor.ExecutionContext.set_progress>`
    method.

    Args:
        ctx: an :class:`fiftyone.operators.executor.ExecutionContext`
        logger (None): a specific ``logging.Logger`` for which to report
            records. By default, the root logger is used
        level (None): an optional logging level above which to report records.
            By default, the logger's effective level is used
    """

    def __init__(self, ctx, logger=None, level=None):
        super().__init__()
        self.ctx = ctx
        self.logger = logger
        self.level = level

    def __enter__(self):
        if self.logger is None:
            self.logger = logging.getLogger()

        if self.level is None:
            self.level = self.logger.getEffectiveLevel()

        self.setLevel(self.level)
        self.logger.addHandler(self)

    def __exit__(self, *args):
        try:
            self.logger.removeHandler(self)
        except:
            pass

    def emit(self, record):
        msg = self.format(record)
        self.ctx.set_progress(label=msg)


def is_method_overridden(base_class, sub_class_instance, method_name):
    """Returns whether a method is overridden in a subclass.

    Args:
        base_class: the base class
        sub_class_instance: an instance of the subclass
        method_name: the name of the method

    Returns:
        True/False
    """

    base_method = getattr(base_class, method_name, None)
    sub_method = getattr(type(sub_class_instance), method_name, None)
    return base_method != sub_method


<<<<<<< HEAD
def create_summary_field_inputs(ctx, inputs):
    schema = ctx.dataset.get_field_schema(flat=True)
    if ctx.dataset._has_frame_fields():
        frame_schema = ctx.dataset.get_frame_field_schema(flat=True)
        schema.update(
            {
                ctx.dataset._FRAMES_PREFIX + path: field
                for path, field in frame_schema.items()
            }
        )

    categorical_field_types = (fo.StringField, fo.BooleanField)
    numeric_field_types = (
        fo.FloatField,
        fo.IntField,
        fo.DateField,
        fo.DateTimeField,
    )

    schema = {
        p: f
        for p, f in schema.items()
        if (
            isinstance(f, categorical_field_types)
            or isinstance(f, numeric_field_types)
        )
    }

    path_keys = list(schema.keys())
    path_selector = types.AutocompleteView()
    for key in path_keys:
        path_selector.add_choice(key, label=key)

    inputs.enum(
        "path",
        path_selector.values(),
        label="Input field",
        description="The input field to summarize",
        view=path_selector,
        required=True,
    )

    path = ctx.params.get("path", None)
    if path is None or path not in path_keys:
        return

    field_name = ctx.params.get("field_name", None)
    if field_name is None:
        default_field_name = ctx.dataset._get_default_summary_field_name(path)
    else:
        default_field_name = field_name

    field_name_prop = inputs.str(
        "field_name",
        required=False,
        label="Summary field",
        description="The sample field in which to store the summary data",
        default=default_field_name,
    )

    if field_name and field_name in path_keys:
        field_name_prop.invalid = True
        field_name_prop.error_message = f"Field '{field_name}' already exists"
        inputs.str(
            "error",
            label="Error",
            view=types.Error(
                label="Field already exists",
                description=f"Field '{field_name}' already exists",
            ),
        )
        return

    if ctx.dataset.app_config.sidebar_groups is not None:
        sidebar_group_selector = types.AutocompleteView()
        for group in ctx.dataset.app_config.sidebar_groups:
            sidebar_group_selector.add_choice(group.name, label=group.name)
    else:
        sidebar_group_selector = None

    inputs.str(
        "sidebar_group",
        default="summaries",
        required=False,
        label="Sidebar group",
        description=(
            "The name of an "
            "[App sidebar group](https://docs.voxel51.com/user_guide/app.html#sidebar-groups) "
            "to which to add the summary field"
        ),
        view=sidebar_group_selector,
    )

    field = schema.get(path, None)
    if isinstance(field, categorical_field_types):
        inputs.bool(
            "include_counts",
            label="Include counts",
            description=(
                "Whether to include per-value counts when summarizing the "
                "categorical field"
            ),
            default=False,
        )
    elif isinstance(field, numeric_field_types):
        group_prefix = path.rsplit(".", 1)[0] + "."
        group_by_keys = sorted(p for p in schema if p.startswith(group_prefix))
        group_by_selector = types.AutocompleteView()
        for group in group_by_keys:
            group_by_selector.add_choice(group, label=group)

        inputs.enum(
            "group_by",
            group_by_selector.values(),
            default=None,
            required=False,
            label="Group by",
            description=(
                "An optional attribute to group by when to generate "
                "per-attribute `[min, max]` ranges"
            ),
            view=group_by_selector,
        )

    inputs.bool(
        "read_only",
        default=True,
        required=False,
        label="Read-only",
        description="Whether to mark the summary field as read-only",
    )

    inputs.bool(
        "create_index",
        default=True,
        required=False,
        label="Create index",
        description=(
            "Whether to create database index(es) for the summary field"
        ),
    )
=======
from datetime import datetime, timedelta


def is_new(release_date, days=30):
    """
    Determines if a feature is considered "new" based on its release date.

    A feature is considered new if its release date is within the specified number of days.

    Args:
        release_date (str or datetime): The release date of the feature.
            - If a string, it should be in the format "%Y-%m-%d" (e.g., "2024-11-09").
            - If a datetime object, it will be used directly without conversion.
        days (int, optional): The number of days within which the feature is considered new.
            Defaults to 30.

    Returns:
        bool: True if the release date is within the specified number of days, False otherwise.

    Examples:
        >>> is_new("2024-11-09")  # Using a string date and default days
        True  # if today's date is within 30 days after 2024-11-09

        >>> is_new(datetime(2024, 11, 9), days=15)  # Using a datetime object with 15-day threshold
        True  # if today's date is within 15 days after November 9, 2024

        >>> is_new("2024-10-01", days=45)
        False  # if today's date is more than 45 days after October 1, 2024
    """
    if isinstance(release_date, str):
        release_date = datetime.strptime(release_date, "%Y-%m-%d")
    elif not isinstance(release_date, datetime):
        raise ValueError("release_date must be a string or datetime object")

    return (datetime.now() - release_date).days <= days
>>>>>>> 55e13131
<|MERGE_RESOLUTION|>--- conflicted
+++ resolved
@@ -71,7 +71,6 @@
     return base_method != sub_method
 
 
-<<<<<<< HEAD
 def create_summary_field_inputs(ctx, inputs):
     schema = ctx.dataset.get_field_schema(flat=True)
     if ctx.dataset._has_frame_fields():
@@ -213,8 +212,6 @@
             "Whether to create database index(es) for the summary field"
         ),
     )
-=======
-from datetime import datetime, timedelta
 
 
 def is_new(release_date, days=30):
@@ -248,5 +245,4 @@
     elif not isinstance(release_date, datetime):
         raise ValueError("release_date must be a string or datetime object")
 
-    return (datetime.now() - release_date).days <= days
->>>>>>> 55e13131
+    return (datetime.now() - release_date).days <= days