--- conflicted
+++ resolved
@@ -652,11 +652,7 @@
         self.request_params = request_params or {}
         self.params = self.request_params.get("params", {})
         self.executor = executor
-<<<<<<< HEAD
-        self.user = None
-=======
         self.user = user
->>>>>>> a3632cd3
 
         self._dataset = None
         self._view = None
