--- conflicted
+++ resolved
@@ -89,7 +89,6 @@
         }
 
 
-<<<<<<< HEAD
 def execute_operator(operator_uri, ctx, params):
     """Executes the operator with the given name.
 
@@ -135,13 +134,6 @@
     view = ctx.get("view", None)
     selected = ctx.get("selected", None)
     selected_labels = ctx.get("selected_labels", None)
-=======
-def _parse_ctx(ctx):
-    # @todo add selected_labels
-    dataset = ctx.get("dataset", None)
-    view = ctx.get("view", None)
-    selected = ctx.get("selected", None)
->>>>>>> 27cb0878
 
     if dataset is None and isinstance(view, fov.DatasetView):
         dataset = view._root_dataset
@@ -159,19 +151,13 @@
     else:
         dataset_name = dataset
 
-<<<<<<< HEAD
     return dataset_name, view_stages, selected, selected_labels
 
 
 @coroutine_timeout(seconds=fo.config.operator_timeout)
-async def execute_or_delegate_operator(operator_uri, request_params):
-=======
-    return dataset_name, view_stages, selected
-
-
-@coroutine_timeout(seconds=fo.config.operator_timeout)
-async def execute_or_delegate_operator(operator_uri, request_params, user):
->>>>>>> 27cb0878
+async def execute_or_delegate_operator(
+    operator_uri, request_params, user=None
+):
     """Executes the operator with the given name.
 
     Args:
@@ -182,12 +168,10 @@
     Returns:
         an :class:`ExecutionResult`
     """
-<<<<<<< HEAD
-    prepared = prepare_operator_executor(operator_uri, request_params)
-=======
-    prepared = prepare_operator_executor(operator_uri, request_params, user)
-
->>>>>>> 27cb0878
+    prepared = prepare_operator_executor(
+        operator_uri, request_params, user=user
+    )
+
     if isinstance(prepared, ExecutionResult):
         raise prepared.to_exception()
     else:
@@ -232,11 +216,7 @@
         return ExecutionResult(result=raw_result, executor=executor)
 
 
-<<<<<<< HEAD
-def prepare_operator_executor(operator_uri, request_params):
-=======
 def prepare_operator_executor(operator_uri, request_params, user=None):
->>>>>>> 27cb0878
     registry = OperatorRegistry()
     if registry.operator_exists(operator_uri) is False:
         raise ValueError("Operator '%s' does not exist" % operator_uri)
@@ -318,18 +298,6 @@
         self.params = self.request_params.get("params", {})
         self.executor = executor
         self.user = user
-
-    @property
-    def results(self):
-        """A ``dict`` of results for the current operation. This is only availble
-        for methods that are invoked after an operator is executed, e.g. :meth:`resolve_output`."""
-        return self.request_params.get("results", {})
-
-    @property
-    def delegated(self):
-        """``True`` if the operator's execution was delegated to an orchestrator. This is only availble
-        for methods that are invoked after an operator is executed, e.g. :meth:`resolve_output`."""
-        return self.request_params.get("delegated", False)
 
     @property
     def results(self):
@@ -433,10 +401,7 @@
         return {
             "request_params": self.request_params,
             "params": self.params,
-<<<<<<< HEAD
-=======
             "user": self.user,
->>>>>>> 27cb0878
         }
 
 
