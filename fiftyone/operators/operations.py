--- conflicted
+++ resolved
@@ -339,17 +339,10 @@
                 is in dark mode
             surfaces ('grid'): surfaces in which to show the panel. Must be
                 one of 'grid', 'modal', or 'grid modal'
-<<<<<<< HEAD
-            reload_on_navigation (False): whether to reload the panel when the
-                user navigates to a new page. This is only applicable to panels
-                that are not shown in a modal
             beta (False): whether the panel is in beta
             is_new (False): whether the panel is new
             category (Categories.CUSTOM): the category of the panel
             on_load (None): an operator to invoke when the panel is loaded
-=======
-           on_load (None): an operator to invoke when the panel is loaded
->>>>>>> cbd52763
             on_unload (None): an operator to invoke when the panel is unloaded
             on_change (None): an operator to invoke when the panel state
                 changes
