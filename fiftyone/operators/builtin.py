--- conflicted
+++ resolved
@@ -2220,14 +2220,10 @@
     DeleteWorkspace(_builtin=True),
     SyncLastModifiedAt(_builtin=True),
     ListFiles(_builtin=True),
-<<<<<<< HEAD
     ComputeVisualization(_builtin=True),
-]
-=======
 ] + DATA_QUALITY_OPERATORS
 
 BUILTIN_PANELS = [DataQualityPanel(_builtin=True)]
->>>>>>> 7f4c822c
 
 if fo.app_config.enable_query_performance:
     BUILTIN_PANELS.append(QueryPerformancePanel(_builtin=True))