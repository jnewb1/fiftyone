"""
FiftyOne operator server.

| Copyright 2017-2023, Voxel51, Inc.
| `voxel51.com <https://voxel51.com/>`_
|
"""
import types
from starlette.endpoints import HTTPEndpoint
from starlette.exceptions import HTTPException
from starlette.requests import Request
from starlette.responses import JSONResponse, StreamingResponse

from fiftyone.server.decorators import route

from .executor import (
    execute_or_delegate_operator,
    resolve_type,
    resolve_placement,
    ExecutionContext,
)
from .message import GeneratedMessage
from .permissions import PermissionedOperatorRegistry
from fiftyone.utils.decorators import route_requires_auth
from .registry import OperatorRegistry


async def _get_operator_registry_for_route(
    RouteClass, request: Request, dataset_ids=None, is_list=False
):
    requires_authentication = route_requires_auth(RouteClass)
    if requires_authentication:
        if is_list:
            registry = await PermissionedOperatorRegistry.from_list_request(
                request
            )
        else:
            registry = await PermissionedOperatorRegistry.from_exec_request(
                request, dataset_ids
            )
    else:
        registry = OperatorRegistry()
    return registry
<<<<<<< HEAD
=======


def resolve_dataset_name(request_params: dict):
    try:
        ctx = ExecutionContext(request_params)
        return ctx.dataset.head_name
    except:
        return request_params.get("dataset_name", None)
>>>>>>> 27cb0878


class ListOperators(HTTPEndpoint):
    @route
    async def get(self, request: Request, data: dict):
        registry = await _get_operator_registry_for_route(
            self.__class__, request, is_list=True
        )
        ctx = ExecutionContext()
        operators_as_json = [
            operator.to_json(ctx) for operator in registry.list_operators()
        ]
        for operator in operators_as_json:
            config = operator["config"]
            config["can_execute"] = registry.can_execute(operator["uri"])

        return {
            "operators": operators_as_json,
            "errors": registry.list_errors(),
        }


class ResolvePlacements(HTTPEndpoint):
    @route
    async def post(self, request: Request, data: dict):
<<<<<<< HEAD
        dataset_name = data.get("dataset_name", None)
=======
        dataset_name = resolve_dataset_name(data)
>>>>>>> 27cb0878
        if dataset_name is None:
            raise ValueError("Dataset name must be provided")

        dataset_ids = [dataset_name]
        registry = await _get_operator_registry_for_route(
            ResolvePlacements, request, dataset_ids=dataset_ids
        )
        placements = []
        for operator in registry.list_operators():
            placement = resolve_placement(operator, data)
            if placement is not None:
                placements.append(
                    {
                        "operator_uri": operator.uri,
                        "placement": placement.to_json(),
                    }
                )

        return {"placements": placements}


class ExecuteOperator(HTTPEndpoint):
    @route
    async def post(self, request: Request, data: dict) -> dict:

        user = request.user
        dataset_name = resolve_dataset_name(data)
        dataset_ids = [dataset_name]
        operator_uri = data.get("operator_uri", None)
        if operator_uri is None:
            raise ValueError("Operator URI must be provided")

        registry = await _get_operator_registry_for_route(
            self.__class__, request, dataset_ids=dataset_ids
        )
        if registry.can_execute(operator_uri) is False:
            return create_permission_error(operator_uri)

        if registry.operator_exists(operator_uri) is False:
            error_detail = {
                "message": "Operator '%s' does not exist" % operator_uri
                or "None",
                "loading_errors": registry.list_errors(),
            }
            raise HTTPException(status_code=404, detail=error_detail)

<<<<<<< HEAD
        result = await execute_or_delegate_operator(operator_uri, data)
=======
        result = await execute_or_delegate_operator(
            operator_uri, data, user=user.sub
        )
>>>>>>> 27cb0878
        return result.to_json()


def create_response_generator(generator):
    for generated_message in generator:
        if isinstance(generated_message, GeneratedMessage):
            line = generated_message.to_json_line()
            yield line


async def create_response_async_generator(generator):
    async for generated_message in generator:
        if isinstance(generated_message, GeneratedMessage):
            line = generated_message.to_json_line()
            yield line


def create_permission_error(uri):
    message = "User does not have permission to execute operator '%s'" % uri
    return JSONResponse(
        {"error": {"message": message}},
        status_code=403,
    )


class ExecuteOperatorAsGenerator(HTTPEndpoint):
    @route
    async def post(self, request: Request, data: dict) -> dict:
        user = request.user
        dataset_name = resolve_dataset_name(data)
        dataset_ids = [dataset_name]
        operator_uri = data.get("operator_uri", None)
        if operator_uri is None:
            raise ValueError("Operator URI must be provided")

        registry = await _get_operator_registry_for_route(
            self.__class__, request, dataset_ids=dataset_ids
        )
        if registry.can_execute(operator_uri) is False:
            return create_permission_error(operator_uri)

        if registry.operator_exists(operator_uri) is False:
            error_detail = {
                "message": "Operator '%s' does not exist" % operator_uri
                or "None",
                "loading_errors": registry.list_errors(),
            }
            raise HTTPException(status_code=404, detail=error_detail)

        execution_result = await execute_or_delegate_operator(
<<<<<<< HEAD
            operator_uri, data
=======
            operator_uri, data, user
>>>>>>> 27cb0878
        )
        if execution_result.is_generator:
            result = execution_result.result
            generator = (
                create_response_async_generator(result)
                if isinstance(result, types.AsyncGeneratorType)
                else create_response_generator(result)
            )
            return StreamingResponse(
                generator,
                media_type="application/json",
                headers={
                    "Cache-Control": "no-cache, no-transform",
                    "X-Accel-Buffering": "no",
                },
            )
        else:
            return execution_result.to_json()


class ResolveType(HTTPEndpoint):
    @route
    async def post(self, request: Request, data: dict) -> dict:
        dataset_name = resolve_dataset_name(data)
        dataset_ids = [dataset_name]
        operator_uri = data.get("operator_uri", None)
        if operator_uri is None:
            raise ValueError("Operator URI must be provided")

        registry = await _get_operator_registry_for_route(
            self.__class__, request, dataset_ids=dataset_ids
        )
        if registry.can_execute(operator_uri) is False:
            return create_permission_error(operator_uri)

        if registry.operator_exists(operator_uri) is False:
            error_detail = {
                "message": "Operator '%s' does not exist" % operator_uri,
                "loading_errors": registry.list_errors(),
            }
            raise HTTPException(status_code=404, detail=error_detail)

        result = resolve_type(registry, operator_uri, data)
        return result.to_json() if result else {}


OperatorRoutes = [
    ("/operators", ListOperators),
    ("/operators/execute", ExecuteOperator),
    ("/operators/execute/generator", ExecuteOperatorAsGenerator),
    ("/operators/resolve-type", ResolveType),
    ("/operators/resolve-placements", ResolvePlacements),
]<|MERGE_RESOLUTION|>--- conflicted
+++ resolved
@@ -41,8 +41,6 @@
     else:
         registry = OperatorRegistry()
     return registry
-<<<<<<< HEAD
-=======
 
 
 def resolve_dataset_name(request_params: dict):
@@ -51,7 +49,6 @@
         return ctx.dataset.head_name
     except:
         return request_params.get("dataset_name", None)
->>>>>>> 27cb0878
 
 
 class ListOperators(HTTPEndpoint):
@@ -77,11 +74,7 @@
 class ResolvePlacements(HTTPEndpoint):
     @route
     async def post(self, request: Request, data: dict):
-<<<<<<< HEAD
-        dataset_name = data.get("dataset_name", None)
-=======
-        dataset_name = resolve_dataset_name(data)
->>>>>>> 27cb0878
+        dataset_name = resolve_dataset_name(data)
         if dataset_name is None:
             raise ValueError("Dataset name must be provided")
 
@@ -128,13 +121,9 @@
             }
             raise HTTPException(status_code=404, detail=error_detail)
 
-<<<<<<< HEAD
-        result = await execute_or_delegate_operator(operator_uri, data)
-=======
         result = await execute_or_delegate_operator(
             operator_uri, data, user=user.sub
         )
->>>>>>> 27cb0878
         return result.to_json()
 
 
@@ -185,11 +174,7 @@
             raise HTTPException(status_code=404, detail=error_detail)
 
         execution_result = await execute_or_delegate_operator(
-<<<<<<< HEAD
-            operator_uri, data
-=======
-            operator_uri, data, user
->>>>>>> 27cb0878
+            operator_uri, data, user=user
         )
         if execution_result.is_generator:
             result = execution_result.result
