"""
FiftyOne operator server.

| Copyright 2017-2023, Voxel51, Inc.
| `voxel51.com <https://voxel51.com/>`_
|
"""
import types
from starlette.endpoints import HTTPEndpoint
from starlette.exceptions import HTTPException
from starlette.requests import Request
from starlette.responses import JSONResponse, StreamingResponse

from fiftyone.server.decorators import route

from .executor import (
    execute_or_delegate_operator,
    resolve_type,
    resolve_placement,
    ExecutionContext,
    is_snapshot,  # teams-only
)
from .message import GeneratedMessage
from .permissions import PermissionedOperatorRegistry
from fiftyone.utils.decorators import route_requires_auth
from .registry import OperatorRegistry
from fiftyone.plugins.permissions import get_token_from_request


async def _get_operator_registry_for_route(
    RouteClass, request: Request, dataset_ids=None, is_list=False
):
    requires_authentication = route_requires_auth(RouteClass)
    if requires_authentication:
        if is_list:
            registry = await PermissionedOperatorRegistry.from_list_request(
                request
            )
        else:
            registry = await PermissionedOperatorRegistry.from_exec_request(
                request, dataset_ids
            )
    else:
        registry = OperatorRegistry()
    return registry


def resolve_dataset_name(request_params: dict):
    try:
        ctx = ExecutionContext(request_params)
        return ctx.dataset.head_name
    except:
        return request_params.get("dataset_name", None)


class ListOperators(HTTPEndpoint):
    @route
    async def get(self, request: Request, data: dict):
        registry = await _get_operator_registry_for_route(
            self.__class__, request, is_list=True
        )
        ctx = ExecutionContext()
        operators_as_json = [
            operator.to_json(ctx) for operator in registry.list_operators()
        ]
        for operator in operators_as_json:
            config = operator["config"]
            config["can_execute"] = registry.can_execute(operator["uri"])

        return {
            "operators": operators_as_json,
            "errors": registry.list_errors(),
        }


class ResolvePlacements(HTTPEndpoint):
    @route
    async def post(self, request: Request, data: dict):
        dataset_name = resolve_dataset_name(data)
        if dataset_name is None:
            raise ValueError("Dataset name must be provided")

        dataset_ids = [dataset_name]
        registry = await _get_operator_registry_for_route(
            ResolvePlacements, request, dataset_ids=dataset_ids
        )
        placements = []

        # teams-only
        dataset_raw_name = data.get("dataset_name", None)
        if is_snapshot(dataset_raw_name):
            return {"placements": placements}

        for operator in registry.list_operators():
            placement = resolve_placement(operator, data)
            if placement is not None:
                placements.append(
                    {
                        "operator_uri": operator.uri,
                        "placement": placement.to_json(),
                    }
                )

        return {"placements": placements}


class ExecuteOperator(HTTPEndpoint):
    @route
    async def post(self, request: Request, data: dict) -> dict:

        user = request.get("user", None)
        dataset_name = resolve_dataset_name(data)
        dataset_ids = [dataset_name]
        operator_uri = data.get("operator_uri", None)
        if operator_uri is None:
            raise ValueError("Operator URI must be provided")

        registry = await _get_operator_registry_for_route(
            self.__class__, request, dataset_ids=dataset_ids
        )
        if registry.can_execute(operator_uri) is False:
            return create_permission_error(operator_uri)

        if registry.operator_exists(operator_uri) is False:
            error_detail = {
                "message": "Operator '%s' does not exist" % operator_uri
                or "None",
                "loading_errors": registry.list_errors(),
            }
            raise HTTPException(status_code=404, detail=error_detail)
        request_token = get_token_from_request(request)

        result = await execute_or_delegate_operator(
<<<<<<< HEAD
            operator_uri, data, request_token=request_token, user=user.sub
=======
            operator_uri,
            data,
            request_token=request_token,
            user=(user.sub if user else None),
>>>>>>> fb5a59df
        )
        return result.to_json()


def create_response_generator(generator):
    for generated_message in generator:
        if isinstance(generated_message, GeneratedMessage):
            line = generated_message.to_json_line()
            yield line


async def create_response_async_generator(generator):
    async for generated_message in generator:
        if isinstance(generated_message, GeneratedMessage):
            line = generated_message.to_json_line()
            yield line


def create_permission_error(uri):
    message = "User does not have permission to execute operator '%s'" % uri
    return JSONResponse(
        {"error": {"message": message}},
        status_code=403,
    )


class ExecuteOperatorAsGenerator(HTTPEndpoint):
    @route
    async def post(self, request: Request, data: dict) -> dict:
        user = request.get("user", None)
        dataset_name = resolve_dataset_name(data)
        dataset_ids = [dataset_name]
        operator_uri = data.get("operator_uri", None)
        if operator_uri is None:
            raise ValueError("Operator URI must be provided")

        registry = await _get_operator_registry_for_route(
            self.__class__, request, dataset_ids=dataset_ids
        )
        if registry.can_execute(operator_uri) is False:
            return create_permission_error(operator_uri)

        if registry.operator_exists(operator_uri) is False:
            error_detail = {
                "message": "Operator '%s' does not exist" % operator_uri
                or "None",
                "loading_errors": registry.list_errors(),
            }
            raise HTTPException(status_code=404, detail=error_detail)
        # request token is teams-only
        request_token = get_token_from_request(request)
        execution_result = await execute_or_delegate_operator(
<<<<<<< HEAD
            operator_uri, data, request_token=request_token, user=user
=======
            operator_uri,
            data,
            request_token=request_token,
            user=(user.sub if user else None),
>>>>>>> fb5a59df
        )
        if execution_result.is_generator:
            result = execution_result.result
            generator = (
                create_response_async_generator(result)
                if isinstance(result, types.AsyncGeneratorType)
                else create_response_generator(result)
            )
            return StreamingResponse(
                generator,
                media_type="application/json",
                headers={
                    "Cache-Control": "no-cache, no-transform",
                    "X-Accel-Buffering": "no",
                },
            )
        else:
            return execution_result.to_json()


class ResolveType(HTTPEndpoint):
    @route
    async def post(self, request: Request, data: dict) -> dict:
        dataset_name = resolve_dataset_name(data)
        dataset_ids = [dataset_name]
        operator_uri = data.get("operator_uri", None)
        if operator_uri is None:
            raise ValueError("Operator URI must be provided")

        registry = await _get_operator_registry_for_route(
            self.__class__, request, dataset_ids=dataset_ids
        )
        if registry.can_execute(operator_uri) is False:
            return create_permission_error(operator_uri)

        if registry.operator_exists(operator_uri) is False:
            error_detail = {
                "message": "Operator '%s' does not exist" % operator_uri,
                "loading_errors": registry.list_errors(),
            }
            raise HTTPException(status_code=404, detail=error_detail)

        result = resolve_type(registry, operator_uri, data)
        return result.to_json() if result else {}


OperatorRoutes = [
    ("/operators", ListOperators),
    ("/operators/execute", ExecuteOperator),
    ("/operators/execute/generator", ExecuteOperatorAsGenerator),
    ("/operators/resolve-type", ResolveType),
    ("/operators/resolve-placements", ResolvePlacements),
]<|MERGE_RESOLUTION|>--- conflicted
+++ resolved
@@ -131,14 +131,10 @@
         request_token = get_token_from_request(request)
 
         result = await execute_or_delegate_operator(
-<<<<<<< HEAD
-            operator_uri, data, request_token=request_token, user=user.sub
-=======
             operator_uri,
             data,
             request_token=request_token,
             user=(user.sub if user else None),
->>>>>>> fb5a59df
         )
         return result.to_json()
 
@@ -191,14 +187,10 @@
         # request token is teams-only
         request_token = get_token_from_request(request)
         execution_result = await execute_or_delegate_operator(
-<<<<<<< HEAD
-            operator_uri, data, request_token=request_token, user=user
-=======
             operator_uri,
             data,
             request_token=request_token,
             user=(user.sub if user else None),
->>>>>>> fb5a59df
         )
         if execution_result.is_generator:
             result = execution_result.result
