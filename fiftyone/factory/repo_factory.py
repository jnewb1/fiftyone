--- conflicted
+++ resolved
@@ -14,18 +14,12 @@
     DelegatedOperationRepo,
     MongoDelegatedOperationRepo,
 )
-<<<<<<< HEAD
 from fiftyone.factory.repos.orchestrator import (
     OrchestratorRepo,
     MongoOrchestratorRepo,
 )
 
-db_client: pymongo.mongo_client.MongoClient = foo.get_db_client()
-db: Database = db_client[fo.config.database_name]
-=======
-
 db: Database = foo.get_db_conn()
->>>>>>> bdca2768
 
 
 class RepositoryFactory(object):
