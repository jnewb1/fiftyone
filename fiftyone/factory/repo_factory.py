--- conflicted
+++ resolved
@@ -13,13 +13,10 @@
     DelegatedOperationRepo,
     MongoDelegatedOperationRepo,
 )
-<<<<<<< HEAD
 from fiftyone.factory.repos.orchestrator import (
     OrchestratorRepo,
     MongoOrchestratorRepo,
 )
-=======
->>>>>>> c97aecd2
 from fiftyone.factory.repos.execution_store import (
     ExecutionStoreRepo,
     MongoExecutionStoreRepo,
@@ -57,7 +54,6 @@
         ]
 
     @staticmethod
-<<<<<<< HEAD
     def orchestrator_repo() -> OrchestratorRepo:
         if (
             MongoOrchestratorRepo.COLLECTION_NAME
@@ -71,9 +67,7 @@
 
         return RepositoryFactory.repos[MongoOrchestratorRepo.COLLECTION_NAME]
 
-=======
->>>>>>> c97aecd2
-    def execution_store_repo() -> ExecutionStoreRepo:
+    def execution_store_repo() -> ExecutionStoreRepo:  # pylint: disable=E0211
         """Factory method for execution store repository."""
         if (
             MongoExecutionStoreRepo.COLLECTION_NAME
