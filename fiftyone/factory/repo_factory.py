"""
FiftyOne repository factory.

| Copyright 2017-2024, Voxel51, Inc.
| `voxel51.com <https://voxel51.com/>`_
|
"""

from pymongo.database import Database

import bson
from typing import Optional
import fiftyone.core.odm as foo
from fiftyone.factory.repos.delegated_operation import (
    DelegatedOperationRepo,
    MongoDelegatedOperationRepo,
)
from fiftyone.factory.repos.orchestrator import (
    OrchestratorRepo,
    MongoOrchestratorRepo,
)
from fiftyone.factory.repos.execution_store import (
    ExecutionStoreRepo,
    MongoExecutionStoreRepo,
)

_db: Database = None


def _get_db():
    global _db
    if _db is None:
        _db = foo.get_db_conn()
    return _db


class RepositoryFactory(object):
    repos = {}

    @staticmethod
    def delegated_operation_repo() -> DelegatedOperationRepo:
        if (
            MongoDelegatedOperationRepo.COLLECTION_NAME
            not in RepositoryFactory.repos
        ):
            RepositoryFactory.repos[
                MongoDelegatedOperationRepo.COLLECTION_NAME
            ] = MongoDelegatedOperationRepo(
                collection=_get_db()[
                    MongoDelegatedOperationRepo.COLLECTION_NAME
                ]
            )

        return RepositoryFactory.repos[
            MongoDelegatedOperationRepo.COLLECTION_NAME
        ]

    @staticmethod
<<<<<<< HEAD
    def orchestrator_repo() -> OrchestratorRepo:
        if (
            MongoOrchestratorRepo.COLLECTION_NAME
            not in RepositoryFactory.repos
        ):
            RepositoryFactory.repos[
                MongoOrchestratorRepo.COLLECTION_NAME
            ] = MongoOrchestratorRepo(
                collection=_get_db()[MongoOrchestratorRepo.COLLECTION_NAME]
            )

        return RepositoryFactory.repos[MongoOrchestratorRepo.COLLECTION_NAME]

    def execution_store_repo() -> ExecutionStoreRepo:  # pylint: disable=E0211
=======
    def execution_store_repo(
        dataset_id: Optional[bson.ObjectId] = None,
    ) -> ExecutionStoreRepo:
>>>>>>> d9e84553
        """Factory method for execution store repository."""
        if (
            MongoExecutionStoreRepo.COLLECTION_NAME
            not in RepositoryFactory.repos
        ):
            RepositoryFactory.repos[
                MongoExecutionStoreRepo.COLLECTION_NAME
            ] = MongoExecutionStoreRepo(
                collection=_get_db()[MongoExecutionStoreRepo.COLLECTION_NAME],
                dataset_id=dataset_id,
            )

        return RepositoryFactory.repos[MongoExecutionStoreRepo.COLLECTION_NAME]<|MERGE_RESOLUTION|>--- conflicted
+++ resolved
@@ -56,7 +56,6 @@
         ]
 
     @staticmethod
-<<<<<<< HEAD
     def orchestrator_repo() -> OrchestratorRepo:
         if (
             MongoOrchestratorRepo.COLLECTION_NAME
@@ -70,12 +69,10 @@
 
         return RepositoryFactory.repos[MongoOrchestratorRepo.COLLECTION_NAME]
 
-    def execution_store_repo() -> ExecutionStoreRepo:  # pylint: disable=E0211
-=======
+    @staticmethod
     def execution_store_repo(
         dataset_id: Optional[bson.ObjectId] = None,
     ) -> ExecutionStoreRepo:
->>>>>>> d9e84553
         """Factory method for execution store repository."""
         if (
             MongoExecutionStoreRepo.COLLECTION_NAME
