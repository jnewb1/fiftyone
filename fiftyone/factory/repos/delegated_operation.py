"""
FiftyOne delegated operation repository.

| Copyright 2017-2023, Voxel51, Inc.
| `voxel51.com <https://voxel51.com/>`_
|
"""
from datetime import datetime
from typing import Any, List

from bson import ObjectId
import pymongo
from pymongo import IndexModel
from pymongo.collection import Collection

import fiftyone.core.dataset as fod
from fiftyone.factory import DelegatedOperationPagingParams
from fiftyone.factory.repos import DelegatedOperationDocument
from fiftyone.operators.executor import (
    ExecutionResult,
    ExecutionRunState,
    ExecutionProgress,
)


class DelegatedOperationRepo(object):
    """Base Class for a delegated operation repository."""

    def queue_operation(
        self,
        **kwargs: Any,
    ) -> DelegatedOperationDocument:
        """Queue an operation to be executed by a delegated operator."""
        raise NotImplementedError("subclass must implement queue_operation()")

    def update_run_state(
        self,
        _id: ObjectId,
        run_state: ExecutionRunState,
        result: ExecutionResult = None,
        run_link: str = None,
        progress: ExecutionProgress = None,
    ) -> DelegatedOperationDocument:
        """Update the run state of an operation."""
        raise NotImplementedError("subclass must implement update_run_state()")

    def update_progress(
        self,
        _id: ObjectId,
        progress: ExecutionProgress,
    ) -> DelegatedOperationDocument:
        """Update the progress of an operation."""
        raise NotImplementedError("subclass must implement update_progress()")

    def get_queued_operations(
        self, operator: str = None, dataset_name=None
    ) -> List[DelegatedOperationDocument]:
        """Get all queued operations."""
        raise NotImplementedError(
            "subclass must implement get_queued_operations()"
        )

    def list_operations(
        self,
        operator: str = None,
        dataset_name: str = None,
        dataset_id: ObjectId = None,
        run_state: ExecutionRunState = None,
        delegation_target: str = None,
        pinned: bool = None,
        paging: DelegatedOperationPagingParams = None,
        search: dict = None,
        **kwargs: Any,
    ) -> List[DelegatedOperationDocument]:
        """List all operations."""
        raise NotImplementedError("subclass must implement list_operations()")

    def delete_operation(self, _id: ObjectId) -> DelegatedOperationDocument:
        """Delete an operation."""
        raise NotImplementedError("subclass must implement delete_operation()")

    def delete_for_dataset(self, dataset_id: ObjectId):
        """Delete an operation."""
        raise NotImplementedError("subclass must implement delete_operation()")

    def set_pinned(
        self, _id: ObjectId, pinned: bool = True
    ) -> DelegatedOperationDocument:
        """Sets the pinned flag on / off."""
        raise NotImplementedError("subclass must implement set_pinned()")

    def set_label(
        self, _id: ObjectId, label: str
    ) -> DelegatedOperationDocument:
        """Sets the label for the delegated operation."""
        raise NotImplementedError("subclass must implement set_label()")

    def get(self, _id: ObjectId) -> DelegatedOperationDocument:
        """Get an operation by id."""
        raise NotImplementedError("subclass must implement get()")

    def count(self, filters: dict = None, search: dict = None) -> int:
        """Count all operations."""
        raise NotImplementedError("subclass must implement count()")


class MongoDelegatedOperationRepo(DelegatedOperationRepo):
    COLLECTION_NAME = "delegated_ops"

    required_props = ["operator", "delegation_target", "context", "label"]

    def __init__(self, collection: Collection = None):
        self._collection = (
            collection if collection is not None else self._get_collection()
        )

        self._create_indexes()

    def _get_collection(self) -> Collection:
        import fiftyone.core.odm as foo
        import fiftyone as fo

        db_client: pymongo.mongo_client.MongoClient = foo.get_db_client()
        database = db_client[fo.config.database_name]
        return database[self.COLLECTION_NAME]

    def _create_indexes(self):
        indices = self._collection.list_indexes()
        index_names = [index["name"] for index in indices]
        indices_to_create = []
        if "operator_1" not in index_names:
            indices_to_create.append(
                IndexModel(
                    [("operator", pymongo.ASCENDING)], name="operator_1"
                )
            )
        if "updated_at_1" not in index_names:
            indices_to_create.append(
                IndexModel(
                    [("updated_at", pymongo.ASCENDING)], name="updated_at_1"
                )
            )
        if "run_state_1" not in index_names:
            indices_to_create.append(
                IndexModel(
                    [("run_state", pymongo.ASCENDING)], name="run_state_1"
                )
            )

        if indices_to_create:
            self._collection.create_indexes(indices_to_create)

    def queue_operation(self, **kwargs: Any) -> DelegatedOperationDocument:
        op = DelegatedOperationDocument()
        for prop in self.required_props:
            if prop not in kwargs:
                raise ValueError("Missing required property '%s'" % prop)
            setattr(op, prop, kwargs.get(prop))

        dataset_name = None
        if isinstance(op.context, dict):
            dataset_name = op.context.get("request_params", {}).get(
                "dataset_name"
            )
        elif "dataset_name" in op.context.request_params:
            dataset_name = op.context.request_params["dataset_name"]

        if dataset_name and not op.dataset_id:
            dataset = fod.load_dataset(dataset_name)
            op.dataset_id = dataset._doc.id

        doc = self._collection.insert_one(op.to_pymongo())
        op.id = doc.inserted_id
        return DelegatedOperationDocument().from_pymongo(op.__dict__)

    def set_pinned(
        self, _id: ObjectId, pinned: bool = True
    ) -> DelegatedOperationDocument:
        doc = self._collection.find_one_and_update(
            filter={"_id": _id},
            update={"$set": {"pinned": pinned}},
            return_document=pymongo.ReturnDocument.AFTER,
        )
        return DelegatedOperationDocument().from_pymongo(doc)

    def set_label(
        self, _id: ObjectId, label: str
    ) -> DelegatedOperationDocument:
        doc = self._collection.find_one_and_update(
            filter={"_id": _id},
            update={"$set": {"label": label}},
            return_document=pymongo.ReturnDocument.AFTER,
        )
        return DelegatedOperationDocument().from_pymongo(doc)

    def update_run_state(
        self,
        _id: ObjectId,
        run_state: ExecutionRunState,
        result: ExecutionResult = None,
        run_link: str = None,
        progress: ExecutionProgress = None,
    ) -> DelegatedOperationDocument:
        update = None

        execution_result = result
        if result is not None and not isinstance(result, ExecutionResult):
            execution_result = ExecutionResult(result=result)

        if run_state == ExecutionRunState.COMPLETED:
            update = {
                "$set": {
                    "run_state": run_state,
                    "completed_at": datetime.utcnow(),
                    "updated_at": datetime.utcnow(),
                    "result": execution_result.to_json()
                    if execution_result
                    else None,
                }
            }
        elif run_state == ExecutionRunState.FAILED:
            update = {
                "$set": {
                    "run_state": run_state,
                    "failed_at": datetime.utcnow(),
                    "updated_at": datetime.utcnow(),
                    "result": execution_result.to_json()
                    if execution_result
                    else None,
                }
            }
        elif run_state == ExecutionRunState.RUNNING:
            update = {
                "$set": {
                    "run_state": run_state,
                    "started_at": datetime.utcnow(),
                    "updated_at": datetime.utcnow(),
                }
            }

        if run_link is not None:
            update["$set"]["run_link"] = run_link

        if update is None:
            raise ValueError("Invalid run_state: {}".format(run_state))

        if progress is not None:
            update["$set"]["status"] = progress
            update["$set"]["status"]["updated_at"] = datetime.utcnow()

        doc = self._collection.find_one_and_update(
            filter={"_id": _id},
            update=update,
            return_document=pymongo.ReturnDocument.AFTER,
        )

        return DelegatedOperationDocument().from_pymongo(doc)

    def update_progress(
        self,
        _id: ObjectId,
        progress: ExecutionProgress,
    ) -> DelegatedOperationDocument:
        execution_progress = progress
        if not isinstance(progress, ExecutionProgress):
            if isinstance(progress, dict):
                execution_progress = ExecutionProgress(**progress)
            else:
                raise ValueError("Invalid progress: {}".format(progress))

        if not execution_progress or (
            execution_progress.progress is None
            and not execution_progress.label
        ):
            raise ValueError("Invalid progress: {}".format(execution_progress))

        update = {
            "$set": {
                "status": {
                    "progress": execution_progress.progress,
                    "label": execution_progress.label,
                    "updated_at": datetime.utcnow(),
                },
            }
        }

        doc = self._collection.find_one_and_update(
            filter={"_id": _id},
            update=update,
            return_document=pymongo.ReturnDocument.AFTER,
        )

        return DelegatedOperationDocument().from_pymongo(doc)

    def get_queued_operations(
        self,
        operator: str = None,
        dataset_name: ObjectId = None,
    ) -> List[DelegatedOperationDocument]:
        return self.list_operations(
            operator=operator,
            dataset_name=dataset_name,
            run_state=ExecutionRunState.QUEUED,
        )

    def list_operations(
        self,
        operator: str = None,
        dataset_name: str = None,
        dataset_id: ObjectId = None,
        run_state: ExecutionRunState = None,
        delegation_target: str = None,
        pinned: bool = None,
        paging: DelegatedOperationPagingParams = None,
        search: dict = None,
        **kwargs: Any,
    ) -> List[DelegatedOperationDocument]:
        query = {}
        if operator:
            query["operator"] = operator
        if pinned is not None:
            query["pinned"] = pinned
        if dataset_name:
            query["context.request_params.dataset_name"] = dataset_name
        if run_state:
            query["run_state"] = run_state
        if delegation_target:
            query["delegation_target"] = delegation_target
        if dataset_id:
            query["dataset_id"] = dataset_id

        for arg in kwargs:
            query[arg] = kwargs[arg]

        if paging is None:
            # force a limit of 1000 if no paging supplied
            paging = DelegatedOperationPagingParams(limit=1000)
        elif isinstance(paging, dict):
            paging = DelegatedOperationPagingParams(**paging)

        if search:
            for term in search:
                for field in search[term]:
                    if field not in ("operator", "delegated_operation"):
                        raise ValueError(
                            "Invalid search field: {}".format(field)
                        )
                    query[field] = {"$regex": term}

        docs = self._collection.find(query)
        if paging.sort_by:
            docs = docs.sort(paging.sort_by, paging.sort_direction)
        if paging.skip:
            docs = docs.skip(paging.skip)
        if paging.limit:
            docs = docs.limit(paging.limit)

<<<<<<< HEAD
        return [DelegatedOperationDocument().from_pymongo(doc) for doc in docs]
=======
        registry = OperatorRegistry()
        return [
            DelegatedOperationDocument().from_pymongo(doc, registry=registry)
            for doc in docs
        ]
>>>>>>> 3d5fe398

    def delete_operation(self, _id: ObjectId) -> DelegatedOperationDocument:
        doc = self._collection.find_one_and_delete(
            filter={"_id": _id}, return_document=pymongo.ReturnDocument.BEFORE
        )
        if doc:
            return DelegatedOperationDocument().from_pymongo(doc)

    def delete_for_dataset(self, dataset_id: ObjectId):
        self._collection.delete_many(filter={"dataset_id": dataset_id})

    def get(self, _id: ObjectId) -> DelegatedOperationDocument:
        doc = self._collection.find_one(filter={"_id": _id})
        return DelegatedOperationDocument().from_pymongo(doc)

    def count(self, filters: dict = None, search: dict = None) -> int:
        if filters is None and search is not None:
            filters = {}
        if search:
            for term in search:
                for field in search[term]:
                    if field not in ("operator", "delegated_operation"):
                        raise ValueError(
                            "Invalid search field: {}".format(field)
                        )
                    filters[field] = {"$regex": term}

        return self._collection.count_documents(filter=filters)<|MERGE_RESOLUTION|>--- conflicted
+++ resolved
@@ -355,15 +355,11 @@
         if paging.limit:
             docs = docs.limit(paging.limit)
 
-<<<<<<< HEAD
-        return [DelegatedOperationDocument().from_pymongo(doc) for doc in docs]
-=======
         registry = OperatorRegistry()
         return [
             DelegatedOperationDocument().from_pymongo(doc, registry=registry)
             for doc in docs
         ]
->>>>>>> 3d5fe398
 
     def delete_operation(self, _id: ObjectId) -> DelegatedOperationDocument:
         doc = self._collection.find_one_and_delete(
