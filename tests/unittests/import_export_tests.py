"""
FiftyOne import/export-related unit tests.

| Copyright 2017-2021, Voxel51, Inc.
| `voxel51.com <https://voxel51.com/>`_
|
"""
import os
import random
import string
import unittest

import numpy as np
import pytest

import eta.core.image as etai
import eta.core.utils as etau
import eta.core.video as etav

import fiftyone as fo

from decorators import drop_datasets


class ImageDatasetTests(unittest.TestCase):
    def setUp(self):
        temp_dir = etau.TempDir()
        tmp_dir = temp_dir.__enter__()
        ref_image_path = os.path.join(tmp_dir, "_ref_image.jpg")
        images_dir = os.path.join(tmp_dir, "_images")

        img = np.random.randint(255, size=(480, 640, 3), dtype=np.uint8)
        etai.write(img, ref_image_path)

        self._temp_dir = temp_dir
        self._tmp_dir = tmp_dir
        self._ref_image_path = ref_image_path
        self.images_dir = images_dir

    def tearDown(self):
        self._temp_dir.__exit__()

    def _new_image(self):
        filepath = os.path.join(
            self.images_dir,
            self._new_name() + os.path.splitext(self._ref_image_path)[1],
        )

        etau.copy_file(self._ref_image_path, filepath)
        return filepath

    def _new_name(self):
        return "".join(
            random.choice(string.ascii_lowercase + string.digits)
            for _ in range(24)
        )

    def _new_dir(self):
        return os.path.join(self._tmp_dir, self._new_name())


class DuplicateImageExportTests(ImageDatasetTests):
    @drop_datasets
    def test_duplicate_images(self):
        sample = fo.Sample(
            filepath=self._new_image(),
            cls=fo.Classification(label="sunny"),
            det=fo.Detections(
                detections=[
                    fo.Detection(label="cat", bounding_box=[0, 0, 1, 1])
                ]
            ),
        )

        # This dataset contains two samples with the same `filepath`
        dataset = fo.Dataset()
        dataset.add_samples([sample, sample])

        export_dir = self._new_dir()

        #
        # In general, duplicate copies of the same images are NOT created
        #

        dataset.export(
            export_dir=export_dir,
            dataset_type=fo.types.ImageDirectory,
            overwrite=True,
        )

        dataset2 = fo.Dataset.from_dir(
            dataset_dir=export_dir, dataset_type=fo.types.ImageDirectory
        )

        # We didn't create a duplicate image during export, so there's only
        # one image to import here
        self.assertEqual(len(dataset2), 1)

        dataset.export(
            export_dir=export_dir,
            dataset_type=fo.types.FiftyOneDataset,
            overwrite=True,
        )

        dataset2 = fo.Dataset.from_dir(
            dataset_dir=export_dir, dataset_type=fo.types.FiftyOneDataset
        )

        self.assertEqual(len(dataset2), 2)

        # Use COCODetectionDataset as a representative for other labeled image
        # dataset types

        dataset.export(
            export_dir=export_dir,
            dataset_type=fo.types.COCODetectionDataset,
            overwrite=True,
        )

        dataset2 = fo.Dataset.from_dir(
            dataset_dir=export_dir, dataset_type=fo.types.COCODetectionDataset
        )

        self.assertEqual(len(dataset2), 2)

        #
        # The one exception is labeled dataset types where the location of the
        # exported media encodes the label (what if the same image has
        # different labels in different samples). In this case, duplicate
        # images ARE exported
        #
        #

        dataset.export(
            export_dir=export_dir,
            dataset_type=fo.types.ImageClassificationDirectoryTree,
            overwrite=True,
        )

        dataset2 = fo.Dataset.from_dir(
            dataset_dir=export_dir,
            dataset_type=fo.types.ImageClassificationDirectoryTree,
        )

        self.assertEqual(len(dataset2), 2)


class ImageExportCoersionTests(ImageDatasetTests):
    @drop_datasets
    def test_field_inference(self):
        sample = fo.Sample(
            filepath=self._new_image(),
            ground_truth=fo.Detections(
                detections=[
                    fo.Detection(
                        label="cat", bounding_box=[0.1, 0.1, 0.4, 0.4],
                    ),
                    fo.Detection(
                        label="dog", bounding_box=[0.5, 0.5, 0.4, 0.4],
                    ),
                ]
            ),
        )

        dataset = fo.Dataset()
        dataset.add_sample(sample)

        #
        # A field of appropriate type is inferred
        #

        export_dir = self._new_dir()

        dataset.export(
            export_dir=export_dir, dataset_type=fo.types.COCODetectionDataset,
        )

        #
        # Multiple compatible field types exist, but the first one is still
        # chosen and used
        #

        dataset.clone_sample_field("ground_truth", "predictions")

        export_dir = self._new_dir()

        dataset.export(
            export_dir=export_dir, dataset_type=fo.types.COCODetectionDataset,
        )

    @drop_datasets
    def test_patch_exports(self):
        sample = fo.Sample(
            filepath=self._new_image(),
            ground_truth=fo.Detections(
                detections=[
                    fo.Detection(
                        label="cat", bounding_box=[0.1, 0.1, 0.4, 0.4],
                    ),
                    fo.Detection(
                        label="dog", bounding_box=[0.5, 0.5, 0.4, 0.4],
                    ),
                ]
            ),
        )

        dataset = fo.Dataset()
        dataset.add_sample(sample)

        #
        # No label field is provided; only images are exported
        #

        export_dir = self._new_dir()

        dataset.export(
            export_dir=export_dir, dataset_type=fo.types.ImageDirectory,
        )

        #
        # A detections field is provided, so the object patches are exported as
        # a directory of images
        #

        export_dir = self._new_dir()

        dataset.export(
            export_dir=export_dir,
            dataset_type=fo.types.ImageDirectory,
            label_field="ground_truth",
        )

        dataset2 = fo.Dataset.from_dir(
            dataset_dir=export_dir, dataset_type=fo.types.ImageDirectory,
        )

        self.assertEqual(
            len(dataset2), dataset.count("ground_truth.detections")
        )

        #
        # A detections field is provided, so the object patches are exported as
        # an image classification directory tree
        #

        export_dir3 = self._new_dir()

        dataset.export(
            export_dir=export_dir3,
            dataset_type=fo.types.ImageClassificationDirectoryTree,
            label_field="ground_truth",
        )

        dataset3 = fo.Dataset.from_dir(
            dataset_dir=export_dir3,
            dataset_type=fo.types.ImageClassificationDirectoryTree,
        )

        self.assertEqual(
            len(dataset3), dataset.count("ground_truth.detections")
        )

    @drop_datasets
    def test_single_label_to_lists(self):
        sample = fo.Sample(
            filepath=self._new_image(),
            ground_truth=fo.Detection(
                label="cat", bounding_box=[0.1, 0.1, 0.4, 0.4],
            ),
        )

        dataset = fo.Dataset()
        dataset.add_sample(sample)

        #
        # The `ground_truth` field has type `Detection`, but COCO format
        # expects `Detections`, so the labels are automatically coerced to
        # single-label lists
        #

        export_dir4 = self._new_dir()

        dataset.export(
            export_dir=export_dir4,
            dataset_type=fo.types.COCODetectionDataset,
            label_field="ground_truth",
        )

    @drop_datasets
    def test_classification_as_detections(self):
        sample = fo.Sample(
            filepath=self._new_image(), animal=fo.Classification(label="cat"),
        )

        dataset = fo.Dataset()
        dataset.add_sample(sample)

        #
        # The `animal` field is exported as detections that span entire images
        #

        export_dir = self._new_dir()

        dataset.export(
            export_dir=export_dir,
            dataset_type=fo.types.COCODetectionDataset,
            label_field="animal",
        )

        dataset2 = fo.Dataset.from_dir(
            dataset_dir=export_dir,
            dataset_type=fo.types.COCODetectionDataset,
            label_field="animal",
        )

        bounding_box = dataset2.first().animal.detections[0].bounding_box
        self.assertTrue(np.allclose(bounding_box, [0, 0, 1, 1]))


class UnlabeledImageDatasetTests(ImageDatasetTests):
    def _make_dataset(self):
        samples = [fo.Sample(filepath=self._new_image()) for _ in range(5)]

        dataset = fo.Dataset()
        dataset.add_samples(samples)

        return dataset

    @drop_datasets
    def test_image_directory(self):
        dataset = self._make_dataset()
        export_dir = self._new_dir()

        dataset.export(
            export_dir=export_dir, dataset_type=fo.types.ImageDirectory,
        )

        dataset2 = fo.Dataset.from_dir(
            dataset_dir=export_dir, dataset_type=fo.types.ImageDirectory,
        )

        self.assertEqual(len(dataset), len(dataset2))


class ImageClassificationDatasetTests(ImageDatasetTests):
    def _make_dataset(self):
        samples = [
            fo.Sample(
                filepath=self._new_image(),
                predictions=fo.Classification(label="cat", confidence=0.9),
            ),
            fo.Sample(
                filepath=self._new_image(),
                predictions=fo.Classification(label="dog", confidence=0.95),
            ),
            fo.Sample(filepath=self._new_image()),
        ]

        dataset = fo.Dataset()
        dataset.add_samples(samples)

        return dataset

    @drop_datasets
    def test_fiftyone_image_classification_dataset(self):
        dataset = self._make_dataset()

        # Standard format

        export_dir = self._new_dir()

        dataset.export(
            export_dir=export_dir,
            dataset_type=fo.types.FiftyOneImageClassificationDataset,
        )

        dataset2 = fo.Dataset.from_dir(
            dataset_dir=export_dir,
            dataset_type=fo.types.FiftyOneImageClassificationDataset,
            label_field="predictions",
        )

        self.assertEqual(len(dataset), len(dataset2))
        self.assertEqual(
            dataset.count("predictions"), dataset2.count("predictions")
        )

        # Include confidence

        export_dir = self._new_dir()

        dataset.export(
            export_dir=export_dir,
            dataset_type=fo.types.FiftyOneImageClassificationDataset,
            include_confidence=True,
        )

        dataset2 = fo.Dataset.from_dir(
            dataset_dir=export_dir,
            dataset_type=fo.types.FiftyOneImageClassificationDataset,
            label_field="predictions",
        )

        confs = dataset.values("predictions.confidence", missing_value=-1)
        confs2 = dataset2.values("predictions.confidence", missing_value=-1)

        self.assertEqual(len(dataset), len(dataset2))

        # sorting is necessary because sample order is arbitrary
        self.assertTrue(np.allclose(sorted(confs), sorted(confs2)))

        # Labels-only

        data_path = self.images_dir
        labels_path = os.path.join(self._new_dir(), "labels.json")

        dataset.export(
            dataset_type=fo.types.FiftyOneImageClassificationDataset,
            labels_path=labels_path,
        )

        dataset2 = fo.Dataset.from_dir(
            dataset_type=fo.types.FiftyOneImageClassificationDataset,
            data_path=data_path,
            labels_path=labels_path,
            label_field="predictions",
        )

        self.assertEqual(len(dataset), len(dataset2))
        self.assertSetEqual(
            set(dataset.values("filepath")), set(dataset2.values("filepath")),
        )
        self.assertEqual(
            dataset.count("predictions"), dataset2.count("predictions"),
        )

    @drop_datasets
    def test_image_classification_directory_tree(self):
        dataset = self._make_dataset()

        # Standard format

        export_dir = self._new_dir()

        dataset.export(
            export_dir=export_dir,
            dataset_type=fo.types.ImageClassificationDirectoryTree,
        )

        dataset2 = fo.Dataset.from_dir(
            dataset_dir=export_dir,
            dataset_type=fo.types.ImageClassificationDirectoryTree,
            label_field="predictions",
        )

        self.assertEqual(len(dataset), len(dataset2))
        self.assertEqual(
            dataset.count("predictions"), dataset2.count("predictions")
        )

    @drop_datasets
    def test_tf_image_classification_dataset(self):
        dataset = self._make_dataset()

        # Standard format

        export_dir = self._new_dir()
        images_dir = self._new_dir()

        dataset.export(
            export_dir=export_dir,
            dataset_type=fo.types.TFImageClassificationDataset,
        )

        dataset2 = fo.Dataset.from_dir(
            dataset_dir=export_dir,
            dataset_type=fo.types.TFImageClassificationDataset,
            images_dir=images_dir,
            label_field="predictions",
        )

        self.assertEqual(len(dataset), len(dataset2))
        self.assertEqual(
            dataset.count("predictions"), dataset2.count("predictions")
        )

        # Direct records path w/ sharding

        tf_records_path = os.path.join(self._new_dir(), "tf.records")
        tf_records_patt = tf_records_path + "-*-of-*"
        images_dir = self._new_dir()

        dataset.export(
            dataset_type=fo.types.TFImageClassificationDataset,
            tf_records_path=tf_records_path,
            num_shards=2,
        )

        dataset2 = fo.Dataset.from_dir(
            dataset_type=fo.types.TFImageClassificationDataset,
            tf_records_path=tf_records_patt,
            images_dir=images_dir,
            label_field="predictions",
        )

        self.assertEqual(len(dataset), len(dataset2))
        self.assertEqual(
            dataset.count("predictions"), dataset2.count("predictions")
        )


class ImageDetectionDatasetTests(ImageDatasetTests):
    def _make_dataset(self):
        samples = [
            fo.Sample(
                filepath=self._new_image(),
                predictions=fo.Detections(
                    detections=[
                        fo.Detection(
                            label="cat", bounding_box=[0.1, 0.1, 0.4, 0.4],
                        ),
                        fo.Detection(
                            label="dog", bounding_box=[0.5, 0.5, 0.4, 0.4],
                        ),
                    ]
                ),
            ),
            fo.Sample(
                filepath=self._new_image(),
                predictions=fo.Detections(
                    detections=[
                        fo.Detection(
                            label="cat",
                            bounding_box=[0.1, 0.1, 0.4, 0.4],
                            confidence=0.9,
                            age=51,
                            cute=True,
                            mood="surly",
                        ),
                        fo.Detection(
                            label="dog",
                            bounding_box=[0.5, 0.5, 0.4, 0.4],
                            confidence=0.95,
                            age=52,
                            cute=False,
                            mood="derpy",
                        ),
                    ]
                ),
            ),
            fo.Sample(filepath=self._new_image()),
        ]

        dataset = fo.Dataset()
        dataset.add_samples(samples)

        return dataset

    @drop_datasets
    def test_fiftyone_image_detection_dataset(self):
        dataset = self._make_dataset()

        # Standard format

        export_dir = self._new_dir()

        dataset.export(
            export_dir=export_dir,
            dataset_type=fo.types.FiftyOneImageDetectionDataset,
        )

        dataset2 = fo.Dataset.from_dir(
            dataset_dir=export_dir,
            dataset_type=fo.types.FiftyOneImageDetectionDataset,
            label_field="predictions",
        )

        self.assertEqual(len(dataset), len(dataset2))
        self.assertEqual(
            dataset.count("predictions.detections"),
            dataset2.count("predictions.detections"),
        )
        self.assertEqual(
            dataset.distinct("predictions.detections.confidence"),
            dataset2.distinct("predictions.detections.confidence"),
        )
        self.assertEqual(
            dataset.distinct("predictions.detections.age"),
            dataset2.distinct("predictions.detections.age"),
        )
        self.assertEqual(
            dataset.distinct("predictions.detections.cute"),
            dataset2.distinct("predictions.detections.cute"),
        )
        self.assertEqual(
            dataset.distinct("predictions.detections.mood"),
            dataset2.distinct("predictions.detections.mood"),
        )

        # Labels-only

        data_path = self.images_dir
        labels_path = os.path.join(self._new_dir(), "labels.json")

        dataset.export(
            dataset_type=fo.types.FiftyOneImageDetectionDataset,
            labels_path=labels_path,
        )

        dataset2 = fo.Dataset.from_dir(
            dataset_type=fo.types.FiftyOneImageDetectionDataset,
            data_path=data_path,
            labels_path=labels_path,
            label_field="predictions",
        )

        self.assertEqual(len(dataset), len(dataset2))
        self.assertSetEqual(
            set(dataset.values("filepath")), set(dataset2.values("filepath")),
        )
        self.assertEqual(
            dataset.count("predictions.detections"),
            dataset2.count("predictions.detections"),
        )

    @drop_datasets
    def test_tf_object_detection_dataset(self):
        dataset = self._make_dataset()

        # Standard format

        export_dir = self._new_dir()
        images_dir = self._new_dir()

        dataset.export(
            export_dir=export_dir,
            dataset_type=fo.types.TFObjectDetectionDataset,
        )

        dataset2 = fo.Dataset.from_dir(
            dataset_dir=export_dir,
            dataset_type=fo.types.TFObjectDetectionDataset,
            images_dir=images_dir,
            label_field="predictions",
        )

        self.assertEqual(len(dataset), len(dataset2))
        self.assertEqual(
            dataset.count("predictions.detections"),
            dataset2.count("predictions.detections"),
        )

        # Direct records path w/ sharding

        tf_records_path = os.path.join(self._new_dir(), "tf.records")
        tf_records_patt = tf_records_path + "-*-of-*"
        images_dir = self._new_dir()

        dataset.export(
            dataset_type=fo.types.TFObjectDetectionDataset,
            tf_records_path=tf_records_path,
            num_shards=2,
        )

        dataset2 = fo.Dataset.from_dir(
            dataset_type=fo.types.TFObjectDetectionDataset,
            tf_records_path=tf_records_patt,
            images_dir=images_dir,
            label_field="predictions",
        )

        self.assertEqual(len(dataset), len(dataset2))
        self.assertEqual(
            dataset.count("predictions.detections"),
            dataset2.count("predictions.detections"),
        )

    @drop_datasets
    def test_coco_detection_dataset(self):
        dataset = self._make_dataset()

        # Standard format

        export_dir = self._new_dir()

        dataset.export(
            export_dir=export_dir, dataset_type=fo.types.COCODetectionDataset,
        )

        dataset2 = fo.Dataset.from_dir(
            dataset_dir=export_dir,
            dataset_type=fo.types.COCODetectionDataset,
            label_field="predictions",
        )

        self.assertEqual(len(dataset), len(dataset2))
        self.assertEqual(
            dataset.count("predictions.detections"),
            dataset2.count("predictions.detections"),
        )
        self.assertEqual(
            dataset.distinct("predictions.detections.confidence"),
            dataset2.distinct("predictions.detections.confidence"),
        )
        self.assertEqual(
            dataset.distinct("predictions.detections.age"),
            dataset2.distinct("predictions.detections.age"),
        )
        self.assertEqual(
            dataset.distinct("predictions.detections.cute"),
            dataset2.distinct("predictions.detections.cute"),
        )
        self.assertEqual(
            dataset.distinct("predictions.detections.mood"),
            dataset2.distinct("predictions.detections.mood"),
        )

        # Omit extra attributes

        export_dir = self._new_dir()

        dataset.export(
            export_dir=export_dir,
            dataset_type=fo.types.COCODetectionDataset,
            extra_attrs=False,
        )

        dataset2 = fo.Dataset.from_dir(
            dataset_dir=export_dir,
            dataset_type=fo.types.COCODetectionDataset,
            label_field="predictions",
        )

        self.assertEqual(dataset2.distinct("predictions.detections.age"), [])
        self.assertEqual(dataset2.distinct("predictions.detections.cute"), [])
        self.assertEqual(dataset2.distinct("predictions.detections.mood"), [])

        # Labels-only

        data_path = self.images_dir
        labels_path = os.path.join(self._new_dir(), "labels.json")

        dataset.export(
            dataset_type=fo.types.COCODetectionDataset,
            labels_path=labels_path,
        )

        dataset2 = fo.Dataset.from_dir(
            dataset_type=fo.types.COCODetectionDataset,
            data_path=data_path,
            labels_path=labels_path,
            label_field="predictions",
        )

        self.assertEqual(len(dataset), len(dataset2))
        self.assertSetEqual(
            set(dataset.values("filepath")), set(dataset2.values("filepath")),
        )
        self.assertEqual(
            dataset.count("predictions.detections"),
            dataset2.count("predictions.detections"),
        )

    @drop_datasets
    def test_voc_detection_dataset(self):
        dataset = self._make_dataset()

        # Standard format

        export_dir = self._new_dir()

        view = dataset.limit(2)
        view.export(
            export_dir=export_dir, dataset_type=fo.types.VOCDetectionDataset,
        )

        dataset2 = fo.Dataset.from_dir(
            dataset_dir=export_dir,
            dataset_type=fo.types.VOCDetectionDataset,
            label_field="predictions",
        )

        self.assertEqual(len(view), len(dataset2))
        self.assertEqual(
            view.count("predictions.detections"),
            dataset2.count("predictions.detections"),
        )
        self.assertEqual(
            view.distinct("predictions.detections.age"),
            dataset2.distinct("predictions.detections.age"),
        )
        self.assertEqual(
            view.distinct("predictions.detections.cute"),
            dataset2.distinct("predictions.detections.cute"),
        )
        self.assertEqual(
            view.distinct("predictions.detections.mood"),
            dataset2.distinct("predictions.detections.mood"),
        )

        # Handle unlabeled data

        export_dir = self._new_dir()

        dataset.export(
            export_dir=export_dir, dataset_type=fo.types.VOCDetectionDataset,
        )

        dataset2 = fo.Dataset.from_dir(
            dataset_dir=export_dir,
            dataset_type=fo.types.VOCDetectionDataset,
            label_field="predictions",
            include_all_data=True,
        )

        self.assertEqual(len(dataset), len(dataset2))

        # Labels-only

        data_path = self.images_dir
        labels_path = os.path.join(self._new_dir(), "labels.xml")

        dataset.export(
            dataset_type=fo.types.VOCDetectionDataset, labels_path=labels_path,
        )

        dataset2 = fo.Dataset.from_dir(
            dataset_type=fo.types.VOCDetectionDataset,
            data_path=data_path,
            labels_path=labels_path,
            label_field="predictions",
            include_all_data=True,
        )

        self.assertEqual(len(dataset), len(dataset2))
        self.assertSetEqual(
            set(dataset.values("filepath")), set(dataset2.values("filepath")),
        )
        self.assertEqual(
            dataset.count("predictions.detections"),
            dataset2.count("predictions.detections"),
        )

    @drop_datasets
    def test_kitti_detection_dataset(self):
        dataset = self._make_dataset()

        # Standard format

        export_dir = self._new_dir()

        view = dataset.limit(2)
        view.export(
            export_dir=export_dir, dataset_type=fo.types.KITTIDetectionDataset,
        )

        dataset2 = fo.Dataset.from_dir(
            dataset_dir=export_dir,
            dataset_type=fo.types.KITTIDetectionDataset,
            label_field="predictions",
        )

        self.assertEqual(len(view), len(dataset2))
        self.assertEqual(
            view.count("predictions.detections"),
            dataset2.count("predictions.detections"),
        )
        self.assertEqual(
            view.distinct("predictions.detections.confidence"),
            dataset2.distinct("predictions.detections.confidence"),
        )

        # Handle unlabeled data

        export_dir = self._new_dir()

        dataset.export(
            export_dir=export_dir, dataset_type=fo.types.KITTIDetectionDataset,
        )

        dataset2 = fo.Dataset.from_dir(
            dataset_dir=export_dir,
            dataset_type=fo.types.KITTIDetectionDataset,
            label_field="predictions",
            include_all_data=True,
        )

        self.assertEqual(len(dataset), len(dataset2))

        # Labels-only

        data_path = self.images_dir
        labels_path = os.path.join(self._new_dir(), "labels/")

        dataset.export(
            dataset_type=fo.types.KITTIDetectionDataset,
            labels_path=labels_path,
        )

        dataset2 = fo.Dataset.from_dir(
            dataset_type=fo.types.KITTIDetectionDataset,
            data_path=data_path,
            labels_path=labels_path,
            label_field="predictions",
            include_all_data=True,
        )

        self.assertEqual(len(dataset), len(dataset2))
        self.assertSetEqual(
            set(dataset.values("filepath")), set(dataset2.values("filepath")),
        )
        self.assertEqual(
            dataset.count("predictions.detections"),
            dataset2.count("predictions.detections"),
        )

    @drop_datasets
    def test_yolov4_dataset(self):
        dataset = self._make_dataset()

        # Standard format

        export_dir = self._new_dir()

        dataset.export(
            export_dir=export_dir,
            dataset_type=fo.types.YOLOv4Dataset,
            label_field="predictions",
        )

        dataset2 = fo.Dataset.from_dir(
            dataset_dir=export_dir,
            dataset_type=fo.types.YOLOv4Dataset,
            label_field="predictions",
        )

        self.assertEqual(len(dataset), len(dataset2))
        self.assertEqual(
            dataset.count("predictions.detections"),
            dataset2.count("predictions.detections"),
        )

    @drop_datasets
    def test_yolov5_dataset(self):
        dataset = self._make_dataset()

        # Standard format

        export_dir = self._new_dir()

        dataset.export(
            export_dir=export_dir, dataset_type=fo.types.YOLOv5Dataset,
        )

        dataset2 = fo.Dataset.from_dir(
            dataset_dir=export_dir,
            dataset_type=fo.types.YOLOv5Dataset,
            label_field="predictions",
        )

        self.assertEqual(len(dataset), len(dataset2))
        self.assertEqual(
            dataset.count("predictions.detections"),
            dataset2.count("predictions.detections"),
        )


class ImageSegmentationDatasetTests(ImageDatasetTests):
    def _make_dataset(self):
        mask1 = np.zeros((128, 128), dtype=np.uint8)
        mask1[32:96, 32:96] = 255

        mask2 = 255 * np.ones((128, 128), dtype=np.uint8)
        mask2[32:96, 32:96] = 0

        instance1 = np.zeros((32, 32), dtype=bool)
        instance1[8:24, 8:24] = True

        instance2 = np.ones((32, 32), dtype=bool)
        instance2[8:24, 8:24] = False

        samples = [
            fo.Sample(
                filepath=self._new_image(),
                segmentations=fo.Segmentation(mask=mask1),
                detections=fo.Detections(
                    detections=[
                        fo.Detection(
                            label="cat",
                            bounding_box=[0.1, 0.1, 0.4, 0.4],
                            mask=instance1,
                        ),
                        fo.Detection(
                            label="dog",
                            bounding_box=[0.5, 0.5, 0.4, 0.4],
                            mask=instance2,
                        ),
                    ]
                ),
                polylines=fo.Polylines(
                    polylines=[
                        fo.Polyline(
                            label="cat",
                            points=[
                                [
                                    (0.1, 0.1),
                                    (0.5, 0.1),
                                    (0.5, 0.5),
                                    (0.1, 0.5),
                                ]
                            ],
                            filled=True,
                        ),
                        fo.Polyline(
                            label="dog",
                            points=[
                                [
                                    (0.5, 0.5),
                                    (0.9, 0.5),
                                    (0.9, 0.9),
                                    (0.5, 0.9),
                                ]
                            ],
                            filled=True,
                        ),
                    ]
                ),
            ),
            fo.Sample(
                filepath=self._new_image(),
                segmentations=fo.Segmentation(mask=mask2),
                detections=fo.Detections(
                    detections=[
                        fo.Detection(
                            label="cat",
                            bounding_box=[0.1, 0.1, 0.4, 0.4],
                            mask=instance2,
                        ),
                        fo.Detection(
                            label="dog",
                            bounding_box=[0.5, 0.5, 0.4, 0.4],
                            mask=instance1,
                        ),
                    ]
                ),
                polylines=fo.Polylines(
                    polylines=[
                        fo.Polyline(
                            label="cat",
                            points=[
                                [
                                    (0.1, 0.1),
                                    (0.5, 0.1),
                                    (0.5, 0.5),
                                    (0.1, 0.5),
                                ]
                            ],
                            filled=True,
                        ),
                        fo.Polyline(
                            label="dog",
                            points=[
                                [
                                    (0.5, 0.5),
                                    (0.9, 0.5),
                                    (0.9, 0.9),
                                    (0.5, 0.9),
                                ]
                            ],
                            filled=True,
                        ),
                    ]
                ),
            ),
            fo.Sample(filepath=self._new_image()),
        ]

        dataset = fo.Dataset()
        dataset.add_samples(samples)

        return dataset

    @drop_datasets
    def test_image_segmentation_directory(self):
        dataset = self._make_dataset()

        # Segmentations

        export_dir = self._new_dir()

        view = dataset.limit(2)
        view.export(
            export_dir=export_dir,
            dataset_type=fo.types.ImageSegmentationDirectory,
            label_field="segmentations",
        )

        dataset2 = fo.Dataset.from_dir(
            dataset_dir=export_dir,
            dataset_type=fo.types.ImageSegmentationDirectory,
            label_field="segmentations",
        )

        self.assertEqual(len(view), len(dataset2))
        self.assertEqual(
            view.count("segmentations.mask"),
            dataset2.count("segmentations.mask"),
        )

        # Detections

        export_dir = self._new_dir()

        view = dataset.limit(2)
        view.export(
            export_dir=export_dir,
            dataset_type=fo.types.ImageSegmentationDirectory,
            label_field="detections",
        )

        dataset2 = fo.Dataset.from_dir(
            dataset_dir=export_dir,
            dataset_type=fo.types.ImageSegmentationDirectory,
            label_field="segmentations",
        )

        self.assertEqual(len(view), len(dataset2))
        self.assertEqual(
            len(view.exists("detections")),
            len(dataset2.exists("segmentations")),
        )

        # Polylines

        export_dir = self._new_dir()

        view = dataset.limit(2)
        view.export(
            export_dir=export_dir,
            dataset_type=fo.types.ImageSegmentationDirectory,
            label_field="polylines",
        )

        dataset2 = fo.Dataset.from_dir(
            dataset_dir=export_dir,
            dataset_type=fo.types.ImageSegmentationDirectory,
            label_field="segmentations",
        )

        self.assertEqual(len(view), len(dataset2))
        self.assertEqual(
            len(view.exists("polylines")),
            len(dataset2.exists("segmentations")),
        )

        # Labels-only

        data_path = self.images_dir
        labels_path = os.path.join(self._new_dir(), "labels/")

        dataset.export(
            dataset_type=fo.types.ImageSegmentationDirectory,
            labels_path=labels_path,
            label_field="segmentations",
        )

        dataset2 = fo.Dataset.from_dir(
            dataset_type=fo.types.ImageSegmentationDirectory,
            data_path=data_path,
            labels_path=labels_path,
            label_field="segmentations",
            include_all_data=True,
        )

        self.assertEqual(len(dataset), len(dataset2))
        self.assertSetEqual(
            set(dataset.values("filepath")), set(dataset2.values("filepath")),
        )
        self.assertEqual(
            dataset.count("segmentations.mask"),
            dataset2.count("segmentations.mask"),
        )


class DICOMDatasetTests(ImageDatasetTests):
    def _get_dcm_path(self):
        import pydicom  # pylint: disable=unused-import
        from pydicom.data import get_testdata_file

        return get_testdata_file("MR_small.dcm")

    @drop_datasets
    def test_dicom_dataset(self):

        dataset_dir = self._new_dir()
        images_dir = self._new_dir()

        ref_path = self._get_dcm_path()
        dicom_path = os.path.join(dataset_dir, "test.dcm")
        etau.copy_file(ref_path, dicom_path)

        # Standard format

        dataset = fo.Dataset.from_dir(
            dataset_dir=dataset_dir,
            images_dir=images_dir,
            dataset_type=fo.types.DICOMDataset,
        )

        self.assertEqual(len(dataset), 1)
        self.assertIn("PatientName", dataset.get_field_schema())

        # Direct path, specific keywords

        dataset2 = fo.Dataset.from_dir(
            dicom_path=dicom_path,
            images_dir=images_dir,
            dataset_type=fo.types.DICOMDataset,
            keywords=["PatientName"],
        )

        self.assertEqual(len(dataset2), 1)
        self.assertIn("PatientName", dataset2.get_field_schema())


class GeoLocationDatasetTests(ImageDatasetTests):
    def _make_dataset(self):
        samples = [
            fo.Sample(
                filepath=self._new_image(),
                coordinates=fo.GeoLocation(
                    point=[-73.77615468583421, 40.76392586346787],
                ),
                weather=fo.Classification(label="sunny"),
            ),
            fo.Sample(
                filepath=self._new_image(),
                coordinates=fo.GeoLocation(
                    point=[-74.00767702771716, 40.72345200411182],
                ),
                weather=fo.Classification(label="cloudy"),
            ),
            # @todo test with missing data; this currently may fail since
            # `add_samples()` does not graefully handle expanding the schema
            # to handle None-valued fields
            # fo.Sample(filepath=self._new_image()),
        ]

        dataset = fo.Dataset()
        dataset.add_samples(samples)

        return dataset

    @drop_datasets
    def test_geojson_dataset(self):
        dataset = self._make_dataset()

        # Standard format

        export_dir = self._new_dir()

        def maker(label):
            return label.label if label is not None else None

        dataset.export(
            export_dir=export_dir,
            dataset_type=fo.types.GeoJSONDataset,
            property_makers={"weather": maker},
        )

        def parser(value):
            return (
                fo.Classification(label=value) if value is not None else None
            )

        dataset2 = fo.Dataset.from_dir(
            dataset_dir=export_dir,
            dataset_type=fo.types.GeoJSONDataset,
            location_field="coordinates",
            property_parsers={"weather": parser},
        )

        self.assertEqual(len(dataset), len(dataset2))
        self.assertEqual(
            dataset.count("coordinates"), dataset2.count("coordinates")
        )
        self.assertEqual(dataset.count("weather"), dataset2.count("weather"))

        # Labels-only

        data_path = self.images_dir
        labels_path = os.path.join(self._new_dir(), "labels.json")

        dataset.export(
            labels_path=labels_path, dataset_type=fo.types.GeoJSONDataset,
        )

        dataset2 = fo.Dataset.from_dir(
            data_path=data_path,
            labels_path=labels_path,
            dataset_type=fo.types.GeoJSONDataset,
            location_field="coordinates",
        )

        self.assertEqual(len(dataset), len(dataset2))
        self.assertSetEqual(
            set(dataset.values("filepath")), set(dataset2.values("filepath")),
        )
        self.assertEqual(
            dataset.count("coordinates"), dataset2.count("coordinates")
        )


skipwindows = pytest.mark.skipif(
    os.name == "nt", reason="Windows hangs in workflows, fix me"
)


class MultitaskImageDatasetTests(ImageDatasetTests):
    def _make_dataset(self):
        samples = [
            fo.Sample(
                filepath=self._new_image(),
                weather=fo.Classification(label="sunny", confidence=0.9),
                predictions=fo.Detections(
                    detections=[
                        fo.Detection(
                            label="cat", bounding_box=[0.1, 0.1, 0.4, 0.4],
                        ),
                        fo.Detection(
                            label="dog", bounding_box=[0.5, 0.5, 0.4, 0.4],
                        ),
                    ]
                ),
            ),
            fo.Sample(
                filepath=self._new_image(),
                weather=fo.Classification(label="cloudy", confidence=0.95),
                predictions=fo.Detections(
                    detections=[
                        fo.Detection(
                            label="cat",
                            bounding_box=[0.1, 0.1, 0.4, 0.4],
                            confidence=0.9,
                            age=51,
                            cute=True,
                            mood="surly",
                        ),
                        fo.Detection(
                            label="dog",
                            bounding_box=[0.5, 0.5, 0.4, 0.4],
                            confidence=0.95,
                            age=52,
                            cute=False,
                            mood="derpy",
                        ),
                    ]
                ),
            ),
            fo.Sample(filepath=self._new_image()),
        ]

        dataset = fo.Dataset()
        dataset.add_samples(samples)

        return dataset

    @drop_datasets
    def test_fiftyone_image_labels_dataset(self):
        dataset = self._make_dataset()

        # Standard format

        export_dir = self._new_dir()

        dataset.export(
            export_dir=export_dir,
            dataset_type=fo.types.FiftyOneImageLabelsDataset,
        )

        dataset2 = fo.Dataset.from_dir(
            dataset_dir=export_dir,
            dataset_type=fo.types.FiftyOneImageLabelsDataset,
        )

        self.assertEqual(len(dataset), len(dataset2))
        self.assertEqual(
            dataset.count("weather"), dataset2.count("attributes"),
        )
        self.assertEqual(
            dataset.distinct("weather.confidence"),
            dataset2.distinct("attributes.confidence"),
        )
        self.assertEqual(
            dataset.count("predictions.detections"),
            dataset2.count("detections.detections"),
        )
        self.assertEqual(
            dataset.distinct("predictions.detections.confidence"),
            dataset2.distinct("detections.detections.confidence"),
        )

    @drop_datasets
    def test_bdd_dataset(self):
        dataset = self._make_dataset()

        # Standard format

        export_dir = self._new_dir()

        view = dataset.limit(2)
        view.export(
            export_dir=export_dir, dataset_type=fo.types.BDDDataset,
        )

        dataset2 = fo.Dataset.from_dir(
            dataset_dir=export_dir, dataset_type=fo.types.BDDDataset,
        )

        self.assertEqual(len(view), len(dataset2))
        self.assertEqual(
            view.count("weather"), dataset2.count("attributes"),
        )
        self.assertEqual(
            view.count("predictions.detections"),
            dataset2.count("detections.detections"),
        )

        # Handle unlabeled data

        export_dir = self._new_dir()

        dataset.export(
            export_dir=export_dir, dataset_type=fo.types.BDDDataset,
        )

        dataset2 = fo.Dataset.from_dir(
            dataset_dir=export_dir,
            dataset_type=fo.types.BDDDataset,
            include_all_data=True,
        )

        self.assertEqual(len(dataset), len(dataset2))

        # Labels-only

        data_path = self.images_dir
        labels_path = os.path.join(self._new_dir(), "labels.json")

        dataset.export(
            labels_path=labels_path, dataset_type=fo.types.BDDDataset,
        )

        dataset2 = fo.Dataset.from_dir(
            data_path=data_path,
            labels_path=labels_path,
            dataset_type=fo.types.BDDDataset,
            include_all_data=True,
        )

        self.assertEqual(len(dataset), len(dataset2))
        self.assertEqual(
            dataset.count("weather"), dataset2.count("attributes"),
        )
        self.assertEqual(
            dataset.count("predictions.detections"),
            dataset2.count("detections.detections"),
        )

    @drop_datasets
    def test_cvat_image_dataset(self):
        dataset = self._make_dataset()

        # Standard format

        export_dir = self._new_dir()

        view = dataset.limit(2)
        view.export(
            export_dir=export_dir, dataset_type=fo.types.CVATImageDataset,
        )

        dataset2 = fo.Dataset.from_dir(
            dataset_dir=export_dir, dataset_type=fo.types.CVATImageDataset,
        )

        self.assertEqual(len(view), len(dataset2))
        self.assertEqual(
            view.count("predictions.detections"),
            dataset2.count("detections.detections"),
        )

        # Handle unlabeled data

        export_dir = self._new_dir()

        dataset.export(
            export_dir=export_dir, dataset_type=fo.types.CVATImageDataset,
        )

        dataset2 = fo.Dataset.from_dir(
            dataset_dir=export_dir,
            dataset_type=fo.types.CVATImageDataset,
            include_all_data=True,
        )

        self.assertEqual(len(dataset), len(dataset2))

        # Labels-only

        data_path = self.images_dir
        labels_path = os.path.join(self._new_dir(), "labels.xml")

        dataset.export(
            labels_path=labels_path, dataset_type=fo.types.CVATImageDataset,
        )

        dataset2 = fo.Dataset.from_dir(
            data_path=data_path,
            labels_path=labels_path,
            dataset_type=fo.types.CVATImageDataset,
            include_all_data=True,
        )

        self.assertEqual(len(dataset), len(dataset2))
        self.assertEqual(
            dataset.count("predictions.detections"),
            dataset2.count("detections.detections"),
        )

    @skipwindows
    @drop_datasets
    def test_fiftyone_dataset(self):
        dataset = self._make_dataset()

        # Standard format

        export_dir = self._new_dir()

        dataset.export(
            export_dir=export_dir, dataset_type=fo.types.FiftyOneDataset,
        )

        dataset2 = fo.Dataset.from_dir(
            dataset_dir=export_dir, dataset_type=fo.types.FiftyOneDataset,
        )

        self.assertEqual(len(dataset), len(dataset2))
        self.assertListEqual(
            [os.path.basename(f) for f in dataset.values("filepath")],
            [os.path.basename(f) for f in dataset2.values("filepath")],
        )
        self.assertListEqual(
            dataset.values("weather.label"), dataset2.values("weather.label")
        )
        self.assertEqual(
            dataset.count("predictions.detections"),
            dataset2.count("predictions.detections"),
        )


class VideoDatasetTests(unittest.TestCase):
    def setUp(self):
        temp_dir = etau.TempDir()
        tmp_dir = temp_dir.__enter__()
        ref_video_path = os.path.join(tmp_dir, "_ref_video.mp4")
        videos_dir = os.path.join(tmp_dir, "_videos")

        with etav.FFmpegVideoWriter(ref_video_path, 5, (640, 480)) as writer:
            for _ in range(5):
                img = np.random.randint(
                    255, size=(480, 640, 3), dtype=np.uint8
                )
                writer.write(img)

        self._temp_dir = temp_dir
        self._tmp_dir = tmp_dir
        self._ref_video_path = ref_video_path
        self.videos_dir = videos_dir

    def tearDown(self):
        self._temp_dir.__exit__()

    def _new_video(self):
        filepath = os.path.join(
            self.videos_dir,
            self._new_name() + os.path.splitext(self._ref_video_path)[1],
        )

        etau.copy_file(self._ref_video_path, filepath)
        return filepath

    def _new_name(self):
        return "".join(
            random.choice(string.ascii_lowercase + string.digits)
            for _ in range(24)
        )

    def _new_dir(self):
        return os.path.join(self._tmp_dir, self._new_name())


class VideoExportCoersionTests(VideoDatasetTests):
    @drop_datasets
    def test_clip_exports(self):
        sample1 = fo.Sample(
            filepath=self._new_video(),
            predictions=fo.VideoClassifications(
                classifications=[
                    fo.VideoClassification(
                        label="cat", support=[1, 3], confidence=0.9
                    )
                ]
            ),
        )
        sample1.frames[1] = fo.Frame(
            weather=fo.Classification(label="sunny", confidence=0.9),
            predictions=fo.Detections(
                detections=[
                    fo.Detection(
                        label="cat", bounding_box=[0.1, 0.1, 0.4, 0.4],
                    ),
                    fo.Detection(
                        label="dog", bounding_box=[0.5, 0.5, 0.4, 0.4],
                    ),
                ]
            ),
        )
        sample1.frames[2] = fo.Frame(
            weather=fo.Classification(label="cloudy", confidence=0.95),
            predictions=fo.Detections(
                detections=[
                    fo.Detection(
                        label="cat",
                        bounding_box=[0.1, 0.1, 0.4, 0.4],
                        confidence=0.9,
                        age=51,
                        cute=True,
                        mood="surly",
                    ),
                    fo.Detection(
                        label="dog",
                        bounding_box=[0.5, 0.5, 0.4, 0.4],
                        confidence=0.95,
                        age=52,
                        cute=False,
                        mood="derpy",
                    ),
                ]
            ),
        )

        sample2 = fo.Sample(
            filepath=self._new_video(),
            predictions=fo.VideoClassifications(
                classifications=[
                    fo.VideoClassification(
                        label="cat", support=[1, 4], confidence=0.95,
                    ),
                    fo.VideoClassification(
                        label="dog", support=[2, 5], confidence=0.95,
                    ),
                ]
            ),
        )

        dataset = fo.Dataset()
        dataset.add_samples([sample1, sample2])

        #
        # Export unlabeled video clips
        #

        export_dir = self._new_dir()

        dataset.export(
            export_dir=export_dir,
            dataset_type=fo.types.VideoDirectory,
            label_field="predictions",
        )

        dataset2 = fo.Dataset.from_dir(
            dataset_dir=export_dir, dataset_type=fo.types.VideoDirectory,
        )

        self.assertEqual(
            len(dataset2), dataset.count("predictions.classifications")
        )

        #
        # Export video classification clips in a VideoClassifications field
        #

        export_dir = self._new_dir()

        dataset.export(
            export_dir=export_dir,
            dataset_type=fo.types.VideoClassificationDirectoryTree,
            label_field="predictions",
        )

        dataset2 = fo.Dataset.from_dir(
            dataset_dir=export_dir,
            dataset_type=fo.types.VideoClassificationDirectoryTree,
        )

        self.assertEqual(
            len(dataset2), dataset.count("predictions.classifications")
        )

        #
        # Export video classification clips directly from a ClipsView
        #

        export_dir = self._new_dir()

        dataset.to_clips("predictions").export(
            export_dir=export_dir,
            dataset_type=fo.types.VideoClassificationDirectoryTree,
            label_field="predictions",
        )

        dataset2 = fo.Dataset.from_dir(
            dataset_dir=export_dir,
            dataset_type=fo.types.VideoClassificationDirectoryTree,
        )

        self.assertEqual(
            len(dataset2), dataset.count("predictions.classifications")
        )

        #
        # Export frame labels for clips
        #

        export_dir = self._new_dir()

        clips = dataset.to_clips("predictions")
        clips.export(
            export_dir=export_dir,
            dataset_type=fo.types.FiftyOneVideoLabelsDataset,
            frame_labels_field="predictions",
        )

        dataset2 = fo.Dataset.from_dir(
            dataset_dir=export_dir,
            dataset_type=fo.types.FiftyOneVideoLabelsDataset,
        )

        self.assertEqual(
            clips.count("frames.predictions.detections"),
            dataset2.count("frames.predictions.detections"),
        )

<<<<<<< HEAD
=======
        #
        # Export entire clips view as a dataset
        #

        export_dir = self._new_dir()

        clips = dataset.to_clips("predictions")

        clips.export(
            export_dir=export_dir, dataset_type=fo.types.FiftyOneDataset
        )

        dataset2 = fo.Dataset.from_dir(
            dataset_dir=export_dir, dataset_type=fo.types.FiftyOneDataset
        )

        self.assertEqual(len(clips), len(dataset2))
        self.assertEqual(clips.count("frames"), dataset2.count("frames"))
        self.assertListEqual(
            clips.values("support"), dataset2.values("support")
        )

        dataset3 = clips.clone()

        self.assertEqual(len(clips), len(dataset3))
        self.assertEqual(clips.count("frames"), dataset3.count("frames"))
        self.assertListEqual(
            clips.values("support"), dataset3.values("support")
        )

>>>>>>> 193bebae

class UnlabeledVideoDatasetTests(VideoDatasetTests):
    def _make_dataset(self):
        samples = [fo.Sample(filepath=self._new_video()) for _ in range(5)]

        dataset = fo.Dataset()
        dataset.add_samples(samples)

        return dataset

    @drop_datasets
    def test_video_directory(self):
        dataset = self._make_dataset()
        export_dir = self._new_dir()

        dataset.export(
            export_dir=export_dir, dataset_type=fo.types.VideoDirectory,
        )

        dataset2 = fo.Dataset.from_dir(
            dataset_dir=export_dir, dataset_type=fo.types.VideoDirectory,
        )

        self.assertEqual(len(dataset), len(dataset2))


class VideoClassificationDatasetTests(VideoDatasetTests):
    def _make_dataset(self):
        samples = [
            fo.Sample(
                filepath=self._new_video(),
                predictions=fo.Classification(label="cat", confidence=0.9),
            ),
            fo.Sample(
                filepath=self._new_video(),
                predictions=fo.Classification(label="dog", confidence=0.95),
            ),
            fo.Sample(filepath=self._new_video()),
        ]

        dataset = fo.Dataset()
        dataset.add_samples(samples)

        return dataset

    @drop_datasets
    def test_video_classification_directory_tree(self):
        dataset = self._make_dataset()

        # Standard format

        export_dir = self._new_dir()

        dataset.export(
            export_dir=export_dir,
            dataset_type=fo.types.VideoClassificationDirectoryTree,
        )

        dataset2 = fo.Dataset.from_dir(
            dataset_dir=export_dir,
            dataset_type=fo.types.VideoClassificationDirectoryTree,
            label_field="predictions",
        )

        self.assertEqual(len(dataset), len(dataset2))
        self.assertEqual(
            dataset.count("predictions"), dataset2.count("predictions")
        )


class TemporalVideoClassificationDatasetTests(VideoDatasetTests):
    def _make_dataset(self):
        samples = [
            fo.Sample(
                filepath=self._new_video(),
                predictions=fo.VideoClassifications(
                    classifications=[
                        fo.VideoClassification(
                            label="cat", support=[1, 3], confidence=0.9
                        )
                    ]
                ),
            ),
            fo.Sample(
                filepath=self._new_video(),
                predictions=fo.VideoClassifications(
                    classifications=[
                        fo.VideoClassification(
                            label="cat", support=[1, 4], confidence=0.95,
                        ),
                        fo.VideoClassification(
                            label="dog", support=[2, 5], confidence=0.95,
                        ),
                    ]
                ),
            ),
            fo.Sample(filepath=self._new_video()),
        ]

        dataset = fo.Dataset()
        dataset.add_samples(samples)

        return dataset

    @drop_datasets
    def test_fiftyone_video_classification_dataset(self):
        dataset = self._make_dataset()

        # Standard format

        export_dir = self._new_dir()

        dataset.export(
            export_dir=export_dir,
            dataset_type=fo.types.FiftyOneVideoClassificationDataset,
        )

        dataset2 = fo.Dataset.from_dir(
            dataset_dir=export_dir,
            dataset_type=fo.types.FiftyOneVideoClassificationDataset,
            label_field="predictions",
        )

        supports = dataset.values("predictions.classifications.support")
        supports2 = dataset2.values("predictions.classifications.support")

        self.assertEqual(len(dataset), len(dataset2))

        # sorting is necessary because sample order is arbitrary
        self.assertListEqual(
            sorted(supports, key=lambda k: (k is None, k)),
            sorted(supports2, key=lambda k: (k is None, k)),
        )

        # Use timestamps

        export_dir = self._new_dir()

        dataset.export(
            export_dir=export_dir,
            dataset_type=fo.types.FiftyOneVideoClassificationDataset,
            use_timestamps=True,
        )

        dataset2 = fo.Dataset.from_dir(
            dataset_dir=export_dir,
            dataset_type=fo.types.FiftyOneVideoClassificationDataset,
            label_field="predictions",
        )

        supports = dataset.values("predictions.classifications.support")
        supports2 = dataset2.values("predictions.classifications.support")

        self.assertEqual(len(dataset), len(dataset2))

        # sorting is necessary because sample order is arbitrary
        self.assertListEqual(
            sorted(supports, key=lambda k: (k is None, k)),
            sorted(supports2, key=lambda k: (k is None, k)),
        )


class MultitaskVideoDatasetTests(VideoDatasetTests):
    def _make_dataset(self):
        sample1 = fo.Sample(filepath=self._new_video())
        sample1.frames[1] = fo.Frame(
            weather=fo.Classification(label="sunny", confidence=0.9),
            predictions=fo.Detections(
                detections=[
                    fo.Detection(
                        label="cat", bounding_box=[0.1, 0.1, 0.4, 0.4],
                    ),
                    fo.Detection(
                        label="dog", bounding_box=[0.5, 0.5, 0.4, 0.4],
                    ),
                ]
            ),
        )
        sample1.frames[2] = fo.Frame(
            weather=fo.Classification(label="cloudy", confidence=0.95),
            predictions=fo.Detections(
                detections=[
                    fo.Detection(
                        label="cat",
                        bounding_box=[0.1, 0.1, 0.4, 0.4],
                        confidence=0.9,
                        age=51,
                        cute=True,
                        mood="surly",
                    ),
                    fo.Detection(
                        label="dog",
                        bounding_box=[0.5, 0.5, 0.4, 0.4],
                        confidence=0.95,
                        age=52,
                        cute=False,
                        mood="derpy",
                    ),
                ]
            ),
        )

        sample2 = fo.Sample(filepath=self._new_video())
        sample2.frames[1] = fo.Frame()

        sample3 = fo.Sample(filepath=self._new_video())

        dataset = fo.Dataset()
        dataset.add_samples([sample1, sample2, sample3])

        return dataset

    @drop_datasets
    def test_fiftyone_video_labels_dataset(self):
        dataset = self._make_dataset()

        # Standard format

        export_dir = self._new_dir()

        dataset.export(
            export_dir=export_dir,
            dataset_type=fo.types.FiftyOneVideoLabelsDataset,
        )

        dataset2 = fo.Dataset.from_dir(
            dataset_dir=export_dir,
            dataset_type=fo.types.FiftyOneVideoLabelsDataset,
        )

        self.assertEqual(len(dataset), len(dataset2))
        self.assertEqual(
            dataset.count("frames.weather"),
            dataset2.count("frames.attributes"),
        )
        self.assertEqual(
            dataset.distinct("frames.weather.confidence"),
            dataset2.distinct("frames.attributes.confidence"),
        )
        self.assertEqual(
            dataset.count("frames.predictions.detections"),
            dataset2.count("frames.detections.detections"),
        )
        self.assertEqual(
            dataset.distinct("frames.predictions.detections.confidence"),
            dataset2.distinct("frames.detections.detections.confidence"),
        )

    @drop_datasets
    def test_cvat_video_dataset(self):
        dataset = self._make_dataset()

        # Standard format

        export_dir = self._new_dir()

        view = dataset.limit(1)
        view.export(
            export_dir=export_dir, dataset_type=fo.types.CVATVideoDataset,
        )

        dataset2 = fo.Dataset.from_dir(
            dataset_dir=export_dir, dataset_type=fo.types.CVATVideoDataset,
        )

        self.assertEqual(len(view), len(dataset2))
        self.assertEqual(
            view.count("frames.predictions.detections"),
            dataset2.count("frames.detections.detections"),
        )

        # Handle unlabeled data

        export_dir = self._new_dir()

        dataset.export(
            export_dir=export_dir, dataset_type=fo.types.CVATVideoDataset,
        )

        dataset2 = fo.Dataset.from_dir(
            dataset_dir=export_dir,
            dataset_type=fo.types.CVATVideoDataset,
            include_all_data=True,
        )

        self.assertEqual(len(dataset), len(dataset2))

        # Labels-only

        data_path = self.videos_dir
        labels_path = os.path.join(self._new_dir(), "labels/")

        dataset.export(
            labels_path=labels_path, dataset_type=fo.types.CVATVideoDataset,
        )

        dataset2 = fo.Dataset.from_dir(
            data_path=data_path,
            labels_path=labels_path,
            dataset_type=fo.types.CVATVideoDataset,
            include_all_data=True,
        )

        self.assertEqual(len(dataset), len(dataset2))
        self.assertEqual(
            dataset.count("frames.predictions.detections"),
            dataset2.count("frames.detections.detections"),
        )


if __name__ == "__main__":
    fo.config.show_progress_bars = False
    unittest.main(verbosity=2)<|MERGE_RESOLUTION|>--- conflicted
+++ resolved
@@ -1752,8 +1752,6 @@
             dataset2.count("frames.predictions.detections"),
         )
 
-<<<<<<< HEAD
-=======
         #
         # Export entire clips view as a dataset
         #
@@ -1784,7 +1782,6 @@
             clips.values("support"), dataset3.values("support")
         )
 
->>>>>>> 193bebae
 
 class UnlabeledVideoDatasetTests(VideoDatasetTests):
     def _make_dataset(self):
