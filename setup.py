--- conflicted
+++ resolved
@@ -12,11 +12,7 @@
 from setuptools import setup, find_packages
 
 
-<<<<<<< HEAD
-VERSION = "0.17.2"
-=======
 VERSION = "0.18.0"
->>>>>>> 81f215de
 
 
 def get_version():
