#!/usr/bin/env python
"""
Installs FiftyOne Teams.

| Copyright 2017-2024, Voxel51, Inc.
| `voxel51.com <https://voxel51.com/>`_
|
"""

from importlib import metadata
import re
from setuptools import setup, find_packages


INSTALL_REQUIRES = [
    # third-party packages
    "aiofiles",
    "argcomplete",
    "beautifulsoup4",
    "boto3",
    "cachetools",
    "dacite>=1.6.0,<1.8.0",
    "dill",
    "Deprecated",
    "ftfy",
    "jsonlines",
    "humanize",
    "hypercorn>=0.13.2",
    "Jinja2>=3",
    # kaleido indirectly required by plotly for image export
    # https://plotly.com/python/static-image-export/
    "kaleido!=0.2.1.post1",
    "matplotlib",
    "mongoengine==0.24.2",
    "motor>=2.5",
    "numpy",
    "packaging",
    "pandas",
    "Pillow>=6.2",
    "plotly>=4.14",
    "pprintpp",
    "psutil",
    "pymongo>=3.12,<4.9",
    "pytz",
    "PyYAML",
    "regex",
    "retrying",
    "scikit-learn",
    "scikit-image",
    "scipy",
    "setuptools",
    "sseclient-py>=1.7.2,<2",
    "sse-starlette>=0.10.3,<1",
    "starlette>=0.24.0",
    "strawberry-graphql",
    "tabulate",
    "xmltodict",
    "universal-analytics-python3>=1.0.1,<2",
    "pydash",
    # teams specific
    "aiohttp",
    "azure-identity",
    "azure-storage-blob>=12.4.0",
    "backoff",
    "boto3>=1.15",
    "google-api-python-client",
    "google-cloud-storage>=1.36",
    "pysftp",
    "schedule",
    "websocket-client>=1.5.0",
    "yarl",
    "wcmatch",
    # internal packages
    "fiftyone-brain>=0.17.0,<0.18",
    "fiftyone-db~=0.4",  # pinned to legacy db, do not remove
    "voxel51-eta>=0.12.7,<0.14",
]


CHOOSE_INSTALL_REQUIRES = [
    (
        (
            "opencv-python",
            "opencv-contrib-python",
            "opencv-contrib-python-headless",
        ),
        "opencv-python-headless",
    )
]


def choose_requirement(mains, secondary):
    chosen = secondary
    for main in mains:
        try:
            name = re.split(r"[!<>=]", main)[0]
            metadata.version(name)
            chosen = main
            break
        except metadata.PackageNotFoundError:
            pass

    return str(chosen)


def get_install_requirements(install_requires, choose_install_requires):
    for mains, secondary in choose_install_requires:
        install_requires.append(choose_requirement(mains, secondary))

    return install_requires


with open("README.md", "r") as fh:
    long_description = fh.read()


setup(
    name="fiftyone",
<<<<<<< HEAD
    version="2.1.0.dev62",
=======
    version="2.1.0",
>>>>>>> 90e3441f
    description=(
        "FiftyOne Teams: the tool for teams building high-quality datasets "
        "and computer vision models"
    ),
    author="Voxel51, Inc.",
    author_email="info@voxel51.com",
    long_description=long_description,
    long_description_content_type="text/markdown",
    packages=find_packages(
        exclude=["app", "eta", "package", "requirements", "tests", "tools"]
    ),
    install_requires=get_install_requirements(
        INSTALL_REQUIRES, CHOOSE_INSTALL_REQUIRES
    ),
    include_package_data=True,
    classifiers=[
        "Development Status :: 4 - Beta",
        "Intended Audience :: Developers",
        "Intended Audience :: Science/Research",
        "License :: OSI Approved :: Apache Software License",
        "Topic :: Scientific/Engineering :: Artificial Intelligence",
        "Topic :: Scientific/Engineering :: Image Processing",
        "Topic :: Scientific/Engineering :: Image Recognition",
        "Topic :: Scientific/Engineering :: Information Analysis",
        "Topic :: Scientific/Engineering :: Visualization",
        "Operating System :: MacOS :: MacOS X",
        "Operating System :: POSIX :: Linux",
        "Operating System :: Microsoft :: Windows",
        "Programming Language :: Python :: 3",
        "Programming Language :: Python :: 3.9",
        "Programming Language :: Python :: 3.10",
        "Programming Language :: Python :: 3.11",
    ],
    entry_points={"console_scripts": ["fiftyone=fiftyone.core.cli:main"]},
    python_requires=">=3.9",
)<|MERGE_RESOLUTION|>--- conflicted
+++ resolved
@@ -116,11 +116,7 @@
 
 setup(
     name="fiftyone",
-<<<<<<< HEAD
-    version="2.1.0.dev62",
-=======
-    version="2.1.0",
->>>>>>> 90e3441f
+    version="2.2.0.dev1",
     description=(
         "FiftyOne Teams: the tool for teams building high-quality datasets "
         "and computer vision models"
