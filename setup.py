--- conflicted
+++ resolved
@@ -12,11 +12,7 @@
 from setuptools import setup, find_packages
 
 
-<<<<<<< HEAD
-VERSION = "0.15.2"
-=======
-VERSION = "0.16.3"
->>>>>>> 7133bbda
+VERSION = "0.16.4"
 
 
 def get_version():
