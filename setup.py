--- conflicted
+++ resolved
@@ -113,11 +113,7 @@
     return install_requires
 
 
-<<<<<<< HEAD
-EXTRAS_REQUIREMENTS = {"desktop": ["fiftyone-desktop~=0.24"]}
-=======
-EXTRAS_REQUIREMENTS = {"desktop": ["fiftyone-desktop~=0.23.3"]}
->>>>>>> 444d0380
+EXTRAS_REQUIREMENTS = {"desktop": ["fiftyone-desktop~=0.24.0"]}
 
 
 with open("README.md", "r") as fh:
@@ -126,11 +122,7 @@
 
 setup(
     name="fiftyone",
-<<<<<<< HEAD
-    version="0.16.0.dev12",
-=======
-    version="0.15.4",
->>>>>>> 444d0380
+    version="0.17.0.dev0",
     description=(
         "FiftyOne Teams: the tool for teams building high-quality datasets "
         "and computer vision models"
