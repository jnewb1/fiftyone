--- conflicted
+++ resolved
@@ -12,11 +12,7 @@
 from setuptools import setup, find_packages
 
 
-<<<<<<< HEAD
-VERSION = "0.11.0"
-=======
-VERSION = "0.19.1"
->>>>>>> a340c0da
+VERSION = "0.11.1"
 
 
 def get_version():
