--- conflicted
+++ resolved
@@ -16,11 +16,7 @@
 from setuptools import setup, find_packages
 
 
-<<<<<<< HEAD
-VERSION = "0.13.5"
-=======
-VERSION = "0.21.6"
->>>>>>> 7cff9bcd
+VERSION = "0.13.6"
 
 
 def get_version():
@@ -131,11 +127,7 @@
     return install_requires
 
 
-<<<<<<< HEAD
-EXTRAS_REQUIREMENTS = {"desktop": ["fiftyone-desktop>=0.18.2,<0.19"]}
-=======
-EXTRAS_REQUIREMENTS = {"desktop": ["fiftyone-desktop>=0.29,<0.30"]}
->>>>>>> 7cff9bcd
+EXTRAS_REQUIREMENTS = {"desktop": ["fiftyone-desktop>=0.19,<0.20"]}
 
 
 with open("README.md", "r") as fh:
