#!/usr/bin/env python
"""
Installs FiftyOne Teams.

| Copyright 2017-2022, Voxel51, Inc.
| `voxel51.com <https://voxel51.com/>`_
|
"""
import os
from pkg_resources import DistributionNotFound, get_distribution
import re
from setuptools import setup, find_packages


<<<<<<< HEAD
VERSION = "0.7.0.1"
=======
VERSION = "0.15.1"
>>>>>>> f4a03e84


def get_version():
    if "RELEASE_VERSION" in os.environ:
        version = os.environ["RELEASE_VERSION"]
        if not version.startswith(VERSION):
            raise ValueError(
                "Release version does not match version: %s and %s"
                % (version, VERSION)
            )
        return version

    return VERSION


INSTALL_REQUIRES = [
    # third-party packages
    "aiofiles",
    "argcomplete",
    "Deprecated",
    "eventlet",
    "future",
    "Jinja2>=3",
    "kaleido",
    "matplotlib",
    "mongoengine==0.20.0",
    "motor>=2.3,<3",
    "ndjson",
    "numpy",
    "packaging",
    "pandas",
    "Pillow>=6.2",
    "plotly>=4.14,<5",
    "pprintpp",
    "psutil",
    "pymongo>=3.11,<4",
    "pytz",
    "PyYAML",
    "retrying",
    "scikit-learn",
    "scikit-image",
    "setuptools",
    "tabulate",
    "tornado>=5.1.1,<7",
    "xmltodict",
    "universal-analytics-python3>=1.0.1,<2",
    # teams specific
    "aiohttp",
    "boto3>=1.15",
    "google-api-python-client",
    "google-cloud-storage>=1.36",
    "pysftp",
    "schedule",
    "yarl",
    "wcmatch",
    # internal packages
    "fiftyone-brain>=0.8,<0.9",
    "fiftyone-db>=0.3,<0.4",
    "voxel51-eta>=0.6.4,<0.7",
]


CHOOSE_INSTALL_REQUIRES = [
    (
        (
            "opencv-python",
            "opencv-contrib-python",
            "opencv-contrib-python-headless",
        ),
        "opencv-python-headless",
    )
]


def choose_requirement(mains, secondary):
    chosen = secondary
    for main in mains:
        try:
            name = re.split(r"[!<>=]", main)[0]
            get_distribution(name)
            chosen = main
            break
        except DistributionNotFound:
            pass

    return str(chosen)


def get_install_requirements(install_requires, choose_install_requires):
    for mains, secondary in choose_install_requires:
        install_requires.append(choose_requirement(mains, secondary))

    return install_requires


EXTRAS_REQUIREMENTS = {"desktop": ["fiftyone-desktop>=0.10.3,<0.11"]}


with open("README.md", "r") as fh:
    long_description = fh.read()


setup(
    name="fiftyone",
    version=get_version(),
    description=(
        "FiftyOne Teams: the tool for teams building high-quality datasets "
        "and computer vision models"
    ),
    author="Voxel51, Inc.",
    author_email="info@voxel51.com",
    extras_require=EXTRAS_REQUIREMENTS,
    long_description=long_description,
    long_description_content_type="text/markdown",
    packages=find_packages(
        exclude=["app", "eta", "package", "requirements", "tests", "tools"]
    )
    + ["fiftyone.recipes", "fiftyone.tutorials"],
    package_dir={
        "fiftyone.recipes": "docs/source/recipes",
        "fiftyone.tutorials": "docs/source/tutorials",
    },
    install_requires=get_install_requirements(
        INSTALL_REQUIRES, CHOOSE_INSTALL_REQUIRES
    ),
    include_package_data=True,
    classifiers=[
        "Development Status :: 4 - Beta",
        "Intended Audience :: Developers",
        "Intended Audience :: Science/Research",
        "License :: OSI Approved :: Apache Software License",
        "Topic :: Scientific/Engineering :: Artificial Intelligence",
        "Topic :: Scientific/Engineering :: Image Processing",
        "Topic :: Scientific/Engineering :: Image Recognition",
        "Topic :: Scientific/Engineering :: Information Analysis",
        "Topic :: Scientific/Engineering :: Visualization",
        "Operating System :: MacOS :: MacOS X",
        "Operating System :: POSIX :: Linux",
        "Operating System :: Microsoft :: Windows",
        "Programming Language :: Python :: 3",
        "Programming Language :: Python :: 3.6",
        "Programming Language :: Python :: 3.7",
        "Programming Language :: Python :: 3.8",
        "Programming Language :: Python :: 3.9",
    ],
    entry_points={"console_scripts": ["fiftyone=fiftyone.core.cli:main"]},
    python_requires=">=3.6",
)<|MERGE_RESOLUTION|>--- conflicted
+++ resolved
@@ -12,11 +12,7 @@
 from setuptools import setup, find_packages
 
 
-<<<<<<< HEAD
-VERSION = "0.7.0.1"
-=======
-VERSION = "0.15.1"
->>>>>>> f4a03e84
+VERSION = "0.7.1"
 
 
 def get_version():
