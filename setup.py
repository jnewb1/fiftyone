#!/usr/bin/env python
"""
Installs FiftyOne Teams.

| Copyright 2017-2023, Voxel51, Inc.
| `voxel51.com <https://voxel51.com/>`_
|
"""
try:
    from importlib import metadata
except ImportError:
    import importlib_metadata as metadata

import os
import re
from setuptools import setup, find_packages

INSTALL_REQUIRES = [
    # third-party packages
    "aiofiles",
    "argcomplete",
    "beautifulsoup4",
    "boto3",
    "cachetools",
    "dacite>=1.6.0,<1.8.0",
    "dill",
    "Deprecated",
    "ftfy",
    "jsonlines",
    "hypercorn>=0.13.2",
    "importlib-metadata; python_version<'3.8'",
    "Jinja2>=3",
    # kaleido indirectly required by plotly for image export
    # https://plotly.com/python/static-image-export/
    "kaleido!=0.2.1.post1",
    "matplotlib",
    "mongoengine==0.24.2",
    "motor>=2.5",
    "numpy",
    "packaging",
    "pandas",
    "Pillow>=6.2",
    "plotly>=4.14",
    "pprintpp",
    "psutil",
    "pymongo>=3.12",
    "pytz",
    "PyYAML",
    "regex",
    "retrying",
    "scikit-learn",
    "scikit-image",
    "setuptools",
    "sseclient-py>=1.7.2,<2",
    "sse-starlette>=0.10.3,<1",
    "starlette>=0.24.0",
    "strawberry-graphql==0.138.1",
    "tabulate",
    "xmltodict",
    "universal-analytics-python3>=1.0.1,<2",
    # teams specific
    "aiohttp",
    "azure-identity",
    "azure-storage-blob>=12.4.0",
    "backoff",
    "boto3>=1.15",
    "google-api-python-client",
    "google-cloud-storage>=1.36",
    "pysftp",
    "schedule",
    "websocket-client==1.4.2",
    "yarl",
    "wcmatch",
    # internal packages
    "fiftyone-brain~=0.13.2",
    "fiftyone-db~=0.4",
    "voxel51-eta~=0.12",
]


CHOOSE_INSTALL_REQUIRES = [
    (
        (
            "opencv-python",
            "opencv-contrib-python",
            "opencv-contrib-python-headless",
        ),
        "opencv-python-headless",
    )
]


def choose_requirement(mains, secondary):
    chosen = secondary
    for main in mains:
        try:
            name = re.split(r"[!<>=]", main)[0]
            metadata.version(name)
            chosen = main
            break
        except metadata.PackageNotFoundError:
            pass

    return str(chosen)


def get_install_requirements(install_requires, choose_install_requires):
    for mains, secondary in choose_install_requires:
        install_requires.append(choose_requirement(mains, secondary))

    return install_requires


EXTRAS_REQUIREMENTS = {"desktop": ["fiftyone-desktop~=0.21"]}


with open("README.md", "r") as fh:
    long_description = fh.read()


setup(
    name="fiftyone",
<<<<<<< HEAD
    version="0.15.0.dev26",
=======
    version="0.14.3",
>>>>>>> 6b6c8684
    description=(
        "FiftyOne Teams: the tool for teams building high-quality datasets "
        "and computer vision models"
    ),
    author="Voxel51, Inc.",
    author_email="info@voxel51.com",
    extras_require=EXTRAS_REQUIREMENTS,
    long_description=long_description,
    long_description_content_type="text/markdown",
    packages=find_packages(
        exclude=["app", "eta", "package", "requirements", "tests", "tools"]
    )
    + ["fiftyone.recipes", "fiftyone.tutorials"],
    package_dir={
        "fiftyone.recipes": "docs/source/recipes",
        "fiftyone.tutorials": "docs/source/tutorials",
    },
    install_requires=get_install_requirements(
        INSTALL_REQUIRES, CHOOSE_INSTALL_REQUIRES
    ),
    include_package_data=True,
    classifiers=[
        "Development Status :: 4 - Beta",
        "Intended Audience :: Developers",
        "Intended Audience :: Science/Research",
        "License :: OSI Approved :: Apache Software License",
        "Topic :: Scientific/Engineering :: Artificial Intelligence",
        "Topic :: Scientific/Engineering :: Image Processing",
        "Topic :: Scientific/Engineering :: Image Recognition",
        "Topic :: Scientific/Engineering :: Information Analysis",
        "Topic :: Scientific/Engineering :: Visualization",
        "Operating System :: MacOS :: MacOS X",
        "Operating System :: POSIX :: Linux",
        "Operating System :: Microsoft :: Windows",
        "Programming Language :: Python :: 3",
        "Programming Language :: Python :: 3.7",
        "Programming Language :: Python :: 3.8",
        "Programming Language :: Python :: 3.9",
        "Programming Language :: Python :: 3.10",
    ],
    entry_points={"console_scripts": ["fiftyone=fiftyone.core.cli:main"]},
    python_requires=">=3.7",
)<|MERGE_RESOLUTION|>--- conflicted
+++ resolved
@@ -120,11 +120,7 @@
 
 setup(
     name="fiftyone",
-<<<<<<< HEAD
     version="0.15.0.dev26",
-=======
-    version="0.14.3",
->>>>>>> 6b6c8684
     description=(
         "FiftyOne Teams: the tool for teams building high-quality datasets "
         "and computer vision models"
