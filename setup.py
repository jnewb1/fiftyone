#!/usr/bin/env python
"""
Installs FiftyOne.

| Copyright 2017-2021, Voxel51, Inc.
| `voxel51.com <https://voxel51.com/>`_
|
"""
import os
from setuptools import setup, find_packages
from wheel.bdist_wheel import bdist_wheel


class BdistWheelCustom(bdist_wheel):
    def finalize_options(self):
        bdist_wheel.finalize_options(self)
        # make just the wheel require these packages, since they aren't needed
        # for a development installation
        self.distribution.install_requires += [
<<<<<<< HEAD
            "fiftyone-brain>=0.7,<0.8",
            "fiftyone-db>=0.4,<0.5",
=======
            "fiftyone-brain>=0.7.2,<0.8",
            "fiftyone-db>=0.3,<0.4",
>>>>>>> 06975961
        ]


VERSION = "0.14.2"


def get_version():
    if "RELEASE_VERSION" in os.environ:
        version = os.environ["RELEASE_VERSION"]
        if not version.startswith(VERSION):
            raise ValueError(
                "Release version does not match version: %s and %s"
                % (version, VERSION)
            )
        return version

    return VERSION


EXTRAS_REQUIREMENTS = {"desktop": ["fiftyone-desktop>=0.19.1,<0.20"]}


with open("README.md", "r") as fh:
    long_description = fh.read()


setup(
    name="fiftyone",
    version=get_version(),
    description=(
        "FiftyOne: the open-source tool for building high-quality datasets "
        "and computer vision models"
    ),
    author="Voxel51, Inc.",
    author_email="info@voxel51.com",
    url="https://github.com/voxel51/fiftyone",
    extras_require=EXTRAS_REQUIREMENTS,
    license="Apache",
    long_description=long_description,
    long_description_content_type="text/markdown",
    packages=find_packages() + ["fiftyone.recipes", "fiftyone.tutorials"],
    package_dir={
        "fiftyone.recipes": "docs/source/recipes",
        "fiftyone.tutorials": "docs/source/tutorials",
    },
    include_package_data=True,
    install_requires=[
        # third-party packages
        "aiofiles",
        "argcomplete",
        "boto3",
        "Deprecated",
        "eventlet",
        "future",
        "Jinja2",
        "kaleido",
        "matplotlib",
        "mongoengine==0.20.0",
        "motor>=2.3,<3",
        "numpy",
        "opencv-python-headless",
        "packaging",
        "pandas",
        "Pillow>=6.2",
        "plotly>=4.14,<5",
        "pprintpp",
        "psutil",
        "pymongo>=3.11,<4",
        "pytz",
        "PyYAML",
        "retrying",
        "scikit-learn",
        "scikit-image",
        "setuptools",
        "tabulate",
        "tornado>=5.1.1,<7",
        "xmltodict",
        "universal-analytics-python3>=1.0.1,<2",
        # internal packages
        "voxel51-eta>=0.6.1,<0.7",
    ],
    classifiers=[
        "Development Status :: 4 - Beta",
        "Intended Audience :: Developers",
        "Intended Audience :: Science/Research",
        "License :: OSI Approved :: Apache Software License",
        "Topic :: Scientific/Engineering :: Artificial Intelligence",
        "Topic :: Scientific/Engineering :: Image Processing",
        "Topic :: Scientific/Engineering :: Image Recognition",
        "Topic :: Scientific/Engineering :: Information Analysis",
        "Topic :: Scientific/Engineering :: Visualization",
        "Operating System :: MacOS :: MacOS X",
        "Operating System :: POSIX :: Linux",
        "Operating System :: Microsoft :: Windows",
        "Programming Language :: Python :: 3",
        "Programming Language :: Python :: 3.6",
        "Programming Language :: Python :: 3.7",
        "Programming Language :: Python :: 3.8",
        "Programming Language :: Python :: 3.9",
    ],
    entry_points={"console_scripts": ["fiftyone=fiftyone.core.cli:main"]},
    python_requires=">=3.6",
    cmdclass={"bdist_wheel": BdistWheelCustom},
)<|MERGE_RESOLUTION|>--- conflicted
+++ resolved
@@ -17,13 +17,8 @@
         # make just the wheel require these packages, since they aren't needed
         # for a development installation
         self.distribution.install_requires += [
-<<<<<<< HEAD
-            "fiftyone-brain>=0.7,<0.8",
+            "fiftyone-brain>=0.7.2,<0.8",
             "fiftyone-db>=0.4,<0.5",
-=======
-            "fiftyone-brain>=0.7.2,<0.8",
-            "fiftyone-db>=0.3,<0.4",
->>>>>>> 06975961
         ]
 
 
