--- conflicted
+++ resolved
@@ -16,25 +16,6 @@
 from setuptools import setup, find_packages
 
 
-<<<<<<< HEAD
-=======
-VERSION = "0.24.0"
-
-
-def get_version():
-    if "RELEASE_VERSION" in os.environ:
-        version = os.environ["RELEASE_VERSION"]
-        if not version.startswith(VERSION):
-            raise ValueError(
-                "Release version does not match version: %s and %s"
-                % (version, VERSION)
-            )
-        return version
-
-    return VERSION
-
-
->>>>>>> fea54b1f
 INSTALL_REQUIRES = [
     # third-party packages
     "aiofiles",
@@ -132,11 +113,7 @@
     return install_requires
 
 
-<<<<<<< HEAD
 EXTRAS_REQUIREMENTS = {"desktop": ["fiftyone-desktop~=0.24.0"]}
-=======
-EXTRAS_REQUIREMENTS = {"desktop": ["fiftyone-desktop~=0.34"]}
->>>>>>> fea54b1f
 
 
 with open("README.md", "r") as fh:
