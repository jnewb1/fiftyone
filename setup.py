#!/usr/bin/env python
"""
Installs FiftyOne Teams.

| Copyright 2017-2024, Voxel51, Inc.
| `voxel51.com <https://voxel51.com/>`_
|
"""

<<<<<<< HEAD
from importlib import metadata
=======
import os
>>>>>>> 13b6ad97
import re
from importlib import metadata

from setuptools import find_packages, setup

<<<<<<< HEAD
=======
VERSION = "2.2.0"


def get_version():
    if "RELEASE_VERSION" in os.environ:
        version = os.environ["RELEASE_VERSION"]
        if not version.startswith(VERSION):
            raise ValueError(
                "Release version does not match version: %s and %s"
                % (version, VERSION)
            )
        return version

    return VERSION


>>>>>>> 13b6ad97
INSTALL_REQUIRES = [
    # third-party packages
    "aiofiles",
    "argcomplete",
    "beautifulsoup4",
    "boto3",
    "cachetools",
    "dacite>=1.6.0,<1.8.0",
    "dill",
    "Deprecated",
    "ftfy",
    "jsonlines",
    "humanize",
    "hypercorn>=0.13.2",
    "Jinja2>=3",
    # kaleido indirectly required by plotly for image export
    # https://plotly.com/python/static-image-export/
    "kaleido!=0.2.1.post1",
    "matplotlib",
    "mongoengine==0.24.2",
    "motor>=2.5",
    "numpy",
    "packaging",
    "pandas",
    "Pillow>=6.2",
    "plotly>=4.14",
    "pprintpp",
    "psutil",
    "pymongo>=3.12,<4.9",
    "pytz",
    "PyYAML",
    "regex",
    "retrying",
    "rtree",
    "scikit-learn",
    "scikit-image",
    "scipy",
    "setuptools",
    "sseclient-py>=1.7.2,<2",
    "sse-starlette>=0.10.3,<1",
    "starlette>=0.24.0",
    "strawberry-graphql",
    "tabulate",
    "xmltodict",
    "universal-analytics-python3>=1.0.1,<2",
    "pydash",
    # teams specific
    "aiohttp",
    "azure-identity",
    "azure-storage-blob>=12.4.0",
    "backoff",
    "boto3>=1.15",
    "google-api-python-client",
    "google-cloud-storage>=1.36",
    "pysftp",
    "schedule",
    "websocket-client>=1.5.0",
    "yarl",
    "wcmatch",
    # internal packages
    "fiftyone-brain>=0.17.0,<0.18",
    "fiftyone-db~=0.4",  # pinned to legacy db, do not remove
    "voxel51-eta>=0.13.0,<0.14",
]


CHOOSE_INSTALL_REQUIRES = [
    (
        (
            "opencv-python",
            "opencv-contrib-python",
            "opencv-contrib-python-headless",
        ),
        "opencv-python-headless",
    )
]


def choose_requirement(mains, secondary):
    chosen = secondary
    for main in mains:
        try:
            name = re.split(r"[!<>=]", main)[0]
            metadata.version(name)
            chosen = main
            break
        except metadata.PackageNotFoundError:
            pass

    return str(chosen)


def get_install_requirements(install_requires, choose_install_requires):
    for mains, secondary in choose_install_requires:
        install_requires.append(choose_requirement(mains, secondary))

    return install_requires


with open("README.md", "r") as fh:
    long_description = fh.read()


setup(
    name="fiftyone",
<<<<<<< HEAD
    version="2.1.3",
=======
    version="2.2.0.dev45",
>>>>>>> 13b6ad97
    description=(
        "FiftyOne Teams: the tool for teams building high-quality datasets "
        "and computer vision models"
    ),
    author="Voxel51, Inc.",
    author_email="info@voxel51.com",
    long_description=long_description,
    long_description_content_type="text/markdown",
    packages=find_packages(
        exclude=["app", "eta", "package", "requirements", "tests", "tools"]
    ),
    install_requires=get_install_requirements(
        INSTALL_REQUIRES, CHOOSE_INSTALL_REQUIRES
    ),
    include_package_data=True,
    classifiers=[
        "Development Status :: 4 - Beta",
        "Intended Audience :: Developers",
        "Intended Audience :: Science/Research",
        "License :: OSI Approved :: Apache Software License",
        "Topic :: Scientific/Engineering :: Artificial Intelligence",
        "Topic :: Scientific/Engineering :: Image Processing",
        "Topic :: Scientific/Engineering :: Image Recognition",
        "Topic :: Scientific/Engineering :: Information Analysis",
        "Topic :: Scientific/Engineering :: Visualization",
        "Operating System :: MacOS :: MacOS X",
        "Operating System :: POSIX :: Linux",
        "Operating System :: Microsoft :: Windows",
        "Programming Language :: Python :: 3",
        "Programming Language :: Python :: 3.9",
        "Programming Language :: Python :: 3.10",
        "Programming Language :: Python :: 3.11",
    ],
    entry_points={"console_scripts": ["fiftyone=fiftyone.core.cli:main"]},
    python_requires=">=3.9",
)<|MERGE_RESOLUTION|>--- conflicted
+++ resolved
@@ -7,18 +7,12 @@
 |
 """
 
-<<<<<<< HEAD
-from importlib import metadata
-=======
 import os
->>>>>>> 13b6ad97
 import re
 from importlib import metadata
 
 from setuptools import find_packages, setup
 
-<<<<<<< HEAD
-=======
 VERSION = "2.2.0"
 
 
@@ -35,7 +29,6 @@
     return VERSION
 
 
->>>>>>> 13b6ad97
 INSTALL_REQUIRES = [
     # third-party packages
     "aiofiles",
@@ -141,11 +134,7 @@
 
 setup(
     name="fiftyone",
-<<<<<<< HEAD
-    version="2.1.3",
-=======
     version="2.2.0.dev45",
->>>>>>> 13b6ad97
     description=(
         "FiftyOne Teams: the tool for teams building high-quality datasets "
         "and computer vision models"
